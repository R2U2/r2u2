--- conflicted
+++ resolved
@@ -1,8 +1,4 @@
 #include "memory/monitor.h"
-<<<<<<< HEAD
-// #include <sys/_types/_size_t.h>
-=======
->>>>>>> 6ebd7d2d
 
 // As Java as this looks, our external API to rely on variable access
 

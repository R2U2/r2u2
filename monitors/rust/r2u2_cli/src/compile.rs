// use pyo3::prelude::*;
// use pyo3::exceptions::PyTypeError;
// use pyo3::ffi::c_str;

<<<<<<< HEAD
// pub fn c2po_compile(spec_filename: &str,
//     trace_filename: &str,
//     map_filename: &str,
//     output_filename: &str,
//     enable_booleanizer: bool,
//     enable_aux: bool,
//     enable_rewrite: bool,
//     enable_cse: bool,
//     enable_sat: bool,
//     timeout_sat: i32) {
//     let c2po_code = c_str!(include_str!("../compiler/c2po/__init__.py"));
//     let sly_code = c_str!(include_str!("../compiler/c2po/sly/__init__.py"));
//     let lex_code = c_str!(include_str!("../compiler/c2po/sly/lex.py"));
//     let yacc_code = c_str!(include_str!("../compiler/c2po/sly/yacc.py"));
//     let main_code = c_str!(include_str!("../compiler/c2po/main.py"));
//     let assemble_code = c_str!(include_str!("../compiler/c2po/assemble.py"));
//     let cpt_code = c_str!(include_str!("../compiler/c2po/cpt.py"));
//     let options_code = c_str!(include_str!("../compiler/c2po/options.py"));
//     let eqsat_code = c_str!(include_str!("../compiler/c2po/eqsat.py"));
//     let log_code = c_str!(include_str!("../compiler/c2po/log.py"));
//     let parse_utils_code= c_str!(include_str!("../compiler/c2po/parse_utils.py"));
//     let parse_mltl_code= c_str!(include_str!("../compiler/c2po/parse_mltl.py"));
//     let parse_c2po_code= c_str!(include_str!("../compiler/c2po/parse_c2po.py"));
//     let passes_code = c_str!(include_str!("../compiler/c2po/passes.py"));
//     let sat_code = c_str!(include_str!("../compiler/c2po/sat.py"));
//     let serialize_code = c_str!(include_str!("../compiler/c2po/serialize.py"));
//     let type_check_code = c_str!(include_str!("../compiler/c2po/type_check.py"));
//     let types_code = c_str!(include_str!("../compiler/c2po/types.py"));
//     let util_code = c_str!(include_str!("../compiler/c2po/util.py"));

//     let from_python  = Python::with_gil(|py| -> PyResult<()>{
//         PyModule::from_code(py, c2po_code, c_str!("c2po/__init__.py"), c_str!("c2po"))?;
//         PyModule::from_code(py, log_code, c_str!("c2po/log.py"), c_str!("c2po.log"))?;
//         PyModule::from_code(py, types_code, c_str!("c2po/types.py"), c_str!("c2po.types"))?;
//         PyModule::from_code(py, lex_code, c_str!("sly/lex.py"), c_str!("c2po.sly.lex"))?;
//         PyModule::from_code(py, yacc_code, c_str!("sly//yacc.py"), c_str!("c2po.sly.yacc"))?;
//         PyModule::from_code(py, sly_code, c_str!("sly/__init__.py"), c_str!("c2po.sly"))?;
//         PyModule::from_code(py, parse_utils_code, c_str!("c2po/parse_utils.py"), c_str!("c2po.parse_utils"))?;
//         PyModule::from_code(py, options_code, c_str!("c2po/options.py"), c_str!("c2po.options"))?;
//         PyModule::from_code(py, cpt_code, c_str!("c2po/cpt.py"), c_str!("c2po.cpt"))?;
//         PyModule::from_code(py, assemble_code, c_str!("c2po/assemble.py"), c_str!("c2po.assemble"))?;
//         PyModule::from_code(py, type_check_code, c_str!("c2po/type_check.py"), c_str!("c2po.type_check"))?;
//         PyModule::from_code(py, util_code, c_str!("c2po/util.py"), c_str!("c2po.util"))?;
//         PyModule::from_code(py, sat_code, c_str!("c2po/sat.py"), c_str!("c2po.sat"))?;
//         PyModule::from_code(py, eqsat_code, c_str!("c2po/eqsat.py"), c_str!("c2po.eqsat"))?;
//         PyModule::from_code(py, passes_code, c_str!("c2po/passes.py"), c_str!("c2po.passes"))?;
//         PyModule::from_code(py, parse_mltl_code, c_str!("c2po/parse_mltl.py"), c_str!("c2po.parse_mltl"))?;
//         PyModule::from_code(py, parse_c2po_code, c_str!("c2po/parse_c2po.py"), c_str!("c2po.parse_c2po"))?;
//         PyModule::from_code(py, serialize_code, c_str!("c2po/serialize.py"), c_str!("c2po.serialize"))?;
//         let main_py = PyModule::from_code(py, main_code, c_str!("c2po/main.py"), c_str!("c2po.main"))?;
//         let args = (spec_filename,
//             trace_filename,
//             map_filename,
//             output_filename,
//             enable_booleanizer,
//             enable_aux,
//             enable_rewrite,
//             enable_cse,
//             enable_sat,
//             timeout_sat,
//         );
//         let result: Bound<'_, PyAny> = main_py.getattr("main_rs")?.call1(args)?;
//         let result_str = result.to_string();
//         if result_str != "ReturnCode.SUCCESS" {
//             Err(PyTypeError::new_err("Compilation failed!"))
//         } else {
//             Ok(())
//         }
//     });
//     if from_python.is_err(){
//         println!("from_python: {:?}", from_python);
//         println!("Compilation failed!");
//         std::process::exit(1);
//     }
// }
=======
pub fn c2po_compile(spec_filename: &str,
    trace_filename: &str,
    map_filename: &str,
    output_filename: &str,
    enable_booleanizer: bool,
    enable_aux: bool,
    enable_rewrite: bool,
    enable_cse: bool,
    enable_sat: bool,
    timeout_sat: i32) {
    let c2po_code = c_str!(include_str!("../compiler/c2po/__init__.py"));
    let sly_code = c_str!(include_str!("../compiler/c2po/sly/__init__.py"));
    let lex_code = c_str!(include_str!("../compiler/c2po/sly/lex.py"));
    let yacc_code = c_str!(include_str!("../compiler/c2po/sly/yacc.py"));
    let main_code = c_str!(include_str!("../compiler/c2po/main.py"));
    let assemble_code = c_str!(include_str!("../compiler/c2po/assemble.py"));
    let cpt_code = c_str!(include_str!("../compiler/c2po/cpt.py"));
    let options_code = c_str!(include_str!("../compiler/c2po/options.py"));
    let eqsat_code = c_str!(include_str!("../compiler/c2po/eqsat.py"));
    let log_code = c_str!(include_str!("../compiler/c2po/log.py"));
    let parse_utils_code= c_str!(include_str!("../compiler/c2po/parse_utils.py"));
    let parse_mltl_code= c_str!(include_str!("../compiler/c2po/parse_mltl.py"));
    let parse_c2po_code= c_str!(include_str!("../compiler/c2po/parse_c2po.py"));
    let passes_code = c_str!(include_str!("../compiler/c2po/passes.py"));
    let sat_code = c_str!(include_str!("../compiler/c2po/sat.py"));
    let serialize_code = c_str!(include_str!("../compiler/c2po/serialize.py"));
    let type_check_code = c_str!(include_str!("../compiler/c2po/type_check.py"));
    let types_code = c_str!(include_str!("../compiler/c2po/types.py"));
    let stats_code = c_str!(include_str!("../compiler/c2po/stats.py"));
    let util_code = c_str!(include_str!("../compiler/c2po/util.py"));

    let from_python  = Python::with_gil(|py| -> PyResult<()>{
        PyModule::from_code(py, c2po_code, c_str!("c2po/__init__.py"), c_str!("c2po"))?;
        PyModule::from_code(py, stats_code, c_str!("c2po/stats.py"), c_str!("c2po.stats"))?;
        PyModule::from_code(py, log_code, c_str!("c2po/log.py"), c_str!("c2po.log"))?;
        PyModule::from_code(py, types_code, c_str!("c2po/types.py"), c_str!("c2po.types"))?;
        PyModule::from_code(py, lex_code, c_str!("sly/lex.py"), c_str!("c2po.sly.lex"))?;
        PyModule::from_code(py, yacc_code, c_str!("sly//yacc.py"), c_str!("c2po.sly.yacc"))?;
        PyModule::from_code(py, sly_code, c_str!("sly/__init__.py"), c_str!("c2po.sly"))?;
        PyModule::from_code(py, parse_utils_code, c_str!("c2po/parse_utils.py"), c_str!("c2po.parse_utils"))?;
        PyModule::from_code(py, options_code, c_str!("c2po/options.py"), c_str!("c2po.options"))?;
        PyModule::from_code(py, cpt_code, c_str!("c2po/cpt.py"), c_str!("c2po.cpt"))?;
        PyModule::from_code(py, assemble_code, c_str!("c2po/assemble.py"), c_str!("c2po.assemble"))?;
        PyModule::from_code(py, type_check_code, c_str!("c2po/type_check.py"), c_str!("c2po.type_check"))?;
        PyModule::from_code(py, util_code, c_str!("c2po/util.py"), c_str!("c2po.util"))?;
        PyModule::from_code(py, sat_code, c_str!("c2po/sat.py"), c_str!("c2po.sat"))?;
        PyModule::from_code(py, eqsat_code, c_str!("c2po/eqsat.py"), c_str!("c2po.eqsat"))?;
        PyModule::from_code(py, passes_code, c_str!("c2po/passes.py"), c_str!("c2po.passes"))?;
        PyModule::from_code(py, parse_mltl_code, c_str!("c2po/parse_mltl.py"), c_str!("c2po.parse_mltl"))?;
        PyModule::from_code(py, parse_c2po_code, c_str!("c2po/parse_c2po.py"), c_str!("c2po.parse_c2po"))?;
        PyModule::from_code(py, serialize_code, c_str!("c2po/serialize.py"), c_str!("c2po.serialize"))?;
        let main_py = PyModule::from_code(py, main_code, c_str!("c2po/main.py"), c_str!("c2po.main"))?;
        let args = (spec_filename,
            trace_filename,
            map_filename,
            output_filename,
            enable_booleanizer,
            enable_aux,
            enable_rewrite,
            enable_cse,
            enable_sat,
            timeout_sat,
        );
        let result: Bound<'_, PyAny> = main_py.getattr("main_rs")?.call1(args)?;
        let result_str = result.to_string();
        if result_str != "ReturnCode.SUCCESS" {
            Err(PyTypeError::new_err("Compilation failed!"))
        } else {
            Ok(())
        }
    });
    if from_python.is_err(){
        println!("from_python: {:?}", from_python);
        println!("Compilation failed!");
        std::process::exit(1);
    }
}
>>>>>>> de6a66e1
<|MERGE_RESOLUTION|>--- conflicted
+++ resolved
@@ -2,83 +2,6 @@
 // use pyo3::exceptions::PyTypeError;
 // use pyo3::ffi::c_str;
 
-<<<<<<< HEAD
-// pub fn c2po_compile(spec_filename: &str,
-//     trace_filename: &str,
-//     map_filename: &str,
-//     output_filename: &str,
-//     enable_booleanizer: bool,
-//     enable_aux: bool,
-//     enable_rewrite: bool,
-//     enable_cse: bool,
-//     enable_sat: bool,
-//     timeout_sat: i32) {
-//     let c2po_code = c_str!(include_str!("../compiler/c2po/__init__.py"));
-//     let sly_code = c_str!(include_str!("../compiler/c2po/sly/__init__.py"));
-//     let lex_code = c_str!(include_str!("../compiler/c2po/sly/lex.py"));
-//     let yacc_code = c_str!(include_str!("../compiler/c2po/sly/yacc.py"));
-//     let main_code = c_str!(include_str!("../compiler/c2po/main.py"));
-//     let assemble_code = c_str!(include_str!("../compiler/c2po/assemble.py"));
-//     let cpt_code = c_str!(include_str!("../compiler/c2po/cpt.py"));
-//     let options_code = c_str!(include_str!("../compiler/c2po/options.py"));
-//     let eqsat_code = c_str!(include_str!("../compiler/c2po/eqsat.py"));
-//     let log_code = c_str!(include_str!("../compiler/c2po/log.py"));
-//     let parse_utils_code= c_str!(include_str!("../compiler/c2po/parse_utils.py"));
-//     let parse_mltl_code= c_str!(include_str!("../compiler/c2po/parse_mltl.py"));
-//     let parse_c2po_code= c_str!(include_str!("../compiler/c2po/parse_c2po.py"));
-//     let passes_code = c_str!(include_str!("../compiler/c2po/passes.py"));
-//     let sat_code = c_str!(include_str!("../compiler/c2po/sat.py"));
-//     let serialize_code = c_str!(include_str!("../compiler/c2po/serialize.py"));
-//     let type_check_code = c_str!(include_str!("../compiler/c2po/type_check.py"));
-//     let types_code = c_str!(include_str!("../compiler/c2po/types.py"));
-//     let util_code = c_str!(include_str!("../compiler/c2po/util.py"));
-
-//     let from_python  = Python::with_gil(|py| -> PyResult<()>{
-//         PyModule::from_code(py, c2po_code, c_str!("c2po/__init__.py"), c_str!("c2po"))?;
-//         PyModule::from_code(py, log_code, c_str!("c2po/log.py"), c_str!("c2po.log"))?;
-//         PyModule::from_code(py, types_code, c_str!("c2po/types.py"), c_str!("c2po.types"))?;
-//         PyModule::from_code(py, lex_code, c_str!("sly/lex.py"), c_str!("c2po.sly.lex"))?;
-//         PyModule::from_code(py, yacc_code, c_str!("sly//yacc.py"), c_str!("c2po.sly.yacc"))?;
-//         PyModule::from_code(py, sly_code, c_str!("sly/__init__.py"), c_str!("c2po.sly"))?;
-//         PyModule::from_code(py, parse_utils_code, c_str!("c2po/parse_utils.py"), c_str!("c2po.parse_utils"))?;
-//         PyModule::from_code(py, options_code, c_str!("c2po/options.py"), c_str!("c2po.options"))?;
-//         PyModule::from_code(py, cpt_code, c_str!("c2po/cpt.py"), c_str!("c2po.cpt"))?;
-//         PyModule::from_code(py, assemble_code, c_str!("c2po/assemble.py"), c_str!("c2po.assemble"))?;
-//         PyModule::from_code(py, type_check_code, c_str!("c2po/type_check.py"), c_str!("c2po.type_check"))?;
-//         PyModule::from_code(py, util_code, c_str!("c2po/util.py"), c_str!("c2po.util"))?;
-//         PyModule::from_code(py, sat_code, c_str!("c2po/sat.py"), c_str!("c2po.sat"))?;
-//         PyModule::from_code(py, eqsat_code, c_str!("c2po/eqsat.py"), c_str!("c2po.eqsat"))?;
-//         PyModule::from_code(py, passes_code, c_str!("c2po/passes.py"), c_str!("c2po.passes"))?;
-//         PyModule::from_code(py, parse_mltl_code, c_str!("c2po/parse_mltl.py"), c_str!("c2po.parse_mltl"))?;
-//         PyModule::from_code(py, parse_c2po_code, c_str!("c2po/parse_c2po.py"), c_str!("c2po.parse_c2po"))?;
-//         PyModule::from_code(py, serialize_code, c_str!("c2po/serialize.py"), c_str!("c2po.serialize"))?;
-//         let main_py = PyModule::from_code(py, main_code, c_str!("c2po/main.py"), c_str!("c2po.main"))?;
-//         let args = (spec_filename,
-//             trace_filename,
-//             map_filename,
-//             output_filename,
-//             enable_booleanizer,
-//             enable_aux,
-//             enable_rewrite,
-//             enable_cse,
-//             enable_sat,
-//             timeout_sat,
-//         );
-//         let result: Bound<'_, PyAny> = main_py.getattr("main_rs")?.call1(args)?;
-//         let result_str = result.to_string();
-//         if result_str != "ReturnCode.SUCCESS" {
-//             Err(PyTypeError::new_err("Compilation failed!"))
-//         } else {
-//             Ok(())
-//         }
-//     });
-//     if from_python.is_err(){
-//         println!("from_python: {:?}", from_python);
-//         println!("Compilation failed!");
-//         std::process::exit(1);
-//     }
-// }
-=======
 pub fn c2po_compile(spec_filename: &str,
     trace_filename: &str,
     map_filename: &str,
@@ -155,5 +78,4 @@
         println!("Compilation failed!");
         std::process::exit(1);
     }
-}
->>>>>>> de6a66e1
+}
use std::fs;
use std::io::Write;
use std::path::PathBuf;
use std::ffi::OsStr;
use clap::{Parser, Subcommand};

mod compile;

#[derive(Parser)]
#[command(version, about, long_about = None)]
struct Cli {
    #[command(subcommand)]
    command: Option<Commands>,

    
}

#[derive(Subcommand)]
enum Commands {
    /// Compiles .c2po or .mltl file to spec.bin for R2U2
    // Compile {
    //     /// Sets a specification .c2po or .mltl file
    //     #[arg(value_parser = valid_spec_file)]
    //     spec: PathBuf,

    //     /// Sets a trace .csv or a map .map file
    //     #[arg(value_parser = valid_map_file)]
    //     map: PathBuf,

    //     /// Sets location to save spec.bin file (default = current directory)
    //     #[arg(short,long, value_name = "PATH", value_parser=valid_location)]
    //     output: Option<PathBuf>,

    //     /// Disables booleanizer (default = booleanizer enabled)
    //     #[arg(long,default_value_t=false)]
    //     disable_booleanizer: bool,

    //     /// Disable Assume-Guarantee Contract (AGC) and auxiliary specification logging
    //     #[arg(long,default_value_t=false)]
    //     disable_aux: bool,

    //     /// Disables rewrite rules (default = rewrite rules enabled)
    //     #[arg(long,default_value_t=false)]
    //     disable_rewrite: bool,

    //     /// Disables common subexpression elimination (CSE) (default = CSE enabled)
    //     #[arg(long,default_value_t=false)]
    //     disable_cse: bool,

    //     /// Enables SAT checking through Z3 -> Z3 must be installed (default = SAT disabled)
    //     #[arg(long,default_value_t=false)]
    //     enable_sat: bool,

    //     /// Set the timeout of SAT calls in seconds (default: 3600)
    //     #[arg(long)]
    //     timeout_sat: Option<i32>,
    // },

    /// Runs R2U2 over a trace.csv file
    Run {
        /// Sets a specification .c2po or .mltl file or spec.bin
        #[arg(value_parser = valid_spec_input_file)]
        spec: PathBuf,

        /// Sets a trace .csv file
        #[arg(value_parser = valid_trace_file)]
        trace: PathBuf,

        /// Sets location to save output in a file (default = print to terminal)
        #[arg(short, long, value_name = "PATH", value_parser=valid_location)]
        output: Option<PathBuf>,

        /// Disable assume-guarantee contract status logging
        #[arg(long,default_value_t=false)]
        disable_contracts: bool,

        /// Enable auxiliary specification logging
        #[arg(long,default_value_t=false)]
        enable_aux: bool,
    },
}

fn valid_spec_input_file(s: &str) -> Result<PathBuf, String> {
    let file : PathBuf = s
        .parse()
        .map_err(|_| format!("`{s}` isn't a file"))?;
    if !file.exists() {
        return Err(format!(
            "{} is not valid file",file.to_string_lossy()
        ))
    }
    if file.extension().and_then(OsStr::to_str) == Some("c2po") || 
    file.extension().and_then(OsStr::to_str) == Some("mltl") ||
    file.extension().and_then(OsStr::to_str) == Some("bin"){
        Ok(file as PathBuf)
    } else {
        Err(format!(
            "{} is not a .c2po, .mltl, or spec.bin file",file.extension().and_then(OsStr::to_str).unwrap()
        ))
    }
}

// fn valid_spec_file(s: &str) -> Result<PathBuf, String> {
//     let file : PathBuf = s
//         .parse()
//         .map_err(|_| format!("`{s}` isn't a file"))?;
//     if !file.exists() {
//         return Err(format!(
//             "{} is not valid file",file.to_string_lossy()
//         ))
//     }
//     if file.extension().and_then(OsStr::to_str) == Some("c2po") || 
//     file.extension().and_then(OsStr::to_str) == Some("mltl") {
//         Ok(file as PathBuf)
//     } else {
//         Err(format!(
//             "{s} is not a .c2po or .mltl file"
//         ))
//     }
// }

fn valid_trace_file(s: &str) -> Result<PathBuf, String> {
    let file : PathBuf = s
        .parse()
        .map_err(|_| format!("`{s}` isn't a file"))?;
    if !file.exists() {
        return Err(format!(
            "{} is not valid file",file.to_string_lossy()
        ))
    }
    if file.extension().and_then(OsStr::to_str) == Some("csv"){
        Ok(file as PathBuf)
    } else {
        Err(format!(
            "{} is not a .csv file", file.extension().and_then(OsStr::to_str).unwrap()
        ))
    }
}

// fn valid_map_file(s: &str) -> Result<PathBuf, String> {
//     let file : PathBuf = s
//         .parse()
//         .map_err(|_| format!("`{s}` isn't a file"))?;
//     if !file.exists() {
//         return Err(format!(
//             "{} is not valid file",file.to_string_lossy()
//         ))
//     }
//     if file.extension().and_then(OsStr::to_str) == Some("csv") || 
//     file.extension().and_then(OsStr::to_str) == Some("map"){
//         Ok(file as PathBuf)
//     } else {
//         Err(format!(
//             "{s} is not a .csv or .map file"
//         ))
//     }
// }

fn valid_location(s: &str) -> Result<PathBuf, String> {
    let path : PathBuf = s
        .parse()
        .map_err(|_| format!("`{s}` isn't a path"))?;
    if path.exists() {
        Ok(path as PathBuf)
    } else {
        Err(format!(
            "{} is not valid location",path.to_string_lossy()
        ))
    }
}

fn main() {
    let cli = Cli::parse();

    match &cli.command {
        Some(Commands::Run { spec, trace, output, disable_contracts, enable_aux}) => {
            let spec_file: Vec<u8>;
            // if spec.extension().and_then(OsStr::to_str) == Some("c2po") || 
            //     spec.extension().and_then(OsStr::to_str) == Some("mltl") {
            //     let random_file = srfng::Generator::new().generate().as_str().to_owned();
            //     compile::c2po_compile(spec.to_str().unwrap(),
            //         trace.to_str().unwrap(),
            //         "",
            //         &random_file,
            //         true,
            //         *enable_aux || !disable_contracts,
            //         true,
            //         true,
            //         false,
            //         3600,
            //         );
            //     let new_spec = PathBuf::from("./".to_owned() + &random_file);
            //     spec_file = fs::read(new_spec).expect("Error opening specification file");
            //     let _ = fs::remove_file("./".to_owned() + &random_file);
            // } else {
            //     spec_file = fs::read(spec).expect("Error opening specification file");
            // }

            spec_file = fs::read(spec).expect("Error opening specification file");
            let mut monitor = r2u2_core::get_monitor(&spec_file);

            let signal_file: fs::File = fs::File::open(trace).expect("Error opening signal CSV file");
            let mut reader = csv::ReaderBuilder::new().trim(csv::Trim::All).has_headers(false).comment(Some(b'#')).from_reader(signal_file);

            if output.is_some(){
                let mut out_location = output.clone().unwrap();
                out_location.push("r2u2_out.log");
                let mut output_file: fs::File = fs::File::create(out_location).expect("Error creating output file");
                for result in reader.records() {
                    let record = &result.expect("Error reading signal values");
                    let first_element = record.get(0).expect("Error reading signal values");
                    if first_element.starts_with('@') {
                        let end_idx = first_element.find(" ").unwrap_or(1);
                        match first_element[1..end_idx].parse::<u32>() {
                            Ok(n) => { monitor.time_stamp = n; }
                            Err(_e) => {}
                        }
                        r2u2_core::load_string_signal(&mut monitor, 0, &first_element[end_idx+1..first_element.len()]);
                    } else {
                        r2u2_core::load_string_signal(&mut monitor, 0, record.get(0).expect("Error reading signal values"));
                    }
                    for n in 1..record.len(){
                        r2u2_core::load_string_signal(&mut monitor, n, record.get(n).expect("Error reading signal values"));
                    }
                    if r2u2_core::monitor_step(&mut monitor) {
                        if *enable_aux {
                            for out in r2u2_core::get_output_buffer(&monitor) {
                                let _ = output_file.write_fmt(format_args!("{} ({}):{},{}\n", out.spec_str, out.spec_num, out.verdict.time, if out.verdict.truth {"T"} else {"F"}));
                            }
                        } else {
                            for out in r2u2_core::get_output_buffer(&monitor) {
                                let _ = output_file.write_fmt(format_args!("{}:{},{}\n", out.spec_num, out.verdict.time, if out.verdict.truth {"T"} else {"F"}));
                            }
                        }
                        if !disable_contracts {
                            for out in r2u2_core::get_contract_buffer(&monitor) {
                                let _ = output_file.write_fmt(format_args!("Contract {} {} at {}\n", out.spec_str, if out.status == r2u2_core::AGC_VERIFIED {"verified"} else if out.status == r2u2_core::AGC_INVALID {"invalid"} else {"inactive"}, out.time));
                            }
                        }
                    } else {
                        let _ = output_file.write_fmt(format_args!("Overflow occurred!!!!\n"));
                    }
                }
                println!("Output written to {}/r2u2_out.log", output.clone().unwrap().to_string_lossy());
            } else{
                for result in reader.records() {
                    let record = &result.expect("Error reading signal values");
                    let first_element = record.get(0).expect("Error reading signal values");
                    if first_element.starts_with('@') {
                        let end_idx = first_element.find(" ").unwrap_or(1);
                        match first_element[1..end_idx].parse::<u32>() {
                            Ok(n) => { monitor.time_stamp = n; }
                            Err(_e) => {}
                        }
                        r2u2_core::load_string_signal(&mut monitor, 0, &first_element[end_idx+1..first_element.len()]);
                    } else {
                        r2u2_core::load_string_signal(&mut monitor, 0, record.get(0).expect("Error reading signal values"));
                    }
                    for n in 1..record.len(){
                        r2u2_core::load_string_signal(&mut monitor, n, record.get(n).expect("Error reading signal values"));
                    }
                    if r2u2_core::monitor_step(&mut monitor) {
                        if *enable_aux {
                            for out in r2u2_core::get_output_buffer(&monitor) {
                                println!("{} ({}):{},{}", out.spec_str, out.spec_num, out.verdict.time, if out.verdict.truth {"T"} else {"F"} );
                            }
                        } else {
                            for out in r2u2_core::get_output_buffer(&monitor) {
                                println!("{}:{},{}", out.spec_num, out.verdict.time, if out.verdict.truth {"T"} else {"F"} );
                            }
                        }
                        if !disable_contracts {
                            for out in r2u2_core::get_contract_buffer(&monitor) {
                                println!("Contract {} {} at {}", out.spec_str, if out.status == r2u2_core::AGC_VERIFIED {"verified"} else if out.status == r2u2_core::AGC_INVALID {"invalid"} else {"inactive"}, out.time);
                            }
                        }
                    } else {
                        println!("Overflow occurred!!!!")
                    }
                }
            }
        },
<<<<<<< HEAD
        // Some(Commands::Compile { spec, map, output,  disable_booleanizer, 
        //     disable_aux, disable_rewrite, disable_cse, enable_sat, timeout_sat}) => {
        //     let mut out_location: String;
        //     if output.is_some(){
        //         out_location = output.clone().unwrap_or_else(PathBuf::new).to_str().unwrap_or(".").to_owned();
        //         out_location.push_str("/spec.bin");
        //     } else{
        //         out_location = "spec.bin".to_owned();
        //     }
        //     compile::c2po_compile(spec.to_str().unwrap(),
        //         if map.extension().and_then(OsStr::to_str) == Some("csv") { map.to_str().unwrap() } else {""},
        //         if map.extension().and_then(OsStr::to_str) == Some("map") { map.to_str().unwrap() } else {""},
        //         &out_location,
        //         !disable_booleanizer,
        //         !disable_aux,
        //         !disable_rewrite,
        //         !disable_cse,
        //         enable_sat.to_owned(),
        //         if timeout_sat.is_some() {timeout_sat.unwrap()} else {3600},
        //         );
        //         println!("Compiling");
        //     }
=======
        Some(Commands::Compile { spec, map, output,  disable_booleanizer, 
            disable_aux, disable_rewrite, disable_cse, enable_sat, timeout_sat}) => {
            let mut out_location: String;
            if output.is_some(){
                out_location = output.clone().unwrap_or_else(PathBuf::new).to_str().unwrap_or(".").to_owned();
                out_location.push_str("/spec.bin");
            } else{
                out_location = "spec.bin".to_owned();
            }
            compile::c2po_compile(spec.to_str().unwrap(),
                if map.extension().and_then(OsStr::to_str) == Some("csv") { map.to_str().unwrap() } else {""},
                if map.extension().and_then(OsStr::to_str) == Some("map") { map.to_str().unwrap() } else {""},
                &out_location,
                !disable_booleanizer,
                !disable_aux,
                !disable_rewrite,
                !disable_cse,
                enable_sat.to_owned(),
                if timeout_sat.is_some() {timeout_sat.unwrap()} else {3600},
                );
            }
>>>>>>> de6a66e1
        _ => {}
    }

}
<|MERGE_RESOLUTION|>--- conflicted
+++ resolved
@@ -280,30 +280,6 @@
                 }
             }
         },
-<<<<<<< HEAD
-        // Some(Commands::Compile { spec, map, output,  disable_booleanizer, 
-        //     disable_aux, disable_rewrite, disable_cse, enable_sat, timeout_sat}) => {
-        //     let mut out_location: String;
-        //     if output.is_some(){
-        //         out_location = output.clone().unwrap_or_else(PathBuf::new).to_str().unwrap_or(".").to_owned();
-        //         out_location.push_str("/spec.bin");
-        //     } else{
-        //         out_location = "spec.bin".to_owned();
-        //     }
-        //     compile::c2po_compile(spec.to_str().unwrap(),
-        //         if map.extension().and_then(OsStr::to_str) == Some("csv") { map.to_str().unwrap() } else {""},
-        //         if map.extension().and_then(OsStr::to_str) == Some("map") { map.to_str().unwrap() } else {""},
-        //         &out_location,
-        //         !disable_booleanizer,
-        //         !disable_aux,
-        //         !disable_rewrite,
-        //         !disable_cse,
-        //         enable_sat.to_owned(),
-        //         if timeout_sat.is_some() {timeout_sat.unwrap()} else {3600},
-        //         );
-        //         println!("Compiling");
-        //     }
-=======
         Some(Commands::Compile { spec, map, output,  disable_booleanizer, 
             disable_aux, disable_rewrite, disable_cse, enable_sat, timeout_sat}) => {
             let mut out_location: String;
@@ -325,7 +301,6 @@
                 if timeout_sat.is_some() {timeout_sat.unwrap()} else {3600},
                 );
             }
->>>>>>> de6a66e1
         _ => {}
     }
 

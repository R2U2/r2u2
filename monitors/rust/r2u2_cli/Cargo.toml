--- conflicted
+++ resolved
@@ -15,11 +15,7 @@
 [dependencies]
 clap = {version = "4.0", features = ["derive", "cargo"]}
 csv = "1.3.0"
-<<<<<<< HEAD
-# pyo3 = {version = "0.23.3", features = ["auto-initialize"]}
-=======
 pyo3 = {version = "0.24.1", features = ["auto-initialize"]}
->>>>>>> 04563853
 # Uncomment the following dependency for the local version of r2u2_core
 r2u2_core = {path = "../r2u2_core", features = ["aux_string_specs"]}
 # Uncomment the following dependency for the public crates.io version of r2u2_core

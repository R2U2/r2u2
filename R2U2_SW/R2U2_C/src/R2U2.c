--- conflicted
+++ resolved
@@ -11,17 +11,10 @@
 
 int main(int argc, char *argv[]) {
     // TODO: Better CLI parsing
-<<<<<<< HEAD
-    if (argc < 6 || argc > 7) {
-        fprintf(stdout,"%s Version %d.%d\n",
-        argv[0], R2U2_C_VERSION_MAJOR, R2U2_C_VERSION_MINOR);
-        fprintf(stdout, "Usage: 1) .ftm, 2) .fti, 3) .ftscq, 4) .ptm, 5) .pti, 6) trace data file (or none for stdin)\n");
-=======
     if (argc < 2) {
         fprintf(stdout,"%s Version %d.%d\n",
         argv[0], R2U2_C_VERSION_MAJOR, R2U2_C_VERSION_MINOR);
-        fprintf(stdout, "Usage: [path to configuration directory] [path to trace file]\n");
->>>>>>> 8b18bf24
+        fprintf(stdout, "Usage: <path to configuration directory> [path to trace file]\n");
     }
     int MAX_TIME = INT_MAX;
     FILE *input_file;
@@ -30,26 +23,16 @@
     /* Engine Initialization */
     TL_init();
     // at_checkers_init();
-<<<<<<< HEAD
-    // TODO: Does this crash on bad bins?
-    // TODO: Weird memory stuff to be checked
-    TL_init_files(argv[1],argv[2],argv[3],argv[4],argv[5]);
-
-    /* Select file vs stream */
-    if (argc == 7 && (access(argv[6], F_OK) == 0)) {
-        input_file = fopen(argv[6], "r");
-=======
     getcwd(inbuf, sizeof(inbuf));
     if(inbuf == NULL) return 1;
     chdir(argv[1]);
-    TL_config("ftm.bin", "fti.bin", "ftscq.bin");
+    TL_config("ftm.bin", "fti.bin", "ftscq.bin", "ptm.bin", "pti.bin");
     chdir(inbuf);
 
     /* Select file vs stream */
     // TODO: Really need some better handeling
     if (access(argv[2], F_OK) == 0) {
         input_file = fopen(argv[2], "r");
->>>>>>> 8b18bf24
         if (input_file == NULL) return 1;
     } else {
         input_file = stdin;

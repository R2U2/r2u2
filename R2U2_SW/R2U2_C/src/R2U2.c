--- conflicted
+++ resolved
@@ -38,7 +38,6 @@
     }
 
     else if (argc == 2) {
-<<<<<<< HEAD
 	     fprintf(stdout,"%s Version %d.%d\n",
 	             argv[0], R2U2_C_VERSION_MAJOR, R2U2_C_VERSION_MINOR);
 	     fprintf(stdout, "Configuration directory path: %s. Command line input will be used for trace file path.\n", argv[1]);
@@ -54,27 +53,10 @@
 	     fprintf(stdout,"%s Version %d.%d\n",
 	             argv[0], R2U2_C_VERSION_MAJOR, R2U2_C_VERSION_MINOR);
 	     fprintf(stdout, "Too many arguments supplied. Configuration directory path: %s. Trace file path: %s. Other arguments will be ignored.\n", argv[1], argv[2]);
-=======
-	fprintf(stdout,"%s Version %d.%d\n",
-	argv[0], R2U2_C_VERSION_MAJOR, R2U2_C_VERSION_MINOR);
-	fprintf(stdout, "Configuration directory path: %s. Command line input will be used for trace file path.\n", argv[1]);
-    }
-
-    else if (argc == 3) {
-	fprintf(stdout,"%s Version %d.%d\n",
-	argv[0], R2U2_C_VERSION_MAJOR, R2U2_C_VERSION_MINOR);
-	fprintf(stdout, "Configuration directory path: %s. Trace file path: %s.\n", argv[1], argv[2]);
-    }
-
-    else {
-	fprintf(stdout,"%s Version %d.%d\n",
-	argv[0], R2U2_C_VERSION_MAJOR, R2U2_C_VERSION_MINOR);
-	fprintf(stdout, "Too many arguments supplied. Configuration directory path: %s. Trace file path: %s. Other arguments will be ignored.\n", argv[1], argv[2]);
->>>>>>> ddeda8ba
     }
 
     int MAX_TIME = INT_MAX, c;
-    FILE *input_file;
+    FILE *input_file = NULL;
     char inbuf[BUFSIZ]; // LINE_MAX instead? PATH_MAX??
 
     // Extensible way to loop over CLI options

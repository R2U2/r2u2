#include <stdio.h>
#include <string.h>
#include "TL_observers.h"
#include "TL_queue_ft.h"

static inline int string2Int(char** char_vec, int len) {
	int op = 0;
	for(int i=0;i<len;i++) {
		op = op<<1 | (*(*char_vec+i)-'0');
	}
	*char_vec += len; //skip the data that has been read
	return op;
}

void decode_inst(char* s, instruction_t* inst) {
	//1. operant code, 5 bits
	inst->opcode = string2Int(&s,L_OPC);

	//2. op1, 10 bits. First 2 bit is the input type
	inst->op1.opnd_type = string2Int(&s,2);
	inst->op1.value = string2Int(&s,L_OP-2);

	//3. op2, 10 bits. First 2 bit is the input type
	inst->op2.opnd_type = string2Int(&s,2);
	inst->op2.value = string2Int(&s,L_OP-2);

	//4. time stamp  address, 8 bits
	inst->adr_interval = string2Int(&s,L_INTVL);

	//5. scratch? 7 bits (seems for Bayesian network)
	inst->scratch = string2Int(&s,L_SCRATCH);
}

void decode_interval(char* s, interval_t* interval) {
	//1. lower bound, time stamp bits
	interval->lb = string2Int(&s,L_INTERVAL);

	//2. upper bound, time stamp bits
	interval->ub = string2Int(&s,L_INTERVAL);
}

void decode_scq_size(char* s, addr_SCQ_t* addr) {
	//1. start address
	addr->start_addr = string2Int(&s,L_SCQ_ADDRESS);

	//2. end address
	addr->end_addr = string2Int(&s,L_SCQ_ADDRESS);
<<<<<<< HEAD
} 
//------------------------------------------------------------------------------
// Future Time Instruction Parser
//------------------------------------------------------------------------------
void parse_inst_ft(char* filename) {
=======
}

void parse_inst(char* filename) {
>>>>>>> 8b18bf24
	int PC = 0;
	FILE *file = fopen ( filename, "r" );
	if ( file != NULL ) {
		char line [128]; /* or other suitable maximum line size */
		while ( fgets (line, sizeof(line), file ) != NULL ) {/* read a line */
			line[strcspn(line,"\n\r")] = 0; //remove ending special symbol
			decode_inst(line, &instruction_mem_ft[PC]);
			// printf("%d\n",instruction_mem_ft[PC].op1.value);
			PC++;
		}
		fclose ( file );
	} else {
		perror ( filename ); /* why didn't the file open? */
	}
}
//------------------------------------------------------------------------------
// Past Time Instruction Parser
//------------------------------------------------------------------------------
void parse_inst_pt(char* filename) {
	int PC = 0;
	FILE *file = fopen ( filename, "r" );
	if ( file != NULL ) {
		char line [128]; /* or other suitable maximum line size */
		while ( fgets (line, sizeof(line), file ) != NULL ) {/* read a line */
			line[strcspn(line,"\n\r")] = 0; //remove ending special symbol
			decode_inst(line, &instruction_mem_pt[PC]);			
			// printf("%d\n",instruction_mem_ft[PC].op1.value);
			PC++;
		}
		fclose ( file );
	} else {
		perror ( filename ); /* why didn't the file open? */
	}
}
//------------------------------------------------------------------------------
// Future-Time Interval Parser
//------------------------------------------------------------------------------
void parse_interval_ft(char* filename) {
	int PC = 0;
	FILE *file = fopen ( filename, "r" );
	if ( file != NULL ) {
		char line [128]; /* or other suitable maximum line size */
		while ( fgets (line, sizeof(line), file ) != NULL ) {/* read a line */
			line[strcspn(line,"\n\r")] = 0; //remove ending special symbol
			decode_interval(line, &interval_mem_ft[PC]);
			PC++;
		}
		fclose ( file );
	} else {
		perror ( filename ); /* why didn't the file open? */
	}
}
//------------------------------------------------------------------------------
// Past-Time Interval Parser
//------------------------------------------------------------------------------
void parse_interval_pt(char* filename) {
	int PC = 0;
	FILE *file = fopen ( filename, "r" );
	if ( file != NULL ) {
		char line [128]; /* or other suitable maximum line size */
		while ( fgets (line, sizeof(line), file ) != NULL ) {/* read a line */
			line[strcspn(line,"\n\r")] = 0; //remove ending special symbol
			decode_interval(line, &interval_mem_ft[PC]);			
			PC++;
		}
		fclose ( file );
	} else {
		perror ( filename ); /* why didn't the file open? */
	}
}
//------------------------------------------------------------------------------
// SCQ Parser (only Future-Time; Past-Time doesn't use SCQs)
//------------------------------------------------------------------------------
void parse_scq_size(char* filename) {
	int PC = 0;
	FILE *file = fopen ( filename, "r" );
	if ( file != NULL ) {
		char line [128]; /* or other suitable maximum line size */
		while ( fgets (line, sizeof(line), file ) != NULL ) {/* read a line */
			line[strcspn(line,"\n\r")] = 0; //remove ending special symbol
			decode_scq_size(line, &addr_SCQ_map_ft[PC]);
			(SCQ+(addr_SCQ_map_ft[PC].start_addr))->t_q = -1; // initialize timestamp of the first elelment to -1
			PC++;
		}
		fclose ( file );
	} else {
		perror ( filename ); /* why didn't the file open? */
	}
<<<<<<< HEAD
}


void TL_init_files(char* ftm, char* fti, char* ftscq, char* ptm, char* pti) {
	parse_inst_ft(ftm);
	parse_interval_ft(fti);
	parse_scq_size(ftscq);
    parse_inst_pt(ptm);
    parse_interval_pt(pti);
=======
>>>>>>> 8b18bf24
}<|MERGE_RESOLUTION|>--- conflicted
+++ resolved
@@ -45,17 +45,11 @@
 
 	//2. end address
 	addr->end_addr = string2Int(&s,L_SCQ_ADDRESS);
-<<<<<<< HEAD
-} 
+}
 //------------------------------------------------------------------------------
 // Future Time Instruction Parser
 //------------------------------------------------------------------------------
 void parse_inst_ft(char* filename) {
-=======
-}
-
-void parse_inst(char* filename) {
->>>>>>> 8b18bf24
 	int PC = 0;
 	FILE *file = fopen ( filename, "r" );
 	if ( file != NULL ) {
@@ -81,7 +75,7 @@
 		char line [128]; /* or other suitable maximum line size */
 		while ( fgets (line, sizeof(line), file ) != NULL ) {/* read a line */
 			line[strcspn(line,"\n\r")] = 0; //remove ending special symbol
-			decode_inst(line, &instruction_mem_pt[PC]);			
+			decode_inst(line, &instruction_mem_pt[PC]);
 			// printf("%d\n",instruction_mem_ft[PC].op1.value);
 			PC++;
 		}
@@ -118,7 +112,7 @@
 		char line [128]; /* or other suitable maximum line size */
 		while ( fgets (line, sizeof(line), file ) != NULL ) {/* read a line */
 			line[strcspn(line,"\n\r")] = 0; //remove ending special symbol
-			decode_interval(line, &interval_mem_ft[PC]);			
+			decode_interval(line, &interval_mem_ft[PC]);
 			PC++;
 		}
 		fclose ( file );
@@ -144,16 +138,4 @@
 	} else {
 		perror ( filename ); /* why didn't the file open? */
 	}
-<<<<<<< HEAD
-}
-
-
-void TL_init_files(char* ftm, char* fti, char* ftscq, char* ptm, char* pti) {
-	parse_inst_ft(ftm);
-	parse_interval_ft(fti);
-	parse_scq_size(ftscq);
-    parse_inst_pt(ptm);
-    parse_interval_pt(pti);
-=======
->>>>>>> 8b18bf24
 }
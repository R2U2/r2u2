/** =======================================================================================
** @file TL_queue_ft.h
**
** @author Patrick Moosbrugger
** @version	1
** @date      2016-11-22
**
** @brief Routines for the future time queues
**
** These Queues are used for the (time) synchronization of the R2U2 algorithm
** of the future time operators. It instantiates and array of circular buffers for every
** subformula/instruction or every atomic input. The stored tuples represent the signal values
** within intervals corresponding to their time stamps.
** Currently, for the subformula/instruction results, the R2U2 program (instruction) counter
** is used to address the correct queue in the array. For the atomic inputs, the index
** of the input is used to address the correct queue in the array of queues.
** Accessing the elements of the queue can be achieved using the methods
** provided in this file.
**
**
** Modification History:
**   Date | Author | Description
**   ---------------------------
**	Apr.14.2019 | Pei | Clean up the code and rewrite the function. Consistent with the definition of Shared Connection Queue (SCQ)
**  Jun.20.2019 | Pei | fix a bug when checking if an SCQ is empty
**=====================================================================================*/
#include <stdio.h>
#include "TL_observers.h"
#include "R2U2.h"
#include "TL_queue_ft.h"
#include "R2U2.h"

#define	TRACE_OPND_FT(X) X

#define AGGREGATION  // do aggregation

// //* synchronization queues for instructions
// extern sync_queues_ft_t		ft_sync_queues;


// input ptr is relative to addr_start
// size = addr_end - addr_start+1
static inline int inc_ptr(int ptr, int size) {
	if(ptr==size-1) return 0;
	return ptr+1;
}
static inline int dec_ptr(int ptr, int size) {
	if(ptr==0) return size-1;
	return ptr-1;
}

// add new element to the SCQ
void add(elt_ft_queue_t* const scq, int size, elt_ft_queue_t newData, int* wr_ptr) {
	#ifdef AGGREGATION
<<<<<<< HEAD
		if ( (scq+*wr_ptr)->v_q == false && (scq+dec_ptr(*wr_ptr, size))->v_q == false) { // case during initialization
=======
		//if ( (scq+*wr_ptr)->v_q == false && (scq+dec_ptr(*wr_ptr, size))->v_q == false) { // case during initialization
		if ( (scq+*wr_ptr)->t_q == -1 ) { // case during initialization
>>>>>>> de7ddb81
			*(scq+*wr_ptr) = newData;
			*wr_ptr = inc_ptr(*wr_ptr, size);
			return;
		}
		if((scq+dec_ptr(*wr_ptr, size))->v_q == newData.v_q && \
			(scq+dec_ptr(*wr_ptr, size))->t_q < newData.t_q) { // assign to previous address
			*(scq+dec_ptr(*wr_ptr,size)) = newData;
		} else {
			*(scq+*wr_ptr) = newData;
			*wr_ptr = inc_ptr(*wr_ptr, size);
		}
		//printf("%d,%d\n",(scq+dec_ptr(*wr_ptr,size))->v_q, (scq+dec_ptr(*wr_ptr,size))->t_q);
	#else
		*(scq+*wr_ptr) = newData;
		*wr_ptr = inc_ptr(*wr_ptr, size);
	#endif
}

void print_scq(elt_ft_queue_t* const scq, int size) {
	printf("--------------PRINT SCQ @%d\n", scq);
	for (int i=0; i<size; i++) {
		printf("addr: %d, verdict: %d, timstamp: %d\n", i, scq[i].v_q, scq[i].t_q);
	}
	printf("---------------END SCQ @%d\n", scq);
}


// *scq points to the curent node info structure
// size: size of the current SCQ assign to the specific node (addr_end - addr_start + 1)
// wr_ptr and rd_ptr are relative to addr_start (counting from 0~size-1)
bool isEmpty(elt_ft_queue_t* const scq, int size, const int wr_ptr, int* rd_ptr, int desired_time_stamp){
	//print_scq(scq, size);
	DEEP_PRINT("inQueue, size: %d, rd_ptr: %d, wr_ptr: %d, desired_time_stamp: %d\n", size, *rd_ptr, wr_ptr, desired_time_stamp);
	DEEP_PRINT("inQueue data content: t_q: %d, v_q: %d\n", scq[1].t_q, scq[1].v_q);
	if ((int)(scq+*rd_ptr)->t_q >= desired_time_stamp) {
		return false;
	} else if (*rd_ptr!=wr_ptr){
		while(*rd_ptr!=wr_ptr && (scq+*rd_ptr)->t_q < desired_time_stamp) {
			*rd_ptr = inc_ptr(*rd_ptr, size);
		}
		if ((scq+*rd_ptr)->t_q < desired_time_stamp) {
			*rd_ptr = dec_ptr(*rd_ptr, size);
			return true;
		} else {
			return false;
		}
	} else { //*rd_ptr==wr_ptr and no result
		// this is the case when space = 1 or initialization
		return true;
	}
}

// always check isEmpty first before pop();
elt_ft_queue_t pop(elt_ft_queue_t* scq, int rd_ptr) {
	return scq[rd_ptr];
}<|MERGE_RESOLUTION|>--- conflicted
+++ resolved
@@ -52,12 +52,8 @@
 // add new element to the SCQ
 void add(elt_ft_queue_t* const scq, int size, elt_ft_queue_t newData, int* wr_ptr) {
 	#ifdef AGGREGATION
-<<<<<<< HEAD
-		if ( (scq+*wr_ptr)->v_q == false && (scq+dec_ptr(*wr_ptr, size))->v_q == false) { // case during initialization
-=======
 		//if ( (scq+*wr_ptr)->v_q == false && (scq+dec_ptr(*wr_ptr, size))->v_q == false) { // case during initialization
 		if ( (scq+*wr_ptr)->t_q == -1 ) { // case during initialization
->>>>>>> de7ddb81
 			*(scq+*wr_ptr) = newData;
 			*wr_ptr = inc_ptr(*wr_ptr, size);
 			return;

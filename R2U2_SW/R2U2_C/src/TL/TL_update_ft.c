--- conflicted
+++ resolved
@@ -65,15 +65,6 @@
 //  * updates results_ft and queues
 //--------------------------------------------------------------------
 int TL_update_ft(FILE *log_file) {
-<<<<<<< HEAD
-    int pc   = 0;
-    int stop = 0;
-
-    // Sequentially iterate through the program instructions
-    for(pc = 0; pc < N_INSTRUCTIONS; pc++) {
-        // If 'stop' is True, exit the for-loop
-        if(stop) break;
-=======
 	int pc   = 0;
 
     // Sequentially iterate through the program instructions
@@ -82,26 +73,16 @@
             DEBUG_PRINT("PC:%d END_SEQUENCE\n", pc);
             break;
         }
->>>>>>> 326069d2
 
         // Case statement for determining which opcode is currently in the program counter 'pc'
         switch(instruction_mem_ft[pc].opcode)
         {
 
-<<<<<<< HEAD
-        //----------------------------------------------------
-        // OP_END, OP_END_SEQUENCE
-        //----------------------------------------------------
-        case OP_END:
-        case OP_END_SEQUENCE: {
-            int op1 = 0, scq_size_rd = 0, input_wr_ptr = 0;
-=======
 		//----------------------------------------------------
 		// OP_END, OP_END_SEQUENCE
 		//----------------------------------------------------
 		case OP_END: {
 			int op1 = 0, scq_size_rd = 0, input_wr_ptr = 0;
->>>>>>> 326069d2
 
             // Declare a new pointer for the SCQ's operand
             elt_ft_queue_t *scq_seg;
@@ -132,22 +113,11 @@
                 // Synchronize the queues
                 ft_sync_queues[pc].desired_time_stamp = input.t_q+1;
 
-<<<<<<< HEAD
-                    DEBUG_PRINT("PC:%d END = (%d,%d)\n", pc, res.t_q, res.v_q);
-                    // TODO: Replace pc with formula argument
-                    fprintf(log_file,"%d:%d,%s\n", pc, res.t_q, res.v_q?"T":"F");
-
-            }
-            stop = 1;
-            break;
-        }
-=======
                 DEBUG_PRINT("PC:%d END = (%d,%d)\n", pc, res.t_q, res.v_q);
                 fprintf(log_file,"%d:%d,%s\n", (int)instruction_mem_ft[pc].op2.value, res.t_q, res.v_q?"T":"F");
 			}
 			break;
 		}
->>>>>>> 326069d2
 
         //----------------------------------------------------
         // OP_FT_LOD

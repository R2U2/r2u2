--- conflicted
+++ resolved
@@ -68,9 +68,6 @@
 
     #closes read and write files
     csvfile.close() 
-<<<<<<< HEAD
-    f.close()
-=======
     f.close()
 
 if __name__=="__main__":
@@ -81,5 +78,4 @@
 file_inx = file_in + ".csv"
 print("Input atomic trace file: " + file_inx)
 '''
-#expand('test_four.csv')
->>>>>>> 88eeba6e
+#expand('test_four.csv')
--- conflicted
+++ resolved
@@ -68,7 +68,6 @@
 
     #closes read and write files
     csvfile.close() 
-<<<<<<< HEAD
     f.close()
 
 if __name__=="__main__":
@@ -79,7 +78,4 @@
 file_inx = file_in + ".csv"
 print("Input atomic trace file: " + file_inx)
 '''
-#expand('test_four.csv')
-=======
-    f.close()
->>>>>>> 81d59d0b
+#expand('test_four.csv')
import argparse
import sys

import c2po.main
import c2po.options

parser = argparse.ArgumentParser()
parser.add_argument("spec",
                    help="specification file (either .c2po or .mltl)")

parser.add_argument("--trace",
                    help="CSV file where variable names are mapped to signal order using file header")
parser.add_argument("--map",
                    help="map file where variable names are mapped to signal order")

parser.add_argument("-q","--quiet", action="store_true",
                    help="disable output")
parser.add_argument("-v", "--verbose", dest="log_level", action="count", default=0,
                    help="Logging verbosity, pass twice for trace logging")
parser.add_argument("--debug", action="store_true",
                    help="set debug mode, implies trace logging")
parser.add_argument("--stats", action="store_true",
                    help="enable stat output")

parser.add_argument("--impl", default="c", choices=["c","cpp","vhdl"],
                    help="specifies target R2U2 implementation version (default: c)")
parser.add_argument("-o", "--output", default="spec.bin",
                    help="specifies location where specification binary will be written")

parser.add_argument("--int-width", default=32, type=int,
                    help="specifies bit width for integer types (default: 32)")
parser.add_argument("--int-signed", action="store_true",
                    help="specifies signedness of int types (default: unsigned)")
parser.add_argument("--float-width", default=32,
                    help="specifies bit width for floating point types (default: 32)")
parser.add_argument("--mission-time", type=int, default=-1,
                    help="specifies mission time, overriding inference from a trace file, if present")
<<<<<<< HEAD
parser.add_argument("--endian", choices=c2po.options.BYTE_ORDER_SIGILS.keys(),
                    default=sys.byteorder, help=f"Specifies byte-order of spec file (default: {sys.byteorder})")
=======
>>>>>>> 12114c16

parser.add_argument("-bz", "--booleanizer", action="store_true",
                    help="enable booleanizer")

parser.add_argument("-p", "--parse", action="store_true",
                    help="run only the parser")
parser.add_argument("-tc", "--type-check", action="store_true",
                    help="run only the parser and type checker")
parser.add_argument("-c", "--compile", action="store_true",
<<<<<<< HEAD
                    help="run only the parser, type checker, and passes")
=======
                    help="only run the parser, type checker, and passes")
parser.add_argument("-da", "--disable-aux", action="store_false",
                    help = "disable aux data (e.g., contract status and specification naming)")
>>>>>>> 12114c16

parser.add_argument("-dc", "--disable-cse", action="store_false",
                    help="disable CSE optimization")
parser.add_argument("-dr", "--disable-rewrite", action="store_false",
                    help="disable MLTL rewrite rule optimizations")
parser.add_argument("--extops", action="store_true",
                    help="enable extended operations")

parser.add_argument("-nnf", action="store_true",
                    help="enable negation normal form")
parser.add_argument("-bnf", action="store_true",
                    help="enable boolean normal form")

parser.add_argument("-eq", "--eqsat", action="store_true",
                    help="enable equality saturation")
parser.add_argument("-sat", "--check-sat", action="store_true",
                    help="enable satisfiability checking of future-time formulas")

parser.add_argument("--timeout-eqsat", type=int, default=3600, 
                    help="set the timeout of equality saturation calls in seconds (default: 3600)")
parser.add_argument("--timeout-sat", type=int, default=3600, 
                    help="set the timeout of sat calls in seconds (default: 3600)")

parser.add_argument("--write-c2po", nargs="?", const=c2po.options.EMPTY_FILENAME,
                    help="write final program in C2PO input format")
parser.add_argument("--write-mltl", nargs="?", const=c2po.options.EMPTY_FILENAME,
                    help="write final program in MLTL standard format")
parser.add_argument("--write-prefix", nargs="?", const=c2po.options.EMPTY_FILENAME,
                    help="write final program in prefix notation")
parser.add_argument("--write-pickle", nargs="?", const=c2po.options.EMPTY_FILENAME,
                    help="pickle the final program")
parser.add_argument("--write-smt", nargs="?", const=c2po.options.EMPTY_FILENAME,
                    help="write SMT encoding of FT formulas")

parser.add_argument("--copyback",
                    help="name of directory to copy workdir contents to upon termination")

args = parser.parse_args()

return_code = c2po.main.main(
    args.spec, 
    trace_filename=args.trace, 
    map_filename=args.map, 
    impl=args.impl, 
    mission_time=args.mission_time,
    output_filename=args.output, 
    int_width=args.int_width, 
    int_signed=args.int_signed, 
    float_width=args.float_width, 
    only_parse=args.parse,
    only_type_check=args.type_check,
    only_compile=args.compile,
    enable_booleanizer=args.booleanizer, 
    enable_aux=args.disable_aux,
    enable_cse=args.disable_cse, 
    enable_extops=args.extops, 
    enable_rewrite=args.disable_rewrite, 
    enable_eqsat=args.eqsat,
    enable_nnf=args.nnf,
    enable_bnf=args.bnf,
    enable_sat=args.check_sat,
    write_c2po_filename=args.write_c2po,
    write_mltl_filename=args.write_mltl,
    write_prefix_filename=args.write_prefix,
    write_pickle_filename=args.write_pickle,
    write_smt_dirname=args.write_smt,
    timeout_eqsat=args.timeout_eqsat,
    timeout_sat=args.timeout_sat,
    copyback_dirname=args.copyback,
    stats=args.stats,
    debug=args.debug,
    log_level=args.log_level,
    quiet=args.quiet
)

sys.exit(return_code.value)<|MERGE_RESOLUTION|>--- conflicted
+++ resolved
@@ -35,11 +35,6 @@
                     help="specifies bit width for floating point types (default: 32)")
 parser.add_argument("--mission-time", type=int, default=-1,
                     help="specifies mission time, overriding inference from a trace file, if present")
-<<<<<<< HEAD
-parser.add_argument("--endian", choices=c2po.options.BYTE_ORDER_SIGILS.keys(),
-                    default=sys.byteorder, help=f"Specifies byte-order of spec file (default: {sys.byteorder})")
-=======
->>>>>>> 12114c16
 
 parser.add_argument("-bz", "--booleanizer", action="store_true",
                     help="enable booleanizer")
@@ -49,13 +44,9 @@
 parser.add_argument("-tc", "--type-check", action="store_true",
                     help="run only the parser and type checker")
 parser.add_argument("-c", "--compile", action="store_true",
-<<<<<<< HEAD
                     help="run only the parser, type checker, and passes")
-=======
-                    help="only run the parser, type checker, and passes")
 parser.add_argument("-da", "--disable-aux", action="store_false",
                     help = "disable aux data (e.g., contract status and specification naming)")
->>>>>>> 12114c16
 
 parser.add_argument("-dc", "--disable-cse", action="store_false",
                     help="disable CSE optimization")

--- conflicted
+++ resolved
@@ -267,11 +267,7 @@
     enable_eqsat=args.eqsat,
     enable_cse=args.cse,
     enable_sat=args.check_sat,
-<<<<<<< HEAD
-    timeout_eqsat=args.timeout_eqsat,
-    timeout_sat=args.timeout_sat,
     write_bounds_filename=args.write_bounds,
-=======
     egglog=args.egglog_path,
     eqsat_max_time=args.eqsat_max_time,
     eqsat_max_memory=args.eqsat_max_memory,
@@ -280,7 +276,6 @@
     smt_options=args.smt_option,
     smt_max_time=args.smt_max_time,
     smt_max_memory=args.smt_max_memory,
->>>>>>> f1f7a75e
     write_c2po_filename=args.write_c2po,
     write_prefix_filename=args.write_prefix,
     write_mltl_filename=args.write_mltl,

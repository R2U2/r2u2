import argparse
import sys

import c2po.main
import c2po.options

parser = argparse.ArgumentParser()
<<<<<<< HEAD
parser.add_argument("spec",
                    help="specification file (either .c2po .mltl)")

parser.add_argument("--trace",
                    help="CSV file where variable names are mapped to signal order using file header")
parser.add_argument("--map",
                    help="map file where variable names are mapped to signal order")

parser.add_argument("-q","--quiet", action="store_true",
                    help="disable output")
parser.add_argument("-v", "--verbose", dest="log_level", action="count", default=0,
                    help="Logging verbosity, pass twice for trace logging")
parser.add_argument("--debug", action="store_true",
                    help="set debug mode, implies trace logging")
parser.add_argument("--stats", action="store_true",
                    help="enable statistics output")

parser.add_argument("--impl", default="c", choices=["c","cpp","vhdl"],
                    help="specifies target R2U2 implementation version (default: c)")
parser.add_argument("-o", "--output", default="spec.bin",
                    help="specifies location where specification binary will be written")

parser.add_argument("--int-width", default=32, type=int,
                    help="specifies bit width for integer types (default: 32)")
parser.add_argument("--int-signed", action="store_true",
                    help="specifies signedness of int types (default: unsigned)")
parser.add_argument("--float-width", default=32,
                    help="specifies bit width for floating point types (default: 32)")
parser.add_argument("--mission-time", type=int, default=-1,
                    help="specifies mission time, overriding inference from a trace file, if present")

parser.add_argument("-bz", "--booleanizer", action="store_true",
                    help="enable booleanizer")

parser.add_argument("-p", "--parse", action="store_true",
                    help="run only the parser")
parser.add_argument("-tc", "--type-check", action="store_true",
                    help="run only the parser and type checker")
parser.add_argument("-c", "--compile", action="store_true",
                    help="run only the parser, type checker, and passes")

parser.add_argument("--aux", action=argparse.BooleanOptionalAction, default=True,
                    help = "enable aux data (e.g., contract status and specification naming) (default: true)")
parser.add_argument("--cse", action=argparse.BooleanOptionalAction, default=True,
                    help="enable CSE optimization (default: true)")
parser.add_argument("--rewrite", action=argparse.BooleanOptionalAction, default=True,
                    help="enable MLTL rewrite rule optimizations (default: true)")
parser.add_argument("--extops", action=argparse.BooleanOptionalAction, default=False,
                    help="enable extended operations (default: false)")

parser.add_argument("--nnf", action="store_true",
                    help="rewrite final formulas in negation normal form")
parser.add_argument("--bnf", action="store_true",
                    help="rewrite final formulas in boolean normal form")

parser.add_argument("--eqsat", action=argparse.BooleanOptionalAction, default=False,
                    help="enable equality saturation (default: false)")
parser.add_argument("--egglog-path", default="egglog",
                    help="path to egglog executable, default assumes egglog is in PATH (default: egglog)")
parser.add_argument("--eqsat-max-time", type=int, default=3600, 
                    help="set the maximum time to allow for egglog in seconds (default: 3600)")
parser.add_argument("--eqsat-max-memory", type=int, default=0, 
                    help="set the maximum memory to allow for egglog in MB, use 0 for no maximum (default: 0)")

parser.add_argument("--sat", action=argparse.BooleanOptionalAction, default=False,
                    help="enable satisfiability checking of future-time formulas (default: false)")
parser.add_argument("--smt-solver", default="z3",
                    help="path to SMTLIB2-compliant executable, default assumes z3 is in PATH (default: z3)")
parser.add_argument("--smt-encoding", default="uflia", choices=[member.value for member in c2po.options.SMTTheories],
                    help="specify the SMT encoding to use for satisfiability checking (default: uflia)")
parser.add_argument("--smt-option", action="append", default=[],
                    help="additional option to pass to the SMT solver, can be specified multiple times (example: --smt-option=\"--opt-1\" --smt-option=\"--opt-2\")")
parser.add_argument("--smt-max-time", type=int, default=3600, 
                    help="set the total maximum time to allow for SMT calls in seconds (default: 3600)")
parser.add_argument("--smt-max-memory", type=int, default=0, 
                    help="set the total maximum memory to allow for SMT calls in MB, use 0 for no maximum (default: 0)")

parser.add_argument("--write-c2po",
                    help="path to write final program in C2PO input format")
parser.add_argument("--write-mltl",
                    help="path to write final program in MLTL standard format")
parser.add_argument("--write-prefix",
                    help="path to write final program in prefix notation")
parser.add_argument("--write-pickle",
                    help="path to pickle the final program")
parser.add_argument("--write-smt",
                    help="path to write SMT encodings of formulas")

parser.add_argument("--copyback",
                    help="name of directory to copy workdir contents to upon termination")
=======
parser.add_argument("spec", help="specification file (either .c2po or .mltl)")

parser.add_argument(
    "--trace",
    default=c2po.options.DEFAULTS["trace_filename"],
    help="csv file where variable names are mapped to signal order using file header",
)
parser.add_argument(
    "--map",
    default=c2po.options.DEFAULTS["map_filename"],
    help="map file where variable names are mapped to signal order",
)
parser.add_argument(
    "-q",
    "--quiet",
    action="store_const",
    const=True,
    default=c2po.options.DEFAULTS["quiet"],
    help="disable output",
)
parser.add_argument(
    "-v",
    "--verbose",
    dest="log_level",
    action="count",
    default=c2po.options.DEFAULTS["log_level"],
    help="logging verbosity, pass twice for trace logging",
)
parser.add_argument(
    "--debug",
    action="store_const",
    const=True,
    default=c2po.options.DEFAULTS["debug"],
    help="set debug mode, implies trace logging",
)
parser.add_argument(
    "--stats",
    action="store_const",
    const=True,
    default=c2po.options.DEFAULTS["stats"],
    help="enable stat output",
)
parser.add_argument(
    "--impl",
    default=c2po.options.DEFAULTS["impl_str"],
    choices=["c", "rust", "cpp", "vhdl"],
    help="target R2U2 implementation version (default: c)",
)
parser.add_argument(
    "-o",
    "--output",
    default=c2po.options.DEFAULTS["output_filename"],
    help="location where specification binary will be written",
)
parser.add_argument(
    "--int-width",
    default=c2po.options.DEFAULTS["int_width"],
    type=int,
    help="bit width for integer types (default: 32)",
)
parser.add_argument(
    "--int-signed",
    action="store_const",
    const=True,
    default=c2po.options.DEFAULTS["int_is_signed"],
    help="signed-ness of int types (default: unsigned)",
)
parser.add_argument(
    "--float-width",
    default=c2po.options.DEFAULTS["float_width"],
    help="bit width for floating point types (default: 32)",
)
parser.add_argument(
    "--mission-time",
    type=int,
    default=c2po.options.DEFAULTS["mission_time"],
    help="mission time, overriding inference from a trace file if present",
)
parser.add_argument(
    "-bz", 
    "--booleanizer", 
    action="store_const",
    const=True,
    default=c2po.options.DEFAULTS["enable_booleanizer"],
    help="enable booleanizer"
)
parser.add_argument(
    "-p", 
    "--parse", 
    action="store_const",
    const=True,
    default=c2po.options.DEFAULTS["only_parse"],
    help="run only the parser"
)
parser.add_argument(
    "-tc",
    "--type-check",
    action="store_const",
    const=True,
    default=c2po.options.DEFAULTS["only_type_check"],
    help="run only the parser and type checker",
)
parser.add_argument(
    "-c",
    "--compile",
    action="store_const",
    const=True,
    default=c2po.options.DEFAULTS["only_compile"],
    help="run only the parser, type checker, and passes",
)
parser.add_argument(
    "--aux",
    action=argparse.BooleanOptionalAction,
    default=c2po.options.DEFAULTS["enable_aux"],
    help="enable aux data (e.g., contract status and specification naming)",
)
parser.add_argument(
    "--cse", 
    action=argparse.BooleanOptionalAction, 
    default=c2po.options.DEFAULTS["enable_cse"],
    help="enable CSE optimization"
)
parser.add_argument(
    "--rewrite",
    action=argparse.BooleanOptionalAction, 
    default=c2po.options.DEFAULTS["enable_rewrite"],
    help="enable MLTL rewrite rule optimizations",
)
parser.add_argument(
    "--extops", 
    action=argparse.BooleanOptionalAction, 
    default=c2po.options.DEFAULTS["enable_extops"],
    help="enable extended operations"
)
parser.add_argument(
    "--nnf", 
    action="store_const",
    const=True,
    default=c2po.options.DEFAULTS["enable_nnf"],
    help="enable negation normal form"
)
parser.add_argument(
    "--bnf",
    action="store_const",
    const=True,
    default=c2po.options.DEFAULTS["enable_bnf"],
    help="enable boolean normal form"
)
parser.add_argument(
    "--eqsat",
    action=argparse.BooleanOptionalAction, 
    default=c2po.options.DEFAULTS["enable_eqsat"],
    help="enable equality saturation"
)
parser.add_argument(
    "--check-sat",
    action=argparse.BooleanOptionalAction, 
    default=c2po.options.DEFAULTS["enable_sat"],
    help="enable satisfiability checking of future-time formulas",
)
parser.add_argument(
    "--timeout-eqsat",
    type=int,
    default=3600,
    help="timeout of equality saturation calls in seconds (default: 3600)",
)
parser.add_argument(
    "--timeout-sat",
    type=int,
    default=3600,
    help="timeout of sat calls in seconds (default: 3600)",
)
parser.add_argument(
    "--write-c2po",
    help="location to write final program in C2PO input format",
)
parser.add_argument(
    "--write-mltl",
    help="location to write final program in MLTL standard format",
)
parser.add_argument(
    "--write-prefix",
    help="location to write final program in prefix notation",
)
parser.add_argument(
    "--write-pickle",
    help="location to write pickled final program",
)
parser.add_argument(
    "--write-smt",
    help="location to write SMT encoding of FT formulas",
)
parser.add_argument(
    "--copyback", 
    help="location of directory to copy workdir contents upon termination"
)
>>>>>>> f1780724

args = parser.parse_args()

opts = c2po.options.Options(
    spec_filename=args.spec,
    trace_filename=args.trace,
    map_filename=args.map,
    output_filename=args.output,
    impl_str=args.impl,
    mission_time=args.mission_time,
    int_width=args.int_width,
    int_is_signed=args.int_signed,
    float_width=args.float_width,
    only_parse=args.parse,
    only_type_check=args.type_check,
    only_compile=args.compile,
<<<<<<< HEAD
    enable_booleanizer=args.booleanizer, 
    enable_aux=args.aux,
    enable_cse=args.cse, 
    enable_extops=args.extops, 
    enable_rewrite=args.rewrite, 
    enable_eqsat=args.eqsat,
    enable_nnf=args.nnf,
    enable_bnf=args.bnf,
    enable_sat=args.sat,
    egglog_path=args.egglog_path,
    eqsat_max_time=args.eqsat_max_time,
    eqsat_max_memory=args.eqsat_max_memory,
    smt_solver=args.smt_solver,
    smt_options=args.smt_option,
    smt_encoding=args.smt_encoding,
    smt_max_time=args.smt_max_time,
    smt_max_memory=args.smt_max_memory,
=======
    enable_aux=args.aux,
    enable_booleanizer=args.booleanizer,
    enable_extops=args.extops,
    enable_nnf=args.nnf,
    enable_bnf=args.bnf,
    enable_rewrite=args.rewrite,
    enable_eqsat=args.eqsat,
    enable_cse=args.cse,
    enable_sat=args.check_sat,
    timeout_eqsat=args.timeout_eqsat,
    timeout_sat=args.timeout_sat,
>>>>>>> f1780724
    write_c2po_filename=args.write_c2po,
    write_prefix_filename=args.write_prefix,
    write_mltl_filename=args.write_mltl,
    write_pickle_filename=args.write_pickle,
    write_smt_dirname=args.write_smt,
    copyback_dirname=args.copyback,
    stats=args.stats,
    debug=args.debug,
    log_level=args.log_level,
    quiet=args.quiet,
)

return_code = c2po.main.main(opts)
sys.exit(return_code.value)<|MERGE_RESOLUTION|>--- conflicted
+++ resolved
@@ -5,100 +5,10 @@
 import c2po.options
 
 parser = argparse.ArgumentParser()
-<<<<<<< HEAD
-parser.add_argument("spec",
-                    help="specification file (either .c2po .mltl)")
-
-parser.add_argument("--trace",
-                    help="CSV file where variable names are mapped to signal order using file header")
-parser.add_argument("--map",
-                    help="map file where variable names are mapped to signal order")
-
-parser.add_argument("-q","--quiet", action="store_true",
-                    help="disable output")
-parser.add_argument("-v", "--verbose", dest="log_level", action="count", default=0,
-                    help="Logging verbosity, pass twice for trace logging")
-parser.add_argument("--debug", action="store_true",
-                    help="set debug mode, implies trace logging")
-parser.add_argument("--stats", action="store_true",
-                    help="enable statistics output")
-
-parser.add_argument("--impl", default="c", choices=["c","cpp","vhdl"],
-                    help="specifies target R2U2 implementation version (default: c)")
-parser.add_argument("-o", "--output", default="spec.bin",
-                    help="specifies location where specification binary will be written")
-
-parser.add_argument("--int-width", default=32, type=int,
-                    help="specifies bit width for integer types (default: 32)")
-parser.add_argument("--int-signed", action="store_true",
-                    help="specifies signedness of int types (default: unsigned)")
-parser.add_argument("--float-width", default=32,
-                    help="specifies bit width for floating point types (default: 32)")
-parser.add_argument("--mission-time", type=int, default=-1,
-                    help="specifies mission time, overriding inference from a trace file, if present")
-
-parser.add_argument("-bz", "--booleanizer", action="store_true",
-                    help="enable booleanizer")
-
-parser.add_argument("-p", "--parse", action="store_true",
-                    help="run only the parser")
-parser.add_argument("-tc", "--type-check", action="store_true",
-                    help="run only the parser and type checker")
-parser.add_argument("-c", "--compile", action="store_true",
-                    help="run only the parser, type checker, and passes")
-
-parser.add_argument("--aux", action=argparse.BooleanOptionalAction, default=True,
-                    help = "enable aux data (e.g., contract status and specification naming) (default: true)")
-parser.add_argument("--cse", action=argparse.BooleanOptionalAction, default=True,
-                    help="enable CSE optimization (default: true)")
-parser.add_argument("--rewrite", action=argparse.BooleanOptionalAction, default=True,
-                    help="enable MLTL rewrite rule optimizations (default: true)")
-parser.add_argument("--extops", action=argparse.BooleanOptionalAction, default=False,
-                    help="enable extended operations (default: false)")
-
-parser.add_argument("--nnf", action="store_true",
-                    help="rewrite final formulas in negation normal form")
-parser.add_argument("--bnf", action="store_true",
-                    help="rewrite final formulas in boolean normal form")
-
-parser.add_argument("--eqsat", action=argparse.BooleanOptionalAction, default=False,
-                    help="enable equality saturation (default: false)")
-parser.add_argument("--egglog-path", default="egglog",
-                    help="path to egglog executable, default assumes egglog is in PATH (default: egglog)")
-parser.add_argument("--eqsat-max-time", type=int, default=3600, 
-                    help="set the maximum time to allow for egglog in seconds (default: 3600)")
-parser.add_argument("--eqsat-max-memory", type=int, default=0, 
-                    help="set the maximum memory to allow for egglog in MB, use 0 for no maximum (default: 0)")
-
-parser.add_argument("--sat", action=argparse.BooleanOptionalAction, default=False,
-                    help="enable satisfiability checking of future-time formulas (default: false)")
-parser.add_argument("--smt-solver", default="z3",
-                    help="path to SMTLIB2-compliant executable, default assumes z3 is in PATH (default: z3)")
-parser.add_argument("--smt-encoding", default="uflia", choices=[member.value for member in c2po.options.SMTTheories],
-                    help="specify the SMT encoding to use for satisfiability checking (default: uflia)")
-parser.add_argument("--smt-option", action="append", default=[],
-                    help="additional option to pass to the SMT solver, can be specified multiple times (example: --smt-option=\"--opt-1\" --smt-option=\"--opt-2\")")
-parser.add_argument("--smt-max-time", type=int, default=3600, 
-                    help="set the total maximum time to allow for SMT calls in seconds (default: 3600)")
-parser.add_argument("--smt-max-memory", type=int, default=0, 
-                    help="set the total maximum memory to allow for SMT calls in MB, use 0 for no maximum (default: 0)")
-
-parser.add_argument("--write-c2po",
-                    help="path to write final program in C2PO input format")
-parser.add_argument("--write-mltl",
-                    help="path to write final program in MLTL standard format")
-parser.add_argument("--write-prefix",
-                    help="path to write final program in prefix notation")
-parser.add_argument("--write-pickle",
-                    help="path to pickle the final program")
-parser.add_argument("--write-smt",
-                    help="path to write SMT encodings of formulas")
-
-parser.add_argument("--copyback",
-                    help="name of directory to copy workdir contents to upon termination")
-=======
-parser.add_argument("spec", help="specification file (either .c2po or .mltl)")
-
+parser.add_argument(
+    "spec", 
+    help="specification file (either .c2po or .mltl)"
+)
 parser.add_argument(
     "--trace",
     default=c2po.options.DEFAULTS["trace_filename"],
@@ -143,7 +53,7 @@
     "--impl",
     default=c2po.options.DEFAULTS["impl_str"],
     choices=["c", "rust", "cpp", "vhdl"],
-    help="target R2U2 implementation version (default: c)",
+    help=f"target R2U2 implementation version (default: {c2po.options.DEFAULTS['impl_str']})",
 )
 parser.add_argument(
     "-o",
@@ -155,19 +65,19 @@
     "--int-width",
     default=c2po.options.DEFAULTS["int_width"],
     type=int,
-    help="bit width for integer types (default: 32)",
+    help=f"bit width for integer types (default: {c2po.options.DEFAULTS['int_width']})",
 )
 parser.add_argument(
     "--int-signed",
     action="store_const",
     const=True,
     default=c2po.options.DEFAULTS["int_is_signed"],
-    help="signed-ness of int types (default: unsigned)",
+    help=f"signed-ness of int types (default: {c2po.options.DEFAULTS['int_is_signed']})",
 )
 parser.add_argument(
     "--float-width",
     default=c2po.options.DEFAULTS["float_width"],
-    help="bit width for floating point types (default: 32)",
+    help=f"bit width for floating point types (default: {c2po.options.DEFAULTS['float_width']})",
 )
 parser.add_argument(
     "--mission-time",
@@ -246,28 +156,63 @@
     help="enable boolean normal form"
 )
 parser.add_argument(
-    "--eqsat",
+    "--eqsat", 
     action=argparse.BooleanOptionalAction, 
     default=c2po.options.DEFAULTS["enable_eqsat"],
-    help="enable equality saturation"
-)
-parser.add_argument(
-    "--check-sat",
+    help=f"enable equality saturation (default: {c2po.options.DEFAULTS['enable_eqsat']})"
+)
+parser.add_argument(
+    "--egglog-path", 
+    default=c2po.options.DEFAULTS["egglog"],
+    help=f"path to egglog executable, default assumes egglog is in PATH (default: {c2po.options.DEFAULTS['egglog']})"
+)
+parser.add_argument(
+    "--eqsat-max-time", 
+    type=int, 
+    default=c2po.options.DEFAULTS["eqsat_max_time"], 
+    help=f"set the maximum time to allow for egglog in seconds (default: {c2po.options.DEFAULTS['eqsat_max_time']})"
+)
+parser.add_argument(
+    "--eqsat-max-memory", 
+    type=int, 
+    default=c2po.options.DEFAULTS["eqsat_max_memory"], 
+    help=f"set the maximum memory to allow for egglog in MB, use 0 for no maximum (default: {c2po.options.DEFAULTS['eqsat_max_memory']})"
+)
+
+parser.add_argument(
+    "--check-sat", 
     action=argparse.BooleanOptionalAction, 
     default=c2po.options.DEFAULTS["enable_sat"],
-    help="enable satisfiability checking of future-time formulas",
-)
-parser.add_argument(
-    "--timeout-eqsat",
-    type=int,
-    default=3600,
-    help="timeout of equality saturation calls in seconds (default: 3600)",
-)
-parser.add_argument(
-    "--timeout-sat",
-    type=int,
-    default=3600,
-    help="timeout of sat calls in seconds (default: 3600)",
+    help=f"enable satisfiability checking of future-time formulas (default: {c2po.options.DEFAULTS['enable_sat']})"
+)
+parser.add_argument(
+    "--smt-solver", 
+    default=c2po.options.DEFAULTS["smt_solver"],
+    help=f"path to SMTLIB2-compliant executable, default assumes z3 is in PATH (default: {c2po.options.DEFAULTS['smt_solver']})"
+)
+parser.add_argument(
+    "--smt-encoding", 
+    default=c2po.options.DEFAULTS["smt_encoding_str"], 
+    choices=[member.value for member in c2po.options.SMTTheories],
+    help=f"specify the SMT encoding to use for satisfiability checking (default: {c2po.options.DEFAULTS['smt_encoding_str']})"
+)
+parser.add_argument(
+    "--smt-option", 
+    action="append", 
+    default=[],
+    help="additional option to pass to the SMT solver, can be specified multiple times (example: --smt-option=\"--opt-1\" --smt-option=\"--opt-2\")"
+)
+parser.add_argument(
+    "--smt-max-time", 
+    type=int, 
+    default=c2po.options.DEFAULTS["smt_max_time"], 
+    help=f"set the total maximum time to allow for SMT calls in seconds (default: {c2po.options.DEFAULTS['smt_max_time']})"
+)
+parser.add_argument(
+    "--smt-max-memory", 
+    type=int, 
+    default=c2po.options.DEFAULTS["smt_max_memory"], 
+    help=f"set the total maximum memory to allow for SMT calls in MB, use 0 for no maximum (default: {c2po.options.DEFAULTS['smt_max_memory']})"
 )
 parser.add_argument(
     "--write-c2po",
@@ -293,7 +238,6 @@
     "--copyback", 
     help="location of directory to copy workdir contents upon termination"
 )
->>>>>>> f1780724
 
 args = parser.parse_args()
 
@@ -310,25 +254,6 @@
     only_parse=args.parse,
     only_type_check=args.type_check,
     only_compile=args.compile,
-<<<<<<< HEAD
-    enable_booleanizer=args.booleanizer, 
-    enable_aux=args.aux,
-    enable_cse=args.cse, 
-    enable_extops=args.extops, 
-    enable_rewrite=args.rewrite, 
-    enable_eqsat=args.eqsat,
-    enable_nnf=args.nnf,
-    enable_bnf=args.bnf,
-    enable_sat=args.sat,
-    egglog_path=args.egglog_path,
-    eqsat_max_time=args.eqsat_max_time,
-    eqsat_max_memory=args.eqsat_max_memory,
-    smt_solver=args.smt_solver,
-    smt_options=args.smt_option,
-    smt_encoding=args.smt_encoding,
-    smt_max_time=args.smt_max_time,
-    smt_max_memory=args.smt_max_memory,
-=======
     enable_aux=args.aux,
     enable_booleanizer=args.booleanizer,
     enable_extops=args.extops,
@@ -338,9 +263,14 @@
     enable_eqsat=args.eqsat,
     enable_cse=args.cse,
     enable_sat=args.check_sat,
-    timeout_eqsat=args.timeout_eqsat,
-    timeout_sat=args.timeout_sat,
->>>>>>> f1780724
+    egglog=args.egglog_path,
+    eqsat_max_time=args.eqsat_max_time,
+    eqsat_max_memory=args.eqsat_max_memory,
+    smt_solver=args.smt_solver,
+    smt_encoding_str=args.smt_encoding,
+    smt_options=args.smt_option,
+    smt_max_time=args.smt_max_time,
+    smt_max_memory=args.smt_max_memory,
     write_c2po_filename=args.write_c2po,
     write_prefix_filename=args.write_prefix,
     write_mltl_filename=args.write_mltl,

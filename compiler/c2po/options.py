--- conflicted
+++ resolved
@@ -71,12 +71,8 @@
     "write_pickle_filename": None,
     "write_smt_dirname": None,
     "copyback_dirname": None,
-<<<<<<< HEAD
     "write_hydra_filename": None,
-    "stats": False,
-=======
     "stats": None,
->>>>>>> de6a66e1
     "debug": False,
     "log_level": 0,
     "quiet": False,
@@ -124,12 +120,8 @@
     write_pickle_filename: Optional[str] = DEFAULTS["write_pickle_filename"]
     write_smt_dirname: Optional[str] = DEFAULTS["write_smt_dirname"]
     copyback_dirname: Optional[str] = DEFAULTS["copyback_dirname"]
-<<<<<<< HEAD
     write_hydra_filename: str = DEFAULTS["write_hydra_filename"]
-    stats: bool = DEFAULTS["stats"]
-=======
     stats_format_str: Optional[str] = DEFAULTS["stats"]
->>>>>>> de6a66e1
     debug: bool = DEFAULTS["debug"]
     log_level: int = DEFAULTS["log_level"]
     quiet: bool = DEFAULTS["quiet"]

from dataclasses import dataclass, field
from typing import Optional
import pathlib
import enum
import sys
import resource

from c2po import types, log, parse_utils

MODULE_CODE = "OPTS"

EMPTY_FILENAME = ""

R2U2_IMPL_MAP = {
    "c": types.R2U2Implementation.C,
    "cpp": types.R2U2Implementation.CPP,
    "vhdl": types.R2U2Implementation.VHDL,
    "rust": types.R2U2Implementation.RUST,
}

class SpecFormat(enum.Enum):
    C2PO = ".c2po"
    MLTL = ".mltl"
    PICKLE = ".pickle"

class SMTTheories(enum.Enum):
    UFLIA = "uflia"
    QF_UFLIA = "qf_uflia"
    AUFLIA = "auflia"
    QF_AUFLIA = "qf_auflia"
    AUFBV = "aufbv"
    QF_AUFBV = "qf_aufbv"
    QF_BV = "qf_bv"
    QF_BV_INCR = "qf_bv_incr"
    QF_BV_LOG = "qf_bv_log"
    QF_BV_LOG_INCR = "qf_bv_log_incr"

class CompilationStage(enum.Enum):
    PARSE = 0
    TYPE_CHECK = 1
    PASSES = 2
    ASSEMBLE = 3

<<<<<<< HEAD
command: str =  " ".join(sys.argv)

spec_filename: str = EMPTY_FILENAME
trace_filename: str = EMPTY_FILENAME
map_filename: str = EMPTY_FILENAME
output_filename: str = "spec.bin"

workdir: pathlib.Path = pathlib.Path(EMPTY_FILENAME)

spec_path: pathlib.Path = pathlib.Path(EMPTY_FILENAME)
output_path: pathlib.Path = pathlib.Path(EMPTY_FILENAME)

spec_format: SpecFormat = SpecFormat.C2PO
signal_mapping: types.SignalMapping = {}
impl_str: str = "c"
impl: types.R2U2Implementation = types.R2U2Implementation.C
mission_time: int = -1
int_width: int = 8
int_is_signed: bool = False
float_width: int = 32

frontend: types.R2U2Engine = types.R2U2Engine.NONE

only_parse: bool = False
only_type_check: bool = False
only_compile: bool = False
final_stage: CompilationStage = CompilationStage.ASSEMBLE

assembly_enabled: bool = True

enabled_passes: set = set()
enable_aux: bool = False
enable_booleanizer: bool = False
enable_extops: bool = False
enable_nnf: bool = False
enable_bnf: bool = False
enable_rewrite: bool = False
enable_eqsat: bool = False
enable_cse: bool = False
enable_sat: bool = False

smt_solver: str = "z3"
smt_options: list[str] = []
smt_encoding_str: str = "uflia"
smt_encoding: SMTTheories = SMTTheories.UFLIA
smt_max_time: int = 3600
smt_max_memory: int = resource.RLIM_INFINITY

egglog: str = ""
eqsat_max_time: int = 3600
eqsat_max_memory: int = resource.RLIM_INFINITY

write_c2po: bool = False
write_prefix: bool = False
write_mltl: bool = False
write_pickle: bool = False
write_smt: bool = False
write_c2po_filename: str = EMPTY_FILENAME
write_prefix_filename: str = EMPTY_FILENAME
write_mltl_filename: str = EMPTY_FILENAME
write_pickle_filename: str = EMPTY_FILENAME
write_smt_dirname: str = EMPTY_FILENAME

copyback_enabled: bool = False
copyback_dirname: str = EMPTY_FILENAME
copyback_path: pathlib.Path = pathlib.Path(EMPTY_FILENAME)

stats: bool = False
debug: bool = False
log_level: int = 0
quiet: bool = False


def setup() -> bool:
    """Validate the input options/files. Checks for option compatibility, file existence, and sets certain options. 
    **Must call `passes.setup()` after this function.**"""
    global spec_filename, trace_filename, map_filename, output_filename, \
        spec_path, output_path, \
        spec_format, signal_mapping, impl, mission_time, int_width, int_is_signed, float_width, \
        frontend, only_parse, only_type_check, only_compile, final_stage, assembly_enabled, \
        enable_booleanizer, enable_extops, enable_nnf, enable_bnf, enable_rewrite, enable_eqsat, enable_cse, enable_sat, \
        smt_solver, smt_max_memory, smt_max_memory, eqsat_max_memory, eqsat_max_time, \
        smt_encoding, smt_encoding_str, \
        copyback_enabled, copyback_dirname, copyback_path, \
        write_c2po, write_prefix, write_mltl, write_pickle, write_smt, \
        write_c2po_filename, write_prefix_filename, write_mltl_filename, write_pickle_filename, write_smt_dirname, \
        stats, debug, log_level, quiet 

    if debug:
        log.set_log_level(5)
    else:
        log.set_log_level(log_level)

    if stats:
        log.set_report_stats()

    log.debug(MODULE_CODE, 1, "Validating input")
    status: bool = True

    spec_path = pathlib.Path(spec_filename)
    if not spec_path.is_file():
        log.error(MODULE_CODE, f"Input file '{spec_filename} not a valid file.'")
        status = False

    if spec_path.suffix == ".c2po":
        spec_format = SpecFormat.C2PO
    elif spec_path.suffix == ".mltl":
        spec_format = SpecFormat.MLTL
    elif spec_path.suffix == ".pickle":
        spec_format = SpecFormat.PICKLE
    else:
        log.error(
            MODULE_CODE, f"Unsupported input format ({spec_path.suffix})"
        )
        status = False
    
    trace_path = None
    if trace_filename != EMPTY_FILENAME:
        trace_path = pathlib.Path(trace_filename)
        if not trace_path.is_file():
            log.error(MODULE_CODE, f"Trace file '{trace_filename}' is not a valid file")
            status = False

    map_path = None
    if map_filename != EMPTY_FILENAME:
        map_path = pathlib.Path(map_filename)
        if not map_path.is_file():
            log.error(MODULE_CODE, f"Map file '{map_filename}' is not a valid file")
            status = False

    output_path = pathlib.Path(output_filename)
=======
DEFAULTS = {
    "trace_filename": None,
    "map_filename": None,
    "output_filename": "spec.bin",
    "impl_str": "c",
    "mission_time": -1,
    "int_width": 32,
    "int_is_signed": False,
    "float_width": 32,
    "only_parse": False,
    "only_type_check": False,
    "only_compile": False,
    "enable_aux": True,
    "enable_booleanizer": False,
    "enable_extops": False,
    "enable_nnf": False,
    "enable_bnf": False,
    "enable_rewrite": True,
    "enable_eqsat": False,
    "enable_cse": True,
    "enable_sat": False,
    "timeout_eqsat": 3600,
    "timeout_sat": 3600,
    "write_c2po_filename": None,
    "write_prefix_filename": None,
    "write_mltl_filename": None,
    "write_pickle_filename": None,
    "write_smt_dirname": None,
    "copyback_dirname": None,
    "stats": False,
    "debug": False,
    "log_level": 0,
    "quiet": False,
}
>>>>>>> f1780724

@dataclass
class Options:
    spec_filename: str
    trace_filename: Optional[str] = DEFAULTS["trace_filename"]
    map_filename: Optional[str] = DEFAULTS["map_filename"]
    output_filename: str = DEFAULTS["output_filename"]
    impl_str: str = DEFAULTS["impl_str"]
    mission_time: int = DEFAULTS["mission_time"]
    int_width: int = DEFAULTS["int_width"]
    int_is_signed: bool = DEFAULTS["int_is_signed"]
    float_width: int = DEFAULTS["float_width"]
    only_parse: bool = DEFAULTS["only_parse"]
    only_type_check: bool = DEFAULTS["only_type_check"]
    only_compile: bool = DEFAULTS["only_compile"]
    enable_aux: bool = DEFAULTS["enable_aux"]
    enable_booleanizer: bool = DEFAULTS["enable_booleanizer"]
    enable_extops: bool = DEFAULTS["enable_extops"]
    enable_nnf: bool = DEFAULTS["enable_nnf"]
    enable_bnf: bool = DEFAULTS["enable_bnf"]
    enable_rewrite: bool = DEFAULTS["enable_rewrite"]
    enable_eqsat: bool = DEFAULTS["enable_eqsat"]
    enable_cse: bool = DEFAULTS["enable_cse"]
    enable_sat: bool = DEFAULTS["enable_sat"]
    timeout_eqsat: int = DEFAULTS["timeout_eqsat"]
    timeout_sat: int = DEFAULTS["timeout_sat"]
    write_c2po_filename: Optional[str] = DEFAULTS["write_c2po_filename"]
    write_prefix_filename: Optional[str] = DEFAULTS["write_prefix_filename"]
    write_mltl_filename: Optional[str] = DEFAULTS["write_mltl_filename"]
    write_pickle_filename: Optional[str] = DEFAULTS["write_pickle_filename"]
    write_smt_dirname: Optional[str] = DEFAULTS["write_smt_dirname"]
    copyback_dirname: Optional[str] = DEFAULTS["copyback_dirname"]
    stats: bool = DEFAULTS["stats"]
    debug: bool = DEFAULTS["debug"]
    log_level: int = DEFAULTS["log_level"]
    quiet: bool = DEFAULTS["quiet"]

    workdir: pathlib.Path = pathlib.Path(EMPTY_FILENAME)
    spec_path: pathlib.Path = pathlib.Path(EMPTY_FILENAME)
    output_path: pathlib.Path = pathlib.Path(EMPTY_FILENAME)
    signal_mapping: types.SignalMapping = field(default_factory=dict)
    impl: types.R2U2Implementation = types.R2U2Implementation.C
    frontend: types.R2U2Engine = types.R2U2Engine.NONE
    final_stage: CompilationStage = CompilationStage.ASSEMBLE
    assembly_enabled: bool = True
    enabled_passes: set = field(default_factory=set)
    smt_solver: str = "z3"
    write_c2po: bool = False
    write_prefix: bool = False
    write_mltl: bool = False
    write_pickle: bool = False
    write_smt: bool = False
    copyback_enabled: bool = False
    copyback_path: pathlib.Path = pathlib.Path(EMPTY_FILENAME)

    def setup(self) -> bool:
        """Validate the input options/files. Checks for option compatibility, file existence, and sets certain options. 
        **Must call `passes.setup()` after this function.**"""
        if self.debug:
            log.set_log_level(5)
        else:
            log.set_log_level(self.log_level)

        if self.stats:
            log.set_report_stats()

        log.debug(MODULE_CODE, 1, "Validating input")
        status: bool = True

        self.spec_path = pathlib.Path(self.spec_filename)
        if not self.spec_path.is_file():
            log.error(MODULE_CODE, f"Input file '{self.spec_filename} not a valid file.'")
            status = False
        
        self.trace_path = None
        if self.trace_filename is not None:
            self.trace_path = pathlib.Path(self.trace_filename)
            if not self.trace_path.is_file():
                log.error(MODULE_CODE, f"Trace file '{self.trace_filename}' is not a valid file")
                status = False

        self.map_path = None
        if self.map_filename is not None:
            self.map_path = pathlib.Path(self.map_filename)
            if not self.map_path.is_file():
                log.error(MODULE_CODE, f"Map file '{self.map_filename}' is not a valid file")
                status = False

        self.output_path = pathlib.Path(self.output_filename)

        if self.copyback_dirname is not None:
            self.copyback_path = pathlib.Path(self.copyback_dirname)
            if self.copyback_path.exists():
                log.error(MODULE_CODE, f"Directory already exists '{self.copyback_path}'")
                status = False
            self.copyback_enabled = True

        tmp_signal_mapping = None
        self.trace_length = -1

        if self.trace_path:
            (self.trace_length, tmp_signal_mapping) = parse_utils.parse_trace_file(
                self.trace_path, self.map_path is not None
            )
        if self.map_path:
            tmp_signal_mapping = parse_utils.parse_map_file(self.map_path)

        if not tmp_signal_mapping:
            self.signal_mapping = {}
        else:
            self.signal_mapping = tmp_signal_mapping

        if self.mission_time > -1:
            # warn if the given trace is shorter than the defined mission time
            if self.trace_length > -1 and self.trace_length < self.mission_time:
                log.warning(
                    MODULE_CODE,
                    f"Trace length is shorter than given mission time ({self.trace_length} < {self.mission_time})",
                )
        else:
            self.mission_time = self.trace_length

        self.impl = R2U2_IMPL_MAP[self.impl_str]
        types.configure_types(self.impl, self.int_width, self.int_is_signed, self.float_width)

        if self.impl in {types.R2U2Implementation.CPP, types.R2U2Implementation.VHDL}:
            if self.enable_extops:
                log.error(
                    MODULE_CODE, "Extended operators only support for C implementation"
                )
                status = False

        if self.enable_nnf and self.enable_bnf:
            log.warning(
                MODULE_CODE, "Attempting rewrite to both NNF and BNF, defaulting to NNF"
            )

        if not self.enable_extops and (self.enable_nnf or self.enable_bnf):
            log.warning(
                MODULE_CODE,
                "NNF and BNF incompatible without extended operators, output will not be in either normal form",
            )

        if self.only_parse:
            final_stage = CompilationStage.PARSE
        elif self.only_type_check:
            final_stage = CompilationStage.TYPE_CHECK
        elif self.only_compile:
            final_stage = CompilationStage.PASSES
        else:
            final_stage = CompilationStage.ASSEMBLE

        self.assembly_enabled = (final_stage == CompilationStage.ASSEMBLE)

        if self.enable_booleanizer and self.impl != types.R2U2Implementation.C:
            log.error(MODULE_CODE, "Booleanizer only available for C implementation")
            status = False

<<<<<<< HEAD
    if enable_nnf and enable_bnf:
        log.warning(
            MODULE_CODE, "Attempting rewrite to both NNF and BNF, defaulting to NNF"
        )

    if not enable_extops and (enable_nnf or enable_bnf):
        log.warning(
            MODULE_CODE,
            "NNF and BNF incompatible without extended operators, output will not be in either normal form",
        )

    if only_parse:
        final_stage = CompilationStage.PARSE
    elif only_type_check:
        final_stage = CompilationStage.TYPE_CHECK
    elif only_compile:
        final_stage = CompilationStage.PASSES
    else:
        final_stage = CompilationStage.ASSEMBLE

    assembly_enabled = (final_stage == CompilationStage.ASSEMBLE)

    if enable_booleanizer and impl != types.R2U2Implementation.C:
        log.error(MODULE_CODE, "Booleanizer only available for C implementation")
        status = False

    if enable_booleanizer:
        frontend = types.R2U2Engine.BOOLEANIZER
    else:
        frontend = types.R2U2Engine.NONE

    if eqsat_max_memory == 0:
        eqsat_max_memory = resource.RLIM_INFINITY
    else:
        eqsat_max_memory = eqsat_max_memory * 1024 * 1024

    if smt_max_memory == 0:
        smt_max_memory = resource.RLIM_INFINITY
    else:
        smt_max_memory = smt_max_memory * 1024 * 1024
        
    if smt_encoding_str == "uflia":
        smt_encoding = SMTTheories.UFLIA
    elif smt_encoding_str == "qf_uflia":
        smt_encoding = SMTTheories.QF_UFLIA
    elif smt_encoding_str == "auflia":
        smt_encoding = SMTTheories.AUFLIA
    elif smt_encoding_str == "qf_auflia":
        smt_encoding = SMTTheories.QF_AUFLIA
    elif smt_encoding_str == "aufbv":
        smt_encoding = SMTTheories.AUFBV
    elif smt_encoding_str == "qf_aufbv":
        smt_encoding = SMTTheories.QF_AUFBV
    elif smt_encoding_str == "qf_bv":
        smt_encoding = SMTTheories.QF_BV
    elif smt_encoding_str == "qf_bv_incr":
        smt_encoding = SMTTheories.QF_BV_INCR
    elif smt_encoding_str == "qf_bv_log":
        smt_encoding = SMTTheories.QF_BV_LOG
    elif smt_encoding_str == "qf_bv_log_incr":
        smt_encoding = SMTTheories.QF_BV_LOG_INCR
    else:
        log.error(MODULE_CODE, f"Invalid SMT theory '{smt_encoding_str}'")
        status = False

    if write_c2po and write_c2po_filename == EMPTY_FILENAME:
        write_c2po_filename = f"{spec_path.stem}.c2po"
    if write_prefix and write_prefix_filename == EMPTY_FILENAME:
        write_prefix_filename = f"{spec_path.stem}.c2po.prefix"
    if write_mltl and write_mltl_filename == EMPTY_FILENAME:
        write_mltl_filename = f"{spec_path.stem}.mltl"
    if write_pickle and write_pickle_filename == EMPTY_FILENAME:
        write_pickle_filename = f"{spec_path.stem}.pickle"
    if write_smt and write_smt_dirname == EMPTY_FILENAME:
        write_smt_dirname = f"{spec_path.stem}_smt"

    return status
=======
        if self.enable_booleanizer:
            self.frontend = types.R2U2Engine.BOOLEANIZER
        else:
            self.frontend = types.R2U2Engine.NONE

        return status
>>>>>>> f1780724
<|MERGE_RESOLUTION|>--- conflicted
+++ resolved
@@ -2,7 +2,6 @@
 from typing import Optional
 import pathlib
 import enum
-import sys
 import resource
 
 from c2po import types, log, parse_utils
@@ -41,139 +40,6 @@
     PASSES = 2
     ASSEMBLE = 3
 
-<<<<<<< HEAD
-command: str =  " ".join(sys.argv)
-
-spec_filename: str = EMPTY_FILENAME
-trace_filename: str = EMPTY_FILENAME
-map_filename: str = EMPTY_FILENAME
-output_filename: str = "spec.bin"
-
-workdir: pathlib.Path = pathlib.Path(EMPTY_FILENAME)
-
-spec_path: pathlib.Path = pathlib.Path(EMPTY_FILENAME)
-output_path: pathlib.Path = pathlib.Path(EMPTY_FILENAME)
-
-spec_format: SpecFormat = SpecFormat.C2PO
-signal_mapping: types.SignalMapping = {}
-impl_str: str = "c"
-impl: types.R2U2Implementation = types.R2U2Implementation.C
-mission_time: int = -1
-int_width: int = 8
-int_is_signed: bool = False
-float_width: int = 32
-
-frontend: types.R2U2Engine = types.R2U2Engine.NONE
-
-only_parse: bool = False
-only_type_check: bool = False
-only_compile: bool = False
-final_stage: CompilationStage = CompilationStage.ASSEMBLE
-
-assembly_enabled: bool = True
-
-enabled_passes: set = set()
-enable_aux: bool = False
-enable_booleanizer: bool = False
-enable_extops: bool = False
-enable_nnf: bool = False
-enable_bnf: bool = False
-enable_rewrite: bool = False
-enable_eqsat: bool = False
-enable_cse: bool = False
-enable_sat: bool = False
-
-smt_solver: str = "z3"
-smt_options: list[str] = []
-smt_encoding_str: str = "uflia"
-smt_encoding: SMTTheories = SMTTheories.UFLIA
-smt_max_time: int = 3600
-smt_max_memory: int = resource.RLIM_INFINITY
-
-egglog: str = ""
-eqsat_max_time: int = 3600
-eqsat_max_memory: int = resource.RLIM_INFINITY
-
-write_c2po: bool = False
-write_prefix: bool = False
-write_mltl: bool = False
-write_pickle: bool = False
-write_smt: bool = False
-write_c2po_filename: str = EMPTY_FILENAME
-write_prefix_filename: str = EMPTY_FILENAME
-write_mltl_filename: str = EMPTY_FILENAME
-write_pickle_filename: str = EMPTY_FILENAME
-write_smt_dirname: str = EMPTY_FILENAME
-
-copyback_enabled: bool = False
-copyback_dirname: str = EMPTY_FILENAME
-copyback_path: pathlib.Path = pathlib.Path(EMPTY_FILENAME)
-
-stats: bool = False
-debug: bool = False
-log_level: int = 0
-quiet: bool = False
-
-
-def setup() -> bool:
-    """Validate the input options/files. Checks for option compatibility, file existence, and sets certain options. 
-    **Must call `passes.setup()` after this function.**"""
-    global spec_filename, trace_filename, map_filename, output_filename, \
-        spec_path, output_path, \
-        spec_format, signal_mapping, impl, mission_time, int_width, int_is_signed, float_width, \
-        frontend, only_parse, only_type_check, only_compile, final_stage, assembly_enabled, \
-        enable_booleanizer, enable_extops, enable_nnf, enable_bnf, enable_rewrite, enable_eqsat, enable_cse, enable_sat, \
-        smt_solver, smt_max_memory, smt_max_memory, eqsat_max_memory, eqsat_max_time, \
-        smt_encoding, smt_encoding_str, \
-        copyback_enabled, copyback_dirname, copyback_path, \
-        write_c2po, write_prefix, write_mltl, write_pickle, write_smt, \
-        write_c2po_filename, write_prefix_filename, write_mltl_filename, write_pickle_filename, write_smt_dirname, \
-        stats, debug, log_level, quiet 
-
-    if debug:
-        log.set_log_level(5)
-    else:
-        log.set_log_level(log_level)
-
-    if stats:
-        log.set_report_stats()
-
-    log.debug(MODULE_CODE, 1, "Validating input")
-    status: bool = True
-
-    spec_path = pathlib.Path(spec_filename)
-    if not spec_path.is_file():
-        log.error(MODULE_CODE, f"Input file '{spec_filename} not a valid file.'")
-        status = False
-
-    if spec_path.suffix == ".c2po":
-        spec_format = SpecFormat.C2PO
-    elif spec_path.suffix == ".mltl":
-        spec_format = SpecFormat.MLTL
-    elif spec_path.suffix == ".pickle":
-        spec_format = SpecFormat.PICKLE
-    else:
-        log.error(
-            MODULE_CODE, f"Unsupported input format ({spec_path.suffix})"
-        )
-        status = False
-    
-    trace_path = None
-    if trace_filename != EMPTY_FILENAME:
-        trace_path = pathlib.Path(trace_filename)
-        if not trace_path.is_file():
-            log.error(MODULE_CODE, f"Trace file '{trace_filename}' is not a valid file")
-            status = False
-
-    map_path = None
-    if map_filename != EMPTY_FILENAME:
-        map_path = pathlib.Path(map_filename)
-        if not map_path.is_file():
-            log.error(MODULE_CODE, f"Map file '{map_filename}' is not a valid file")
-            status = False
-
-    output_path = pathlib.Path(output_filename)
-=======
 DEFAULTS = {
     "trace_filename": None,
     "map_filename": None,
@@ -195,8 +61,14 @@
     "enable_eqsat": False,
     "enable_cse": True,
     "enable_sat": False,
-    "timeout_eqsat": 3600,
-    "timeout_sat": 3600,
+    "egglog": "egglog",
+    "eqsat_max_time": 3600,
+    "eqsat_max_memory": 0,
+    "smt_solver": "z3",
+    "smt_options": [],
+    "smt_encoding_str": "uflia",
+    "smt_max_time": 3600,
+    "smt_max_memory": 0,
     "write_c2po_filename": None,
     "write_prefix_filename": None,
     "write_mltl_filename": None,
@@ -208,7 +80,6 @@
     "log_level": 0,
     "quiet": False,
 }
->>>>>>> f1780724
 
 @dataclass
 class Options:
@@ -233,8 +104,14 @@
     enable_eqsat: bool = DEFAULTS["enable_eqsat"]
     enable_cse: bool = DEFAULTS["enable_cse"]
     enable_sat: bool = DEFAULTS["enable_sat"]
-    timeout_eqsat: int = DEFAULTS["timeout_eqsat"]
-    timeout_sat: int = DEFAULTS["timeout_sat"]
+    egglog: str = DEFAULTS["egglog"]
+    eqsat_max_time: int = DEFAULTS["eqsat_max_time"]
+    eqsat_max_memory: int = DEFAULTS["eqsat_max_memory"]
+    smt_solver: str = DEFAULTS["smt_solver"]
+    smt_options: list[str] = DEFAULTS["smt_options"]
+    smt_encoding_str: str = DEFAULTS["smt_encoding_str"]
+    smt_max_time: int = DEFAULTS["smt_max_time"]
+    smt_max_memory: int = DEFAULTS["smt_max_memory"]
     write_c2po_filename: Optional[str] = DEFAULTS["write_c2po_filename"]
     write_prefix_filename: Optional[str] = DEFAULTS["write_prefix_filename"]
     write_mltl_filename: Optional[str] = DEFAULTS["write_mltl_filename"]
@@ -246,6 +123,7 @@
     log_level: int = DEFAULTS["log_level"]
     quiet: bool = DEFAULTS["quiet"]
 
+    spec_format: SpecFormat = SpecFormat.C2PO
     workdir: pathlib.Path = pathlib.Path(EMPTY_FILENAME)
     spec_path: pathlib.Path = pathlib.Path(EMPTY_FILENAME)
     output_path: pathlib.Path = pathlib.Path(EMPTY_FILENAME)
@@ -255,7 +133,7 @@
     final_stage: CompilationStage = CompilationStage.ASSEMBLE
     assembly_enabled: bool = True
     enabled_passes: set = field(default_factory=set)
-    smt_solver: str = "z3"
+    smt_encoding: SMTTheories = SMTTheories.UFLIA
     write_c2po: bool = False
     write_prefix: bool = False
     write_mltl: bool = False
@@ -282,6 +160,16 @@
         if not self.spec_path.is_file():
             log.error(MODULE_CODE, f"Input file '{self.spec_filename} not a valid file.'")
             status = False
+
+        if self.spec_path.suffix == SpecFormat.C2PO.value:
+            self.spec_format = SpecFormat.C2PO
+        elif self.spec_path.suffix == SpecFormat.MLTL.value:
+            self.spec_format = SpecFormat.MLTL
+        elif self.spec_path.suffix == SpecFormat.PICKLE.value:
+            self.spec_format = SpecFormat.PICKLE
+        else:
+            log.error(MODULE_CODE, f"Input file '{self.spec_filename}' has an invalid format.")
+            status = False
         
         self.trace_path = None
         if self.trace_filename is not None:
@@ -367,89 +255,43 @@
             log.error(MODULE_CODE, "Booleanizer only available for C implementation")
             status = False
 
-<<<<<<< HEAD
-    if enable_nnf and enable_bnf:
-        log.warning(
-            MODULE_CODE, "Attempting rewrite to both NNF and BNF, defaulting to NNF"
-        )
-
-    if not enable_extops and (enable_nnf or enable_bnf):
-        log.warning(
-            MODULE_CODE,
-            "NNF and BNF incompatible without extended operators, output will not be in either normal form",
-        )
-
-    if only_parse:
-        final_stage = CompilationStage.PARSE
-    elif only_type_check:
-        final_stage = CompilationStage.TYPE_CHECK
-    elif only_compile:
-        final_stage = CompilationStage.PASSES
-    else:
-        final_stage = CompilationStage.ASSEMBLE
-
-    assembly_enabled = (final_stage == CompilationStage.ASSEMBLE)
-
-    if enable_booleanizer and impl != types.R2U2Implementation.C:
-        log.error(MODULE_CODE, "Booleanizer only available for C implementation")
-        status = False
-
-    if enable_booleanizer:
-        frontend = types.R2U2Engine.BOOLEANIZER
-    else:
-        frontend = types.R2U2Engine.NONE
-
-    if eqsat_max_memory == 0:
-        eqsat_max_memory = resource.RLIM_INFINITY
-    else:
-        eqsat_max_memory = eqsat_max_memory * 1024 * 1024
-
-    if smt_max_memory == 0:
-        smt_max_memory = resource.RLIM_INFINITY
-    else:
-        smt_max_memory = smt_max_memory * 1024 * 1024
-        
-    if smt_encoding_str == "uflia":
-        smt_encoding = SMTTheories.UFLIA
-    elif smt_encoding_str == "qf_uflia":
-        smt_encoding = SMTTheories.QF_UFLIA
-    elif smt_encoding_str == "auflia":
-        smt_encoding = SMTTheories.AUFLIA
-    elif smt_encoding_str == "qf_auflia":
-        smt_encoding = SMTTheories.QF_AUFLIA
-    elif smt_encoding_str == "aufbv":
-        smt_encoding = SMTTheories.AUFBV
-    elif smt_encoding_str == "qf_aufbv":
-        smt_encoding = SMTTheories.QF_AUFBV
-    elif smt_encoding_str == "qf_bv":
-        smt_encoding = SMTTheories.QF_BV
-    elif smt_encoding_str == "qf_bv_incr":
-        smt_encoding = SMTTheories.QF_BV_INCR
-    elif smt_encoding_str == "qf_bv_log":
-        smt_encoding = SMTTheories.QF_BV_LOG
-    elif smt_encoding_str == "qf_bv_log_incr":
-        smt_encoding = SMTTheories.QF_BV_LOG_INCR
-    else:
-        log.error(MODULE_CODE, f"Invalid SMT theory '{smt_encoding_str}'")
-        status = False
-
-    if write_c2po and write_c2po_filename == EMPTY_FILENAME:
-        write_c2po_filename = f"{spec_path.stem}.c2po"
-    if write_prefix and write_prefix_filename == EMPTY_FILENAME:
-        write_prefix_filename = f"{spec_path.stem}.c2po.prefix"
-    if write_mltl and write_mltl_filename == EMPTY_FILENAME:
-        write_mltl_filename = f"{spec_path.stem}.mltl"
-    if write_pickle and write_pickle_filename == EMPTY_FILENAME:
-        write_pickle_filename = f"{spec_path.stem}.pickle"
-    if write_smt and write_smt_dirname == EMPTY_FILENAME:
-        write_smt_dirname = f"{spec_path.stem}_smt"
-
-    return status
-=======
         if self.enable_booleanizer:
             self.frontend = types.R2U2Engine.BOOLEANIZER
         else:
             self.frontend = types.R2U2Engine.NONE
 
-        return status
->>>>>>> f1780724
+        if self.eqsat_max_memory == 0:
+            self.eqsat_max_memory = resource.RLIM_INFINITY
+        else:
+            self.eqsat_max_memory = self.eqsat_max_memory * 1024 * 1024
+
+        if self.smt_max_memory == 0:
+            self.smt_max_memory = resource.RLIM_INFINITY
+        else:
+            self.smt_max_memory = self.smt_max_memory * 1024 * 1024
+            
+        if self.smt_encoding_str == "uflia":
+            self.smt_encoding = SMTTheories.UFLIA
+        elif self.smt_encoding_str == "qf_uflia":
+            self.smt_encoding = SMTTheories.QF_UFLIA
+        elif self.smt_encoding_str == "auflia":
+            self.smt_encoding = SMTTheories.AUFLIA
+        elif self.smt_encoding_str == "qf_auflia":
+            self.smt_encoding = SMTTheories.QF_AUFLIA
+        elif self.smt_encoding_str == "aufbv":
+            self.smt_encoding = SMTTheories.AUFBV
+        elif self.smt_encoding_str == "qf_aufbv":
+            self.smt_encoding = SMTTheories.QF_AUFBV
+        elif self.smt_encoding_str == "qf_bv":
+            self.smt_encoding = SMTTheories.QF_BV
+        elif self.smt_encoding_str == "qf_bv_incr":
+            self.smt_encoding = SMTTheories.QF_BV_INCR
+        elif self.smt_encoding_str == "qf_bv_log":
+            self.smt_encoding = SMTTheories.QF_BV_LOG
+        elif self.smt_encoding_str == "qf_bv_log_incr":
+            self.smt_encoding = SMTTheories.QF_BV_LOG_INCR
+        else:
+            log.error(MODULE_CODE, f"Invalid SMT theory '{self.smt_encoding_str}'")
+            status = False
+
+        return status
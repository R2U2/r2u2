--- conflicted
+++ resolved
@@ -44,778 +44,17 @@
 }
 
 
-<<<<<<< HEAD
-def parse_signals(filename: str) -> Dict[str,int]:
-    """Opens filename and constructs a dictionary mapping signal names to their order in the file. If filename is a csv file, uses the header for signal mapping. Otherwise filename is treated as a map file and uses the given order for signal mapping.
-    
-    Args:
-        filename: Name of file to be read
-
-    Returns:
-        dict mapping signal names to their oder in the csv or mapping file
-    """
-    mapping: Dict[str,int] = {}
-
-    if re.match(".*\\.csv",filename):
-        with open(filename,"r") as f:
-            text: str = f.read()
-            lines: List[str] = text.splitlines()
-
-            if len(lines) < 1:
-                logger.error(f" Not enough data in file '{filename}'")
-                return {}
-
-            cnt: int = 0
-
-            if lines[0][0] != "#":
-                logger.error(f" Header missing in signals file.")
-                return {}
-
-            header = lines[0][1:]
-
-            for id in [s.strip() for s in header.split(",")]:
-                if id in mapping:
-                    logger.warning(f" Signal ID '{id}' found multiple times in csv, using right-most value.")
-                mapping[id] = cnt
-                cnt += 1
-    else: 
-        with open(filename,"r") as f:
-            text: str = f.read()
-            cnt: int = 0
-
-            for line in text.splitlines():
-                if re.match("[a-zA-Z_]\\w*:\\d+", line):
-                    strs = line.split(":")
-                    id = strs[0]
-                    sid = int(strs[1])
-
-                    if id in mapping:
-                        logger.warning(f" Signal ID '{id}' found multiple times in map file, using latest value.")
-
-                    mapping[id] = sid
-                else:
-                    logger.error(f" Invalid format for map line (found {line})\n\t Should be of the form SYMBOL ':' NUMERAL")
-                    return {}
-
-    return mapping
-
-
-def type_check(program: Program, at: bool, bz: bool) -> bool:
-    """
-    Performs type checking of the argument program. Uses type inferences to assign correct types to each
-    AST node in the program and returns whether the program is properly type checked.
-
-    Preconditions:
-        - None
-
-    Postconditions:
-        - program is type correct
-        - All descendants of program have a valid Type (i.e., none are NOTYPE)
-    """
-    status: bool = True
-    explored: List[Node] = []
-    context: Dict[str,Type] = {}
-    st: StructDict = program.structs
-    formula_type: FormulaType = FormulaType.PROP
-    in_parameterized_set_agg: bool = False
-
-    def resolve_variables_util(node: Node) -> None:
-        """Recursively replace any Variable instances to Atomic, Signal, or definitions, unless it is a set aggregation variable."""
-        nonlocal status
-
-        if isinstance(node, Variable):
-            if node.name in program.atomics:
-                if program.implementation != R2U2Implementation.C:
-                    status = False
-                    logger.error(f"{node.ln}: Atomics only support in C version of R2U2.\n\t{node}")
-                if not at:
-                    status = False
-                    logger.error(f"{node.ln}: Atomic '{node.name}' referenced, but atomic checker disabled.")
-
-                node.replace(Atomic(node.ln, node.name))
-            elif node.name in program.signals:
-                if at:
-                    if not node.name in program.signal_mapping:
-                        status = False
-                        logger.error(f"{node.ln}: Non-Boolean signals not allowed in specifications when AT enabled.\n\t{node}")
-
-                    sig = Signal(node.ln, node.name, program.signals[node.name])
-                    sig.sid = program.signal_mapping[sig.name]
-                    one = Integer(sig.ln, 1)
-                    a_copy = deepcopy(sig)
-                    instr = ATInstruction(sig.ln, sig.name, "int", [a_copy], Equal(sig.ln, a_copy, one), one)
-                    program.atomics[sig.name] = instr
-                    node.replace(Atomic(sig.ln, sig.name))
-                else:
-                    if not node.name in program.signal_mapping:
-                        status = False
-                        logger.error(f'{node.ln}: Signal \'{node}\' not referenced in signal mapping.')
-
-                    sig = Signal(node.ln, node.name, program.signals[node.name])
-                    sig.sid = program.signal_mapping[sig.name]
-                    node.replace(sig)
-            elif node.name in context:
-                pass
-            elif node.name in program.definitions:
-                define = program.definitions[node.name]
-                if isinstance(define, Specification):
-                    node.replace(define.get_expr())
-                else:
-                    node.replace(define)
-            else:
-                status = False
-                logger.error(f"{node.ln}: Variable '{node}' not recognized.")
-        elif isinstance(node, SetAggOperator):
-            context[node.get_boundvar().name] = node.get_boundvar().type
-            resolve_variables_util(node.get_set())
-            resolve_variables_util(node.get_expr())
-            if isinstance(node, ForExactlyN) or isinstance(node, ForAtLeastN) or isinstance(node, ForAtMostN):
-                resolve_variables_util(node.get_num())
-            del context[node.get_boundvar().name]
-        else:
-            for child in node.get_children():
-                resolve_variables_util(child)
-
-    def type_check_util(node: Node) -> None:
-        nonlocal formula_type
-        nonlocal status
-        nonlocal in_parameterized_set_agg
-
-        node.formula_type = formula_type
-
-        if isinstance(node, Constant):
-            return
-        elif isinstance(node, Signal):
-            return
-        elif isinstance(node, Atomic):
-            return
-        elif isinstance(node, Variable):
-            node.type = context[node.name]
-        elif isinstance(node, SpecificationSet):
-            for c in node.get_children():
-                type_check_util(c)
-        elif isinstance(node,Specification):
-            child = node.get_expr()
-            type_check_util(child)
-
-            if not child.type == BOOL(False):
-                status = False
-                logger.error(f'{node.ln}: Specification must be of boolean type (found \'{child.type}\')\n\t{node}')
-        elif isinstance(node, Contract):
-            if program.implementation != R2U2Implementation.C:
-                status = False
-                logger.error(f"{node.ln}: Contracts only support in C version of R2U2.\n\t{node}")
-
-            assume: TLInstruction = node.get_assumption()
-            guarantee: TLInstruction = node.get_guarantee()
-
-            type_check_util(assume)
-            type_check_util(guarantee)
-
-            if not assume.type == BOOL(False):
-                status = False
-                logger.error(f'{node.ln}: Assumption must be of boolean type (found \'{assume.type}\')\n\t{node}')
-
-            if not guarantee.type == BOOL(False):
-                status = False
-                logger.error(f'{node.ln}: Guarantee must be of boolean type (found \'{guarantee.type}\')\n\t{node}')
-
-            node.type = BOOL(assume.type.is_const and guarantee.type.is_const)
-        elif isinstance(node, Function):
-            status = False
-            logger.error(f"{node.ln}: Functions unsupported.\n\t{node}")
-        elif isinstance(node, RelationalOperator):
-            if program.implementation != R2U2Implementation.C:
-                status = False
-                logger.error(f"{node.ln}: Relational operators only support in C version of R2U2.\n\t{node}")
-
-            lhs = node.get_lhs()
-            rhs = node.get_rhs()
-            type_check_util(lhs)
-            type_check_util(rhs)
-
-            if lhs.type != rhs.type:
-                status = False
-                logger.error(f'{node.ln}: Invalid operands for \'{node.name}\', must be of same type (found \'{lhs.type}\' and \'{rhs.type}\')\n\t{node}')
-
-            node.type = BOOL(lhs.type.is_const and rhs.type.is_const)
-        elif isinstance(node, ArithmeticOperator):
-            is_const: bool = True
-
-            if program.implementation != R2U2Implementation.C:
-                status = False
-                logger.error(f"{node.ln}: Arithmetic operators only support in C version of R2U2.\n\t{node}")
-
-            if not bz:
-                status = False
-                logger.error(f'{node.ln}: Found BZ expression, but Booleanizer expressions disabled\n\t{node}')
-
-            for c in node.get_children():
-                type_check_util(c)
-                is_const = is_const and c.type.is_const
-            t: Type = node.get_child(0).type
-            t.is_const = is_const
-
-            if isinstance(node, ArithmeticDivide):
-                rhs: Node = node.get_rhs()
-                if isinstance(rhs, Constant) and rhs.get_value() == 0:
-                    status = False
-                    logger.error(f'{node.ln}: Divide by zero\n\t{node}')
-
-            for c in node.get_children():
-                if c.type != t:
-                    status = False
-                    logger.error(f'{node.ln}: Operand of \'{node}\' must be of homogeneous type (found \'{c.type}\' and \'{t}\')')
-
-            node.type = t
-        elif isinstance(node, BitwiseOperator):
-            is_const: bool = True
-
-            if program.implementation != R2U2Implementation.C:
-                status = False
-                logger.error(f"{node.ln}: Bitwise operators only support in C version of R2U2.\n\t{node}")
-
-            if not bz:
-                status = False
-                logger.error(f'{node.ln}: Found BZ expression, but Booleanizer expressions disabled\n\t{node}')
-
-            t: Type = NOTYPE()
-            for c in node.get_children():
-                type_check_util(c)
-                is_const = is_const and c.type.is_const
-                t = c.type
-            t.is_const = is_const
-
-            for c in node.get_children():
-                if c.type != t or not is_integer_type(c.type):
-                    status = False
-                    logger.error(f'{node.ln}: Invalid operands for \'{node.name}\', found \'{c.type}\' (\'{c}\') but expected \'{node.get_child(0).type}\'\n\t{node}')
-
-            node.type = t
-        elif isinstance(node, LogicalOperator):
-            is_const: bool = True
-
-            for c in node.get_children():
-                type_check_util(c)
-                is_const = is_const and c.type.is_const
-                if c.type != BOOL(False):
-                    status = False
-                    logger.error(f'{node.ln}: Invalid operands for \'{node.name}\', found \'{c.type}\' (\'{c}\') but expected \'bool\'\n\t{node}')
-
-            node.type = BOOL(is_const)
-        elif isinstance(node, TemporalOperator):
-            is_const: bool = True
-
-            for c in node.get_children():
-                type_check_util(c)
-                is_const = is_const and c.type.is_const
-                if c.type != BOOL(False):
-                    status = False
-                    logger.error(f'{node.ln}: Invalid operands for \'{node.name}\', found \'{c.type}\' (\'{c}\') but expected \'bool\'\n\t{node}')
-
-            # check for mixed-time formulas
-            if isinstance(node, FutureTimeOperator):
-                if formula_type == FormulaType.PT:
-                    status = False
-                    logger.error(f'{node.ln}: Mixed-time formulas unsupported, found FT formula in PTSPEC.\n\t{node}')
-            elif isinstance(node, PastTimeOperator):
-                if program.implementation != R2U2Implementation.C:
-                    status = False
-                    logger.error(f"{node.ln}: Past-time operators only support in C version of R2U2.\n\t{node}")
-                if formula_type == FormulaType.FT:
-                    status = False
-                    logger.error(f'{node.ln}: Mixed-time formulas unsupported, found PT formula in FTSPEC.\n\t{node}')
-
-            if node.interval.lb > node.interval.ub:
-                status = status
-                logger.error(f'{node.ln}: Time interval invalid, lower bound must less than or equal to upper bound (found [{node.interval.lb},{node.interval.ub}])')
-
-            node.type = BOOL(is_const)
-        elif isinstance(node,Set):
-            t: Type = NOTYPE()
-            is_const: bool = True
-
-            for m in node.get_children():
-                type_check_util(m)
-                is_const = is_const and m.type.is_const
-                t = m.type
-
-            for m in node.get_children():
-                if m.type != t:
-                    status = False
-                    logger.error(f'{node.ln}: Set \'{node}\' must be of homogeneous type (found \'{m.type}\' and \'{t}\')')
-
-            node.type = SET(is_const, t)
-        elif isinstance(node, SetAggOperator):
-            s: Set = node.get_set()
-            boundvar: Variable = node.get_boundvar()
-
-            type_check_util(s)
-
-            if isinstance(s.type, SET):
-                context[boundvar.name] = s.type.member_type
-            else:
-                status = False
-                logger.error(f'{node.ln}: Set aggregation set must be Set type (found \'{s.type}\')')
-
-            if isinstance(node, ForExactlyN) or isinstance(node, ForAtLeastN) or isinstance(node, ForAtMostN):
-                in_parameterized_set_agg = True
-                if not bz:
-                    status = False
-                    logger.error(f'{node.ln}: Parameterized set aggregation operators require Booleanizer, but Booleanizer not enabled.')
-
-                n: Node = node.get_num()
-                type_check_util(n)
-                if not is_integer_type(n.type):
-                    status = False
-                    logger.error(f'{node.ln}: Parameter for set aggregation must be integer type (found \'{n.type}\')')
-
-            expr: Node = node.get_expr()
-            type_check_util(expr)
-
-            if expr.type != BOOL(False):
-                status = False
-                logger.error(f"{node.ln}: Set aggregation expression must be 'bool' (found '{expr.type}')")
-
-            del context[boundvar.name]
-            if boundvar in explored:
-                explored.remove(boundvar)
-
-            node.type = BOOL(expr.type.is_const and s.type.is_const)
-            in_parameterized_set_agg = False
-        elif isinstance(node, Struct):
-            is_const: bool = True
-
-            for member in node.get_children():
-                type_check_util(member)
-                is_const = is_const and member.type.is_const
-
-            for (m,t) in st[node.name]:
-                if node.get_member(m).type != t:
-                    logger.error(f'{node.ln}: Member \'{m}\' invalid type for struct \'{node.name}\' (expected \'{t}\' but got \'{node.get_member(m).type}\')')
-
-            node.type = STRUCT(is_const, node.name)
-        elif isinstance(node, StructAccess):
-            type_check_util(node.get_struct())
-
-            st_name = node.get_struct().type.name
-            if st_name in st.keys():
-                valid_member: bool = False
-                for (m,t) in st[st_name]:
-                    if node.member == m:
-                        node.type = t
-                        valid_member = True
-                if not valid_member:
-                    status = False
-                    logger.error(f'{node.ln}: Member \'{node.member}\' invalid for struct \'{node.get_struct().name}\'')
-            else:
-                status = False
-                logger.error(f'{node.ln}: Member \'{node.member}\' invalid for struct \'{node.get_struct().name}\'')
-        else:
-            logger.error(f'{node.ln}: Invalid expression\n\t{node}')
-            status = False
-
-        if isinstance(node, TLInstruction) and in_parameterized_set_agg:
-            status = False
-            logger.error(f'{node.ln}: Parameterized set aggregation expressions only accept Booleanizer operators.\n\tConsider using bit-wise operators in place of logical operators.\n\t{node}')
-
-    def type_check_atomic(name: str, node: Node) -> ATInstruction|None:
-        nonlocal status
-
-        if isinstance(node, RelationalOperator):
-            lhs: Node = node.get_lhs()
-            rhs: Node = node.get_rhs()
-
-            filter: str = ""
-            filter_args: List[Node] = []
-
-            # type check left-hand side
-            if isinstance(lhs, Function):
-                if not lhs.name in AT_FILTER_TABLE:
-                    status = False
-                    logger.error(f"{node.ln}: Atomic '{name}' malformed, filter '{lhs.name}' undefined.\n\t{node}")
-                    return
-
-                if not len(AT_FILTER_TABLE[lhs.name][0]) == len(lhs.get_children()):
-                    status = False
-                    logger.error(f"{node.ln}: Atomic '{name}' malformed, filter '{lhs.name}' has incorrect number of arguments (expected {len(AT_FILTER_TABLE[lhs.name][0])}, found {len(lhs.get_children())}).\n\t{node}")
-                    return
-
-                for i in range(0, len(lhs.get_children())):
-                    arg: Node = lhs.get_child(i)
-
-                    if isinstance(arg, Variable):
-                        if arg.name not in program.signals:
-                            status = False
-                            logger.error(f"{node.ln}: Atomic '{name}' malformed, {arg.name} not a valid signal.\n\t{node}")
-                            return
-
-                        sig = Signal(arg.ln, arg.name, program.signals[arg.name])
-                        if arg.name not in program.signal_mapping:
-                            status = False
-                            logger.error(f'{arg.ln}: Signal \'{arg.name}\' not referenced in signal mapping.')
-
-                        sig.sid = program.signal_mapping[arg.name]
-                        arg.replace(sig)
-
-                        if sig.type != AT_FILTER_TABLE[lhs.name][0][i]:
-                            status = False
-                            logger.error(f"{node.ln}: Atomic '{name}' malformed, left- and right-hand sides must be of same type (found '{sig.type}' and '{AT_FILTER_TABLE[lhs.name][0][i]}').\n\t{node}")
-                            return
-                    elif isinstance(arg, Constant):
-                        if arg.type != AT_FILTER_TABLE[lhs.name][0][i]:
-                            status = False
-                            logger.error(f"{node.ln}: Atomic '{name}' malformed, left- and right-hand sides must be of same type (found '{arg.type}' and '{AT_FILTER_TABLE[lhs.name][0][i]}').\n\t{node}")
-                            return
-                    else:
-                        status = False
-                        logger.error(f"{node.ln}: Filter arguments must be signals or constants (found '{type(arg)}').\n\t{node}")
-
-                filter = lhs.name
-                filter_args = lhs.get_children()
-                lhs.type = AT_FILTER_TABLE[lhs.name][1]
-            elif isinstance(lhs, Variable):
-                if lhs.name in program.signals:
-                    sig = Signal(lhs.ln, lhs.name, program.signals[lhs.name])
-                    if lhs.name in program.signal_mapping:
-                        sig.sid = program.signal_mapping[lhs.name]
-                        lhs.replace(sig)
-                        lhs.type = sig.type
-                    else:
-                        status = False
-                        logger.error(f'{lhs.ln}: Signal \'{lhs.name}\' not referenced in signal mapping.')
-
-                    filter = sig.type.name
-                    filter_args = [sig]
-                elif lhs.name in program.definitions and isinstance(program.definitions[lhs.name], Specification):
-                    lhs.replace(program.definitions[lhs.name])
-                    filter = "formula"
-                    filter_args = [program.definitions[lhs.name]]
-                    lhs.type = BOOL(False)
-            else:
-                status = False
-                logger.error(f"{node.ln}: Atomic '{name}' malformed, expected filter or signal for left-hand side.\n\t{node}")
-                return
-
-            # type check right-hand side
-            if isinstance(rhs, Variable):
-                if not rhs.name in program.signals:
-                    status = False
-                    logger.error(f'{rhs.ln}: Signal \'{rhs.name}\' not declared.')
-
-                if not rhs.name in program.signal_mapping:
-                    status = False
-                    logger.error(f'{rhs.ln}: Signal \'{rhs.name}\' not referenced in signal mapping.')
-
-                if program.signals[rhs.name] != lhs.type:
-                    status = False
-                    logger.error(f"{node.ln}: 1 Atomic '{name}' malformed, left- and right-hand sides must be of same type (found '{lhs.type}' and '{rhs.type}').\n\t{node}")
-                    return
-
-                sig = Signal(rhs.ln, rhs.name, program.signals[rhs.name])
-                sig.sid = program.signal_mapping[sig.name]
-                rhs.replace(sig)
-                rhs = sig
-            elif isinstance(rhs, Constant):
-                if lhs.type != rhs.type:
-                    status = False
-                    logger.error(f"{node.ln}: Atomic '{name}' malformed, left- and right-hand sides must be of same type (found '{lhs.type}' and '{rhs.type}').\n\t{node}")
-                    return
-            else:
-                status = False
-                logger.error(f"{node.ln}: Atomic '{name}' malformed, expected signal or constant for right-hand side.\n\t{node}")
-                return
-
-            return ATInstruction(node.ln, name, filter, filter_args, node, rhs)
-        elif not isinstance(node, ATInstruction):
-            status = False
-            logger.error(f"{node.ln}: Atomic '{name}' malformed, expected relational operator at top-level.\n\t{node}")
-            return
-
-    resolve_variables_util(program)
-    explored = []
-
-    for definition in [d for d in program.definitions.values() if not isinstance(d, Specification)]:
-        resolve_variables_util(definition)
-        type_check_util(definition)
-
-    # Type check atomics
-    for name, expr in program.atomics.items():
-        atomic: ATInstruction|None = type_check_atomic(name, expr)
-        if atomic:
-            program.atomics[name] = atomic
-        
-    # Type check FTSPEC
-    formula_type = FormulaType.FT
-    type_check_util(program.get_ft_specs())
-
-    # Type check PTSPEC
-    formula_type = FormulaType.PT
-    type_check_util(program.get_pt_specs())
-
-    if status:
-        program.is_type_correct = True
-
-    return status
-
-
-def optimize_cse(program: Program) -> None:
-    """
-    Performs syntactic common sub-expression elimination on program. Uses string representation of each sub-expression to determine syntactic equivalence. Applies CSE to FT/PT formulas separately.
-
-    Preconditions:
-        - program is type correct.
-
-    Postconditions:
-        - Sets of FT/PT specifications have no distinct, syntactically equivalent sub-expressions (i.e., is CSE reduced).
-        - Some nodes in AST may have multiple parents.
-    """
-
-    if not program.is_type_correct:
-        logger.error(f' Program must be type checked before CSE.')
-        return
-
-    S: Dict[str, Node]
-
-    def optimize_cse_util(node: Node) -> None:
-        nonlocal S
-
-        if str(node) in S:
-            node.replace(S[str(node)])
-        else:
-            S[str(node)] = node
-
-    S = {}
-    postorder_iterative(program.get_ft_specs(), optimize_cse_util)
-
-    S = {k:v for (k,v) in S.items() if isinstance(v, BZInstruction)}
-    postorder_iterative(program.get_pt_specs(), optimize_cse_util)
-
-    program.is_cse_reduced = True
-
-
-def generate_aliases(program: Program) -> List[str]:
-    """
-    Generates strings corresponding to the alias file for the argument program. The alias file is used by R2U2 to print formula labels and contract status.
-
-    Preconditions:
-        - program is type correct
-
-    Postconditions:
-        - None
-    """
-    s: List[str] = []
-
-    specs = [s for s in program.get_ft_specs().get_children() + program.get_pt_specs().get_children()]
-
-    for spec in specs:
-        if spec.name in program.contracts:
-            # then formula is part of contract, ignore
-            continue
-        if isinstance(spec, Specification):
-            s.append(f"F {spec.name} {spec.formula_number}")
-
-    for label,fnums in program.contracts.items():
-        s.append(f"C {label} {fnums[0]} {fnums[1]} {fnums[2]}")
-
-    return s
-
-
-def generate_assembly(program: Program, at: bool, bz: bool) -> Tuple[List[TLInstruction], List[TLInstruction], List[BZInstruction], List[ATInstruction]]:
-    formula_type: FormulaType
-    ftid: int = 0
-    ptid: int = 0
-    bzid: int = 0
-    atid: int = 0
-
-    ft_asm = []
-    pt_asm = []
-    bz_asm = []
-    at_asm = []
-
-    def assign_ftids(node: Node) -> None:
-        nonlocal ftid, bzid, atid
-
-        if isinstance(node, TLInstruction):
-            node.ftid = ftid
-            ftid += 1
-
-        if isinstance(node, BZInstruction):
-            if node.bzid < 0:
-                node.bzid = bzid
-                bzid += 1
-
-            if node.has_tl_parent():
-                node.ftid = ftid
-                ftid += 1
-                if node.atid < 0:
-                    node.atid = atid
-                    atid += 1
-
-        if isinstance(node, Atomic):
-            # Retrieve cached atomic number from program.atomics, assign from
-            # atid counter on first lookup
-            #
-            # Key exception possible if atomic node does not appear in atomics
-            if program.atomics[node.name].atid == -1:
-                node.atid = atid
-                program.atomics[node.name].atid = atid
-                atid += 1
-            else:
-                node.atid = program.atomics[node.name].atid
-
-    def assign_ptids(node: Node) -> None:
-        nonlocal ptid, bzid, atid
-
-        if isinstance(node, TLInstruction):
-            node.ptid = ptid
-            ptid += 1
-
-        if isinstance(node, BZInstruction):
-            if node.bzid < 0:
-                node.bzid = bzid
-                bzid += 1
-
-            if node.has_tl_parent():
-                node.ptid = ptid
-                ptid += 1
-                if node.atid < 0:
-                    node.atid = atid
-                    atid += 1
-
-        if isinstance(node, Atomic):
-            # Retrieve cached atomic number from program.atomics, assign from
-            # atid counter on first lookup
-            #
-            # Key exception possible if atomic node does not appear in atomics
-            if program.atomics[node.name].atid == -1:
-                node.atid = atid
-                program.atomics[node.name].atid = atid
-                atid += 1
-            else:
-                node.atid = program.atomics[node.name].atid
-
-
-    def generate_assembly_util(node: Node) -> None:
-        nonlocal formula_type
-
-        if isinstance(node, Instruction):
-            if formula_type == FormulaType.FT and node.ftid > -1:
-                if isinstance(node, Specification):
-                   if node.ln in program.deadlines.keys():
-                    node.deadline = program.deadlines[node.ln]
-                   else:
-                    node.deadline = node.get_expr().wpd
-                   if node.ln in program.multimodality.keys():
-                    node.k_modes = program.multimodality[node.ln]
-                ft_asm.append(node)
-            elif formula_type == FormulaType.PT and node.ptid > -1:
-                pt_asm.append(node)
-            if node.bzid > -1 and not node in bz_asm:
-                bz_asm.append(node)
-        elif not isinstance(node, Bool):
-            logger.critical(f" Invalid node type for assembly generation (found '{type(node)}').")
-
-    postorder_iterative(program.get_ft_specs(), assign_ftids)
-    postorder_iterative(program.get_pt_specs(), assign_ptids)
-
-    formula_type = FormulaType.FT
-    postorder_iterative(program.get_ft_specs(), generate_assembly_util)
-    formula_type = FormulaType.PT
-    postorder_iterative(program.get_pt_specs(), generate_assembly_util)
-
-    for at_instr in [a for a in program.atomics.values() if a.atid >= 0]:
-        at_asm.append(at_instr)
-
-    at_asm.sort(key=lambda n: n.atid)
-    bz_asm.sort(key=lambda n: n.bzid)
-    ft_asm.sort(key=lambda n: n.ftid)
-    pt_asm.sort(key=lambda n: n.ptid)
-
-    return (ft_asm, pt_asm, bz_asm, at_asm)
-
-
-def compute_scq_size(node: Node, d: Dict[int, int]={}) -> int:
-    """
-    Computes SCQ sizes for each node in 'a' and returns the sum of each SCQ size. Sets this sum to the total_scq_size value of program.
-
-    Must be called *after* tlids have been assigned.
-    """
-    visited: List[int] = []
-    total: int = 0
-    spec_wpd: Dict[int,int] = {}
-    
-    def compute_node_info_util(node: Node) -> None:
-        nonlocal spec_wpd
-        if isinstance(node, SpecificationSet):
-            return
-        if(node.wpd >= spec_wpd.get(node.ln, node.wpd)): # Find wpd of each spec
-            spec_wpd[node.ln] = node.wpd
-        if(len(node.specs) == 0): # Find specs referenced by each node
-                node.specs.append(node.ln)
-        else: # Node appears in multiple specs
-            for p in node.get_parents():
-                for spec in p.specs:
-                    if not (spec in node.specs):
-                        node.specs.append(spec)
-        
-    def compute_scq_size_util(node: Node) -> None:
-        nonlocal visited
-        nonlocal total
-        if node.ftid < 0 or isinstance(node, Program):
-            return
-
-        if id(node) in visited:
-            return
-        visited.append(id(node))
-
-        if isinstance(node, Specification):
-            node.scq_size = 1
-            total += node.scq_size
-            return
-        
-        if isinstance(node, SpecificationSet):
-            return
-
-        max_sibling_wpd: int = 0
-        max_prediction_horizon = 0
-        for p in node.get_parents():
-            for s in p.get_children():
-                if not id(s) == id(node):
-                    if s.wpd > max_sibling_wpd:
-                        max_sibling_wpd = s.wpd
-
-        for node_spec in node.specs: # Iterate through and find the max prediction horizon
-            if node_spec in d.keys():
-                if (spec_wpd[node.ln] - d[node_spec]) > max_prediction_horizon:
-                    max_prediction_horizon = (spec_wpd[node.ln] - d[node_spec])
-
-        node.scq_size = max(max_sibling_wpd-node.bpd,0)+(min(max(max_sibling_wpd-node.bpd,0),max_prediction_horizon)+1)
-        total += node.scq_size
-
-    preorder(node, compute_node_info_util)
-    postorder_iterative(node, compute_scq_size_util)
-    node.total_scq_size = total
-
-    return total
-
-=======
 def process_trace_file(
     trace_path: pathlib.Path, map_file_provided: bool
 ) -> tuple[int, Optional[types.SignalMapping]]:
     """Given `trace_path`, return the inferred length of the trace and, if `return_mapping` is enabled, a signal mapping."""
     with open(trace_path, "r") as f:
         content: str = f.read()
->>>>>>> e8324c27
 
     lines: list[str] = content.splitlines()
 
-<<<<<<< HEAD
-    program.total_scq_size = compute_scq_size(program.get_ft_specs(), program.deadlines)
-=======
     if len(lines) < 1:
         return (-1, None)
->>>>>>> e8324c27
 
     cnt: int = 0
     signal_mapping: types.SignalMapping = {}
@@ -879,30 +118,7 @@
             )
             return None
 
-<<<<<<< HEAD
-    if not parser.status:
-        return None
-
-    if not FormulaType.FT in specs:
-        specs[FormulaType.FT] = SpecificationSet(0, FormulaType.FT, [])
-
-    if not FormulaType.PT in specs:
-        specs[FormulaType.PT] = SpecificationSet(0, FormulaType.PT, [])
-
-    return Program(
-        0,
-        parser.signals,
-        parser.defs,
-        parser.structs,
-        parser.atomics,
-        parser.deadlines,
-        parser.multimodality,
-        specs[FormulaType.FT],
-        specs[FormulaType.PT]
-    )
-=======
     return mapping
->>>>>>> e8324c27
 
 
 def validate_input(

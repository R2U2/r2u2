from __future__ import annotations

import enum
import pathlib
import pickle
import tempfile
import shutil
from typing import Optional

from c2po import assemble, cpt, log, parse, type_check, passes, serialize, options

MODULE_CODE = "MAIN"


class ReturnCode(enum.Enum):
    SUCCESS = 0
    ERROR = 1
    PARSE_ERR = 2
    TYPE_CHECK_ERR = 3
    ASM_ERR = 4
    INVALID_INPUT = 5
    FILE_IO_ERR = 6

<<<<<<< HEAD

def compile() -> ReturnCode:
=======
R2U2_IMPL_MAP = {
    "c": types.R2U2Implementation.C,
    "cpp": types.R2U2Implementation.CPP,
    "vhdl": types.R2U2Implementation.VHDL,
}


def process_trace_file(
    trace_path: pathlib.Path, map_file_provided: bool
) -> tuple[int, Optional[types.SignalMapping]]:
    """Given `trace_path`, return the inferred length of the trace and, if `return_mapping` is enabled, a signal mapping."""
    with open(trace_path, "r") as f:
        content: str = f.read()

    lines: list[str] = content.splitlines()

    if len(lines) < 1:
        return (-1, None)

    cnt: int = 0
    signal_mapping: types.SignalMapping = {}

    if lines[0][0] == "#":
        # then there is a header
        header = lines[0][1:]

        if map_file_provided:
            log.warning(
                MODULE_CODE,
                "Map file given and header included in trace file; header will be ignored"
            )

        for id in [s.strip() for s in header.split(",")]:
            if id in signal_mapping:
                log.warning(
                    MODULE_CODE,
                    f"Signal ID '{id}' found multiple times in csv, using right-most value",
                    log.FileLocation(trace_path.name, 1)
                )
            signal_mapping[id] = cnt
            cnt += 1

        trace_length = len(lines) - 1

        return (trace_length, signal_mapping)

    # no header, so just return number of lines in file (i.e., number of time steps in trace)
    return (len(lines), None)


def process_map_file(map_path: pathlib.Path) -> Optional[types.SignalMapping]:
    """Return the signal mapping from `map_path`."""
    with open(map_path, "r") as f:
        content: str = f.read()

    mapping: types.SignalMapping = {}

    lines = content.splitlines()
    for line in lines:
        if re.match(r"[a-zA-Z_][a-zA-Z0-9_\[\]]*:\d+", line):
            strs = line.split(":")
            id = strs[0]
            sid = int(strs[1])

            if id in mapping:
                log.warning(
                    MODULE_CODE,
                    f"Signal ID '{id}' found multiple times in map file, using latest value",
                    log.FileLocation(map_path.name, lines.index(line) + 1),
                )

            mapping[id] = sid
        else:
            log.error(
                MODULE_CODE,
                f"Invalid format for map line (found {line})"
                "\n\t Should be of the form SYMBOL ':' NUMERAL",
                log.FileLocation(map_path.name, lines.index(line)),
            )
            return None

    return mapping


def validate_input(
    input_filename: str,
    trace_filename: str,
    map_filename: str,
    output_filename: str,
    copyback_name: Optional[str],
    workdir_path: pathlib.Path,
    impl_str: str,
    custom_mission_time: int,
    int_width: int,
    int_is_signed: bool,
    float_width: int,
    only_parse: bool = False,
    only_type_check: bool = False,
    only_compile: bool = False,
    enable_booleanizer: bool = False,
    enable_extops: bool = False,
    enable_nnf: bool = False,
    enable_bnf: bool = False,
    enable_rewrite: bool = False,
    enable_eqsat: bool = False,
    enable_cse: bool = False,
    enable_sat: bool = False,
    timeout_egglog: int = 3600,
    timeout_sat: int = 3600,
) -> Optional[tuple[cpt.Config, set[passes.Pass]]]:
    """Validate the input options/files. Checks for option compatibility, file existence, and sets certain options."""
    log.debug(MODULE_CODE, 1, "Validating input")
    status: bool = True

    input_path = pathlib.Path(input_filename)
    if not input_path.is_file():
        log.error(MODULE_CODE, f"Input file '{input_filename} not a valid file.'")
        status = False

    trace_path = None
    if trace_filename != "":
        trace_path = pathlib.Path(trace_filename)
        if not trace_path.is_file():
            log.error(MODULE_CODE, f"Trace file '{trace_filename}' is not a valid file")
            status = False

    map_path = None
    if map_filename != "":
        map_path = pathlib.Path(map_filename)
        if not map_path.is_file():
            log.error(MODULE_CODE, f"Map file '{map_filename}' is not a valid file")
            status = False

    output_path = pathlib.Path(output_filename)

    copyback_path = None
    if copyback_name:
        copyback_path = pathlib.Path(copyback_name)
        if copyback_path.exists():
            log.error(MODULE_CODE, f"Directory already exists '{copyback_path}'")
            status = False

    signal_mapping: Optional[types.SignalMapping] = None
    mission_time, trace_length = -1, -1

    if trace_path:
        (trace_length, signal_mapping) = process_trace_file(
            trace_path, map_path is not None
        )
    if map_path:
        signal_mapping = process_map_file(map_path)

    if not signal_mapping:
        signal_mapping = {}

    if custom_mission_time > -1:
        mission_time = custom_mission_time

        # warn if the given trace is shorter than the defined mission time
        if trace_length > -1 and trace_length < custom_mission_time:
            log.warning(
                MODULE_CODE,
                f"Trace length is shorter than given mission time ({trace_length} < {custom_mission_time})",
            )
    else:
        mission_time = trace_length

    impl = R2U2_IMPL_MAP[impl_str]
    types.configure_types(impl, int_width, int_is_signed, float_width)

    if impl in {types.R2U2Implementation.CPP, types.R2U2Implementation.VHDL}:
        if enable_extops:
            log.error(
                MODULE_CODE, "Extended operators only support for C implementation"
            )
            status = False

    if enable_nnf and enable_bnf:
        log.warning(
            MODULE_CODE, "Attempting rewrite to both NNF and BNF, defaulting to NNF"
        )

    if not enable_extops and (enable_nnf or enable_bnf):
        log.warning(
            MODULE_CODE,
            "NNF and BNF incompatible without extended operators, output will not be in either normal form",
        )

    enabled_passes = set(passes.PASS_LIST)
    if not enable_rewrite:
        enabled_passes.remove(passes.optimize_rewrite_rules)

    if not enable_cse:
        enabled_passes.remove(passes.optimize_cse)

    if enable_extops:
        enabled_passes.remove(passes.remove_extended_operators)

    if enable_eqsat:
        if passes.optimize_rewrite_rules in enabled_passes:
            enabled_passes.remove(passes.optimize_rewrite_rules)
        if passes.optimize_cse in enabled_passes:
            enabled_passes.remove(passes.optimize_cse)
        if passes.remove_extended_operators in enabled_passes:
            enabled_passes.remove(passes.remove_extended_operators)

        # since optimize_egraph flattens operators, no need to convert them to binary
        enabled_passes.remove(passes.multi_operators_to_binary)
    else: # not enable_egraph
        enabled_passes.remove(passes.optimize_eqsat)
        
    if not enable_nnf:
        enabled_passes.remove(passes.to_nnf)

    if not enable_bnf:
        enabled_passes.remove(passes.to_bnf)

    if not enable_sat:
        enabled_passes.remove(passes.check_sat)

    if only_parse:
        final_stage = cpt.CompilationStage.PARSE
    elif only_type_check:
        final_stage = cpt.CompilationStage.TYPE_CHECK
    elif only_compile:
        final_stage = cpt.CompilationStage.PASSES
    else:
        final_stage = cpt.CompilationStage.ASSEMBLE

    if enable_booleanizer:
        frontend = types.R2U2Engine.BOOLEANIZER
    else:
        frontend = types.R2U2Engine.NONE

    if not status:
        return None

    config = cpt.Config(
        input_path,
        output_path,
        impl,
        mission_time,
        frontend,
        final_stage is cpt.CompilationStage.ASSEMBLE,
        signal_mapping,
        timeout_egglog,
        timeout_sat,
        workdir_path,
        copyback_path
    )

    return (config, enabled_passes)


def compile(
    workdir: pathlib.Path,
    input_filename: str,
    trace_filename: str = "",
    map_filename: str = "",
    output_filename: str = "spec.bin",
    impl: str = "c",
    custom_mission_time: Optional[int] = None,
    int_width: int = 8,
    int_signed: bool = False,
    float_width: int = 32,
    only_parse: bool = False,
    only_type_check: bool = False,
    only_compile: bool = False,
    enable_booleanizer: bool = False,
    enable_aux: bool = False,
    enable_extops: bool = False,
    enable_nnf: bool = False,
    enable_bnf: bool = False,
    enable_rewrite: bool = False,
    enable_eqsat: bool = False,
    enable_cse: bool = False,
    enable_sat: bool = False,
    write_c2po_filename: str = ".",
    write_prefix_filename: str = ".",
    write_mltl_filename: str = ".",
    write_pickle_filename: str = ".",
    write_smt_dir: str = ".",
    timeout_eqsat: int = 3600,
    timeout_sat: int = 3600,
    copyback_name: Optional[str] = None,
    stats: bool = False,
    debug: int = 0,
    quiet: bool = False,
) -> ReturnCode:
>>>>>>> 12114c16
    """Compile a C2PO input file, output generated R2U2 binaries and return error/success code.

    Compilation stages:
    1. Input validation
    2. Parser
    3. Type checker
    4. Required passes
    5. Option-based passes
    6. Optimizations
    7. Assembly
    """
<<<<<<< HEAD
=======
    if debug:
        log.set_debug(debug)

    if stats:
        log.set_stat()

    # ----------------------------------
    # Input validation
    # ----------------------------------

    validated_input = validate_input(
        input_filename,
        trace_filename,
        map_filename,
        output_filename,
        copyback_name,
        workdir,
        impl,
        custom_mission_time if custom_mission_time else -1,
        int_width,
        int_signed,
        float_width,
        only_parse,
        only_type_check,
        only_compile,
        enable_booleanizer,
        enable_extops,
        enable_nnf,
        enable_bnf,
        enable_rewrite,
        enable_eqsat,
        enable_cse,
        enable_sat,
        timeout_eqsat,
        timeout_sat,
    )

    if not validated_input:
        log.error(MODULE_CODE, "Input invalid")
        return ReturnCode.INVALID_INPUT
    
    config, enabled_passes = validated_input

>>>>>>> 12114c16
    # ----------------------------------
    # Parse
    # ----------------------------------
    if options.spec_path.suffix == ".c2po":
        program: Optional[cpt.Program] = parse.parse_c2po(
            options.spec_path, options.mission_time
        )

        if not program:
            log.error(MODULE_CODE, "Failed parsing")
            return ReturnCode.PARSE_ERR

    elif options.spec_path.suffix == ".mltl":
        parse_output = parse.parse_mltl(options.spec_path, options.mission_time)

        if not parse_output:
            log.error(MODULE_CODE, "Failed parsing")
            return ReturnCode.PARSE_ERR

        (program, signal_mapping) = parse_output
        options.signal_mapping = signal_mapping
    elif options.spec_path.suffix == ".pickle":
        with open(str(options.spec_path), "rb") as f:
            program = pickle.load(f)

        if not isinstance(program, cpt.Program):
            log.error(MODULE_CODE, "Bad pickle file")
            return ReturnCode.PARSE_ERR
    else:
        log.error(
            MODULE_CODE, f"Unsupported input format ({options.spec_path.suffix})"
        )
        return ReturnCode.INVALID_INPUT

    if options.only_parse:
        return ReturnCode.SUCCESS
    
    # ----------------------------------
    # Type check
    # ----------------------------------
    (well_typed, context) = type_check.type_check(program)

    if not well_typed:
        log.error(MODULE_CODE, "Failed type check")
        return ReturnCode.TYPE_CHECK_ERR

    if options.only_type_check:
        serialize.write_outputs(program, context)
        return ReturnCode.SUCCESS

    # ----------------------------------
    # Transforms
    # ----------------------------------
    log.debug(MODULE_CODE, 1, "Performing passes")
    for cpass in passes.pass_list:
        cpass(program, context)
        if not context.status:
            return ReturnCode.ERROR

    if options.only_compile:
        serialize.write_outputs(program, context)
        if options.copyback_enabled:
            shutil.copytree(options.workdir, options.copyback_path)
        return ReturnCode.SUCCESS

    # ----------------------------------
    # Assembly
    # ----------------------------------
    if not options.output_path:
        log.error(MODULE_CODE, f"Output path invalid: {options.output_path}")
        if options.copyback_enabled:
            shutil.copytree(options.workdir, options.copyback_path)
        return ReturnCode.INVALID_INPUT

<<<<<<< HEAD
    (assembly, binary) = assemble.assemble(program, context)
=======
    (assembly, binary) = assemble.assemble(
        program, context, enable_aux,
    )
>>>>>>> 12114c16

    if not options.quiet:
        [print(instr) for instr in assembly]

    with open(options.output_path, "wb") as f:
        f.write(binary)

    serialize.write_outputs(program, context)

    if options.copyback_enabled:
        shutil.copytree(options.workdir, options.copyback_path)

    return ReturnCode.SUCCESS



def main(
<<<<<<< HEAD
    spec_filename: str,
    trace_filename: Optional[str],
    map_filename: Optional[str],
    output_filename: str,
    impl: str,
    mission_time: int,
    int_width: int,
    int_signed: bool,
    float_width: int,
    endian: str,
    only_parse: bool,
    only_type_check: bool,
    only_compile: bool,
    enable_atomic_checkers: bool,
    enable_booleanizer: bool,
    enable_extops: bool,
    enable_nnf: bool,
    enable_bnf: bool,
    enable_rewrite: bool,
    enable_eqsat: bool,
    enable_cse: bool,
    enable_sat: bool,
    write_c2po_filename: Optional[str],
    write_prefix_filename: Optional[str],
    write_mltl_filename: Optional[str],
    write_pickle_filename: Optional[str],
    write_smt_dirname: Optional[str],
    timeout_eqsat: int,
    timeout_sat: int,
    copyback_dirname: Optional[str],
    stats: bool,
    debug: bool,
    log_level: int,
    quiet: bool,
=======
    input_filename: str,
    trace_filename: str = "",
    map_filename: str = "",
    output_filename: str = "spec.bin",
    enable_booleanizer: bool = False,
    enable_aux: bool = False,
    enable_rewrite: bool = False,
    enable_cse: bool = False,
    enable_sat: bool = False,
    timeout_sat: int = 3600,
    enable_eqsat: bool = False,
    timeout_eqsat: int = 3600,
    enable_extops: bool = False,
    enable_nnf: bool = False,
    enable_bnf: bool = False,
    impl: str = "c",
    custom_mission_time: Optional[int] = None,
    int_width: int = 8,
    int_signed: bool = False,
    float_width: int = 32,
    only_parse: bool = False,
    only_type_check: bool = False,
    only_compile: bool = False,
    write_c2po_filename: str = ".",
    write_prefix_filename: str = ".",
    write_mltl_filename: str = ".",
    write_pickle_filename: str = ".",
    write_smt_dir: str = ".",
    copyback_name: Optional[str] = None,
    stats: bool = False,
    debug: int = 0,
    quiet: bool = False,
>>>>>>> 12114c16
) -> ReturnCode:
    options.spec_filename = spec_filename
    options.trace_filename = trace_filename if trace_filename else options.EMPTY_FILENAME
    options.map_filename = map_filename if map_filename else options.EMPTY_FILENAME
    options.output_filename = output_filename

    options.impl_str = impl
    options.mission_time = mission_time
    options.int_width = int_width
    options.int_is_signed = int_signed
    options.float_width = float_width
    options.endian = endian

    options.only_parse = only_parse
    options.only_type_check = only_type_check
    options.only_compile = only_compile

    options.enable_atomic_checkers = enable_atomic_checkers
    options.enable_booleanizer = enable_booleanizer
    options.enable_extops = enable_extops
    options.enable_nnf = enable_nnf
    options.enable_bnf = enable_bnf
    options.enable_rewrite = enable_rewrite
    options.enable_eqsat = enable_eqsat
    options.enable_cse = enable_cse
    options.enable_sat = enable_sat

    options.write_c2po = write_c2po_filename is not None
    options.write_prefix = write_prefix_filename is not None
    options.write_mltl = write_mltl_filename is not None
    options.write_pickle = write_pickle_filename is not None
    options.write_smt_dirname = write_smt_dirname is not None
    options.write_c2po_filename = write_c2po_filename
    options.write_prefix_filename = write_prefix_filename
    options.write_mltl_filename = write_mltl_filename
    options.write_pickle_filename = write_pickle_filename
    options.write_smt_dirname = write_smt_dirname

    options.timeout_eqsat = timeout_eqsat
    options.timeout_sat = timeout_sat

    options.copyback_enabled = copyback_dirname is not None
    options.copyback_dirname = copyback_dirname

    options.stats = stats
    options.debug = debug
    options.log_level = log_level
    options.quiet = quiet

    status = options.setup()
    passes.setup()
    if not status:
        return ReturnCode.ERROR

    with tempfile.TemporaryDirectory() as workdir:
        workdir_path = pathlib.Path(workdir)
<<<<<<< HEAD
        options.workdir = workdir_path
        return compile()
=======
        return compile(
            workdir_path,
            input_filename,
            trace_filename,
            map_filename,
            output_filename,
            impl,
            custom_mission_time,
            int_width,
            int_signed,
            float_width,
            only_parse,
            only_type_check,
            only_compile,
            enable_booleanizer,
            enable_aux,
            enable_extops,
            enable_nnf,
            enable_bnf,
            enable_rewrite,
            enable_eqsat,
            enable_cse,
            enable_sat,
            write_c2po_filename,
            write_prefix_filename,
            write_mltl_filename,
            write_pickle_filename,
            write_smt_dir,
            timeout_eqsat,
            timeout_sat,
            copyback_name,
            stats,
            debug,
            quiet,
        )
    

    
>>>>>>> 12114c16
<|MERGE_RESOLUTION|>--- conflicted
+++ resolved
@@ -21,300 +21,8 @@
     INVALID_INPUT = 5
     FILE_IO_ERR = 6
 
-<<<<<<< HEAD
 
 def compile() -> ReturnCode:
-=======
-R2U2_IMPL_MAP = {
-    "c": types.R2U2Implementation.C,
-    "cpp": types.R2U2Implementation.CPP,
-    "vhdl": types.R2U2Implementation.VHDL,
-}
-
-
-def process_trace_file(
-    trace_path: pathlib.Path, map_file_provided: bool
-) -> tuple[int, Optional[types.SignalMapping]]:
-    """Given `trace_path`, return the inferred length of the trace and, if `return_mapping` is enabled, a signal mapping."""
-    with open(trace_path, "r") as f:
-        content: str = f.read()
-
-    lines: list[str] = content.splitlines()
-
-    if len(lines) < 1:
-        return (-1, None)
-
-    cnt: int = 0
-    signal_mapping: types.SignalMapping = {}
-
-    if lines[0][0] == "#":
-        # then there is a header
-        header = lines[0][1:]
-
-        if map_file_provided:
-            log.warning(
-                MODULE_CODE,
-                "Map file given and header included in trace file; header will be ignored"
-            )
-
-        for id in [s.strip() for s in header.split(",")]:
-            if id in signal_mapping:
-                log.warning(
-                    MODULE_CODE,
-                    f"Signal ID '{id}' found multiple times in csv, using right-most value",
-                    log.FileLocation(trace_path.name, 1)
-                )
-            signal_mapping[id] = cnt
-            cnt += 1
-
-        trace_length = len(lines) - 1
-
-        return (trace_length, signal_mapping)
-
-    # no header, so just return number of lines in file (i.e., number of time steps in trace)
-    return (len(lines), None)
-
-
-def process_map_file(map_path: pathlib.Path) -> Optional[types.SignalMapping]:
-    """Return the signal mapping from `map_path`."""
-    with open(map_path, "r") as f:
-        content: str = f.read()
-
-    mapping: types.SignalMapping = {}
-
-    lines = content.splitlines()
-    for line in lines:
-        if re.match(r"[a-zA-Z_][a-zA-Z0-9_\[\]]*:\d+", line):
-            strs = line.split(":")
-            id = strs[0]
-            sid = int(strs[1])
-
-            if id in mapping:
-                log.warning(
-                    MODULE_CODE,
-                    f"Signal ID '{id}' found multiple times in map file, using latest value",
-                    log.FileLocation(map_path.name, lines.index(line) + 1),
-                )
-
-            mapping[id] = sid
-        else:
-            log.error(
-                MODULE_CODE,
-                f"Invalid format for map line (found {line})"
-                "\n\t Should be of the form SYMBOL ':' NUMERAL",
-                log.FileLocation(map_path.name, lines.index(line)),
-            )
-            return None
-
-    return mapping
-
-
-def validate_input(
-    input_filename: str,
-    trace_filename: str,
-    map_filename: str,
-    output_filename: str,
-    copyback_name: Optional[str],
-    workdir_path: pathlib.Path,
-    impl_str: str,
-    custom_mission_time: int,
-    int_width: int,
-    int_is_signed: bool,
-    float_width: int,
-    only_parse: bool = False,
-    only_type_check: bool = False,
-    only_compile: bool = False,
-    enable_booleanizer: bool = False,
-    enable_extops: bool = False,
-    enable_nnf: bool = False,
-    enable_bnf: bool = False,
-    enable_rewrite: bool = False,
-    enable_eqsat: bool = False,
-    enable_cse: bool = False,
-    enable_sat: bool = False,
-    timeout_egglog: int = 3600,
-    timeout_sat: int = 3600,
-) -> Optional[tuple[cpt.Config, set[passes.Pass]]]:
-    """Validate the input options/files. Checks for option compatibility, file existence, and sets certain options."""
-    log.debug(MODULE_CODE, 1, "Validating input")
-    status: bool = True
-
-    input_path = pathlib.Path(input_filename)
-    if not input_path.is_file():
-        log.error(MODULE_CODE, f"Input file '{input_filename} not a valid file.'")
-        status = False
-
-    trace_path = None
-    if trace_filename != "":
-        trace_path = pathlib.Path(trace_filename)
-        if not trace_path.is_file():
-            log.error(MODULE_CODE, f"Trace file '{trace_filename}' is not a valid file")
-            status = False
-
-    map_path = None
-    if map_filename != "":
-        map_path = pathlib.Path(map_filename)
-        if not map_path.is_file():
-            log.error(MODULE_CODE, f"Map file '{map_filename}' is not a valid file")
-            status = False
-
-    output_path = pathlib.Path(output_filename)
-
-    copyback_path = None
-    if copyback_name:
-        copyback_path = pathlib.Path(copyback_name)
-        if copyback_path.exists():
-            log.error(MODULE_CODE, f"Directory already exists '{copyback_path}'")
-            status = False
-
-    signal_mapping: Optional[types.SignalMapping] = None
-    mission_time, trace_length = -1, -1
-
-    if trace_path:
-        (trace_length, signal_mapping) = process_trace_file(
-            trace_path, map_path is not None
-        )
-    if map_path:
-        signal_mapping = process_map_file(map_path)
-
-    if not signal_mapping:
-        signal_mapping = {}
-
-    if custom_mission_time > -1:
-        mission_time = custom_mission_time
-
-        # warn if the given trace is shorter than the defined mission time
-        if trace_length > -1 and trace_length < custom_mission_time:
-            log.warning(
-                MODULE_CODE,
-                f"Trace length is shorter than given mission time ({trace_length} < {custom_mission_time})",
-            )
-    else:
-        mission_time = trace_length
-
-    impl = R2U2_IMPL_MAP[impl_str]
-    types.configure_types(impl, int_width, int_is_signed, float_width)
-
-    if impl in {types.R2U2Implementation.CPP, types.R2U2Implementation.VHDL}:
-        if enable_extops:
-            log.error(
-                MODULE_CODE, "Extended operators only support for C implementation"
-            )
-            status = False
-
-    if enable_nnf and enable_bnf:
-        log.warning(
-            MODULE_CODE, "Attempting rewrite to both NNF and BNF, defaulting to NNF"
-        )
-
-    if not enable_extops and (enable_nnf or enable_bnf):
-        log.warning(
-            MODULE_CODE,
-            "NNF and BNF incompatible without extended operators, output will not be in either normal form",
-        )
-
-    enabled_passes = set(passes.PASS_LIST)
-    if not enable_rewrite:
-        enabled_passes.remove(passes.optimize_rewrite_rules)
-
-    if not enable_cse:
-        enabled_passes.remove(passes.optimize_cse)
-
-    if enable_extops:
-        enabled_passes.remove(passes.remove_extended_operators)
-
-    if enable_eqsat:
-        if passes.optimize_rewrite_rules in enabled_passes:
-            enabled_passes.remove(passes.optimize_rewrite_rules)
-        if passes.optimize_cse in enabled_passes:
-            enabled_passes.remove(passes.optimize_cse)
-        if passes.remove_extended_operators in enabled_passes:
-            enabled_passes.remove(passes.remove_extended_operators)
-
-        # since optimize_egraph flattens operators, no need to convert them to binary
-        enabled_passes.remove(passes.multi_operators_to_binary)
-    else: # not enable_egraph
-        enabled_passes.remove(passes.optimize_eqsat)
-        
-    if not enable_nnf:
-        enabled_passes.remove(passes.to_nnf)
-
-    if not enable_bnf:
-        enabled_passes.remove(passes.to_bnf)
-
-    if not enable_sat:
-        enabled_passes.remove(passes.check_sat)
-
-    if only_parse:
-        final_stage = cpt.CompilationStage.PARSE
-    elif only_type_check:
-        final_stage = cpt.CompilationStage.TYPE_CHECK
-    elif only_compile:
-        final_stage = cpt.CompilationStage.PASSES
-    else:
-        final_stage = cpt.CompilationStage.ASSEMBLE
-
-    if enable_booleanizer:
-        frontend = types.R2U2Engine.BOOLEANIZER
-    else:
-        frontend = types.R2U2Engine.NONE
-
-    if not status:
-        return None
-
-    config = cpt.Config(
-        input_path,
-        output_path,
-        impl,
-        mission_time,
-        frontend,
-        final_stage is cpt.CompilationStage.ASSEMBLE,
-        signal_mapping,
-        timeout_egglog,
-        timeout_sat,
-        workdir_path,
-        copyback_path
-    )
-
-    return (config, enabled_passes)
-
-
-def compile(
-    workdir: pathlib.Path,
-    input_filename: str,
-    trace_filename: str = "",
-    map_filename: str = "",
-    output_filename: str = "spec.bin",
-    impl: str = "c",
-    custom_mission_time: Optional[int] = None,
-    int_width: int = 8,
-    int_signed: bool = False,
-    float_width: int = 32,
-    only_parse: bool = False,
-    only_type_check: bool = False,
-    only_compile: bool = False,
-    enable_booleanizer: bool = False,
-    enable_aux: bool = False,
-    enable_extops: bool = False,
-    enable_nnf: bool = False,
-    enable_bnf: bool = False,
-    enable_rewrite: bool = False,
-    enable_eqsat: bool = False,
-    enable_cse: bool = False,
-    enable_sat: bool = False,
-    write_c2po_filename: str = ".",
-    write_prefix_filename: str = ".",
-    write_mltl_filename: str = ".",
-    write_pickle_filename: str = ".",
-    write_smt_dir: str = ".",
-    timeout_eqsat: int = 3600,
-    timeout_sat: int = 3600,
-    copyback_name: Optional[str] = None,
-    stats: bool = False,
-    debug: int = 0,
-    quiet: bool = False,
-) -> ReturnCode:
->>>>>>> 12114c16
     """Compile a C2PO input file, output generated R2U2 binaries and return error/success code.
 
     Compilation stages:
@@ -326,52 +34,6 @@
     6. Optimizations
     7. Assembly
     """
-<<<<<<< HEAD
-=======
-    if debug:
-        log.set_debug(debug)
-
-    if stats:
-        log.set_stat()
-
-    # ----------------------------------
-    # Input validation
-    # ----------------------------------
-
-    validated_input = validate_input(
-        input_filename,
-        trace_filename,
-        map_filename,
-        output_filename,
-        copyback_name,
-        workdir,
-        impl,
-        custom_mission_time if custom_mission_time else -1,
-        int_width,
-        int_signed,
-        float_width,
-        only_parse,
-        only_type_check,
-        only_compile,
-        enable_booleanizer,
-        enable_extops,
-        enable_nnf,
-        enable_bnf,
-        enable_rewrite,
-        enable_eqsat,
-        enable_cse,
-        enable_sat,
-        timeout_eqsat,
-        timeout_sat,
-    )
-
-    if not validated_input:
-        log.error(MODULE_CODE, "Input invalid")
-        return ReturnCode.INVALID_INPUT
-    
-    config, enabled_passes = validated_input
-
->>>>>>> 12114c16
     # ----------------------------------
     # Parse
     # ----------------------------------
@@ -446,13 +108,7 @@
             shutil.copytree(options.workdir, options.copyback_path)
         return ReturnCode.INVALID_INPUT
 
-<<<<<<< HEAD
     (assembly, binary) = assemble.assemble(program, context)
-=======
-    (assembly, binary) = assemble.assemble(
-        program, context, enable_aux,
-    )
->>>>>>> 12114c16
 
     if not options.quiet:
         [print(instr) for instr in assembly]
@@ -470,7 +126,6 @@
 
 
 def main(
-<<<<<<< HEAD
     spec_filename: str,
     trace_filename: Optional[str],
     map_filename: Optional[str],
@@ -480,11 +135,10 @@
     int_width: int,
     int_signed: bool,
     float_width: int,
-    endian: str,
     only_parse: bool,
     only_type_check: bool,
     only_compile: bool,
-    enable_atomic_checkers: bool,
+    enable_aux: bool,
     enable_booleanizer: bool,
     enable_extops: bool,
     enable_nnf: bool,
@@ -505,40 +159,6 @@
     debug: bool,
     log_level: int,
     quiet: bool,
-=======
-    input_filename: str,
-    trace_filename: str = "",
-    map_filename: str = "",
-    output_filename: str = "spec.bin",
-    enable_booleanizer: bool = False,
-    enable_aux: bool = False,
-    enable_rewrite: bool = False,
-    enable_cse: bool = False,
-    enable_sat: bool = False,
-    timeout_sat: int = 3600,
-    enable_eqsat: bool = False,
-    timeout_eqsat: int = 3600,
-    enable_extops: bool = False,
-    enable_nnf: bool = False,
-    enable_bnf: bool = False,
-    impl: str = "c",
-    custom_mission_time: Optional[int] = None,
-    int_width: int = 8,
-    int_signed: bool = False,
-    float_width: int = 32,
-    only_parse: bool = False,
-    only_type_check: bool = False,
-    only_compile: bool = False,
-    write_c2po_filename: str = ".",
-    write_prefix_filename: str = ".",
-    write_mltl_filename: str = ".",
-    write_pickle_filename: str = ".",
-    write_smt_dir: str = ".",
-    copyback_name: Optional[str] = None,
-    stats: bool = False,
-    debug: int = 0,
-    quiet: bool = False,
->>>>>>> 12114c16
 ) -> ReturnCode:
     options.spec_filename = spec_filename
     options.trace_filename = trace_filename if trace_filename else options.EMPTY_FILENAME
@@ -550,13 +170,12 @@
     options.int_width = int_width
     options.int_is_signed = int_signed
     options.float_width = float_width
-    options.endian = endian
 
     options.only_parse = only_parse
     options.only_type_check = only_type_check
     options.only_compile = only_compile
 
-    options.enable_atomic_checkers = enable_atomic_checkers
+    options.enable_aux = enable_aux
     options.enable_booleanizer = enable_booleanizer
     options.enable_extops = enable_extops
     options.enable_nnf = enable_nnf
@@ -595,46 +214,5 @@
 
     with tempfile.TemporaryDirectory() as workdir:
         workdir_path = pathlib.Path(workdir)
-<<<<<<< HEAD
         options.workdir = workdir_path
         return compile()
-=======
-        return compile(
-            workdir_path,
-            input_filename,
-            trace_filename,
-            map_filename,
-            output_filename,
-            impl,
-            custom_mission_time,
-            int_width,
-            int_signed,
-            float_width,
-            only_parse,
-            only_type_check,
-            only_compile,
-            enable_booleanizer,
-            enable_aux,
-            enable_extops,
-            enable_nnf,
-            enable_bnf,
-            enable_rewrite,
-            enable_eqsat,
-            enable_cse,
-            enable_sat,
-            write_c2po_filename,
-            write_prefix_filename,
-            write_mltl_filename,
-            write_pickle_filename,
-            write_smt_dir,
-            timeout_eqsat,
-            timeout_sat,
-            copyback_name,
-            stats,
-            debug,
-            quiet,
-        )
-    
-
-    
->>>>>>> 12114c16

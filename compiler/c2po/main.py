--- conflicted
+++ resolved
@@ -6,11 +6,7 @@
 import pickle
 from typing import NamedTuple, Optional
 
-<<<<<<< HEAD
-from c2po import assemble, cpt, log, parse, transform, type_check, types
-=======
 from c2po import assemble, cpt, log, parse, type_check, types, passes, serialize
->>>>>>> 6bbfe4c4
 
 MODULE_CODE = "MAIN"
 
@@ -32,13 +28,9 @@
     mission_time: int
     endian_sigil: str
     signal_mapping: types.SignalMapping
-<<<<<<< HEAD
-    transforms: set[transform.Transform]
-=======
     passes: set[passes.Pass]
     final_stage: cpt.CompilationStage
     frontend: types.R2U2Engine
->>>>>>> 6bbfe4c4
 
 
 # Converts human names to struct format sigil for byte order, used by assembler
@@ -438,26 +430,6 @@
     # ----------------------------------
     # Transforms
     # ----------------------------------
-<<<<<<< HEAD
-    log.debug("Performing transforms", MODULE_CODE)
-    for trans in [t for t in transform.TRANSFORM_PIPELINE if t in options.transforms]:
-        trans(program, context)
-
-    # Optional file dumps
-    pickle(program, options.input_path, pickle_filename, overwrite)
-    dump_mltl(program, options.input_path, dump_mltl_filename, overwrite)
-    dump_ast(program, options.input_path, dump_ast_filename, overwrite)
-
-
-    # egraph = EGraph({s.get_expr() for s in program.get_future_time_specs() if isinstance(s, C2POExpression)})
-    # print(egraph)
-
-    # for spec in program.get_future_time_specs():
-    #     print(json.dumps(spec.to_json(), indent=1))
-
-    if not enable_assemble:
-        log.debug(f"Final program:\n{program}", MODULE_CODE)
-=======
     log.debug("Performing passes", MODULE_CODE)
     for cpass in [t for t in passes.PASS_LIST if t in options.passes]:
         cpass(program, context)
@@ -471,7 +443,6 @@
             write_mltl_filename,
             write_pickle_filename,
         )
->>>>>>> 6bbfe4c4
         return ReturnCode.SUCCESS
 
     # ----------------------------------

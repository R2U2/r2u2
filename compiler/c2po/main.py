from __future__ import annotations

import enum
import pathlib
import pickle
import tempfile
import shutil
from typing import Optional

<<<<<<< HEAD
from c2po import assemble, cpt, log, parse, type_check, passes, serialize, options, first_order_parse, first_order, sat
=======
from c2po import assemble, cpt, log, parse, type_check, passes, serialize, options
>>>>>>> b7aa1281

MODULE_CODE = "MAIN"


class ReturnCode(enum.Enum):
    SUCCESS = 0
    ERROR = 1
    PARSE_ERR = 2
    TYPE_CHECK_ERR = 3
    ASM_ERR = 4
    INVALID_INPUT = 5
    FILE_IO_ERR = 6


def compile() -> ReturnCode:
    """Compile a C2PO input file, output generated R2U2 binaries and return error/success code.

    Compilation stages:
    1. Input validation
    2. Parser
    3. Type checker
    4. Required passes
    5. Option-based passes
    6. Optimizations
    7. Assembly
<<<<<<< HEAD

    There is a special 'first-order' mode that is enabled by the --first-order flag.
    """
    if options.enable_first_order:
        log.debug(MODULE_CODE, 1, f"Compiling first-order formula ({options.fo_bounds_path})")
        parsed = first_order_parse.parse_fo(options.spec_path, options.fo_bounds_path, options.mission_time)
        if not parsed:
            log.error(MODULE_CODE, "Failed parsing first-order formula")
            return ReturnCode.PARSE_ERR
        (formula, bounds) = parsed
        result = first_order.check_sat(formula, bounds)
        if result is sat.SatResult.SAT:
            print("sat")
        elif result is sat.SatResult.UNSAT:
            print("unsat")
        elif result is sat.SatResult.UNKNOWN:
            print("unknown")
        return ReturnCode.SUCCESS

=======
    """
>>>>>>> b7aa1281
    # ----------------------------------
    # Parse
    # ----------------------------------
    if options.spec_path.suffix == ".c2po":
        program: Optional[cpt.Program] = parse.parse_c2po(
            options.spec_path, options.mission_time
        )

        if not program:
            log.error(MODULE_CODE, "Failed parsing")
            return ReturnCode.PARSE_ERR

    elif options.spec_path.suffix == ".mltl":
        parse_output = parse.parse_mltl(options.spec_path, options.mission_time)

        if not parse_output:
            log.error(MODULE_CODE, "Failed parsing")
            return ReturnCode.PARSE_ERR

        (program, signal_mapping) = parse_output
        options.signal_mapping = signal_mapping
    elif options.spec_path.suffix == ".pickle":
        with open(str(options.spec_path), "rb") as f:
            program = pickle.load(f)

        if not isinstance(program, cpt.Program):
            log.error(MODULE_CODE, "Bad pickle file")
            return ReturnCode.PARSE_ERR
    else:
        log.error(
            MODULE_CODE, f"Unsupported input format ({options.spec_path.suffix})"
        )
        return ReturnCode.INVALID_INPUT

    if options.only_parse:
        return ReturnCode.SUCCESS
    
    # ----------------------------------
    # Type check
    # ----------------------------------
    (well_typed, context) = type_check.type_check(program)

    if not well_typed:
        log.error(MODULE_CODE, "Failed type check")
        return ReturnCode.TYPE_CHECK_ERR

    if options.only_type_check:
        serialize.write_outputs(program, context)
        return ReturnCode.SUCCESS

    # ----------------------------------
    # Transforms
    # ----------------------------------
    log.debug(MODULE_CODE, 1, "Performing passes")
    for cpass in passes.pass_list:
        cpass(program, context)
        if not context.status:
            return ReturnCode.ERROR

    if options.only_compile:
        serialize.write_outputs(program, context)
        if options.copyback_enabled:
            shutil.copytree(options.workdir, options.copyback_path)
        return ReturnCode.SUCCESS

    # ----------------------------------
    # Assembly
    # ----------------------------------
    if not options.output_path:
        log.error(MODULE_CODE, f"Output path invalid: {options.output_path}")
        if options.copyback_enabled:
            shutil.copytree(options.workdir, options.copyback_path)
        return ReturnCode.INVALID_INPUT

    (assembly, binary) = assemble.assemble(program, context)

    if not options.quiet:
        [print(instr) for instr in assembly]

    with open(options.output_path, "wb") as f:
        f.write(binary)

    serialize.write_outputs(program, context)

    if options.copyback_enabled:
        shutil.copytree(options.workdir, options.copyback_path)

    return ReturnCode.SUCCESS


def main(
    spec_filename: str,
    trace_filename: Optional[str] = None,
    map_filename: Optional[str] = None,
    output_filename: str = "spec.bin",
    enable_booleanizer: bool = False,
    enable_aux: bool = True,
    enable_rewrite: bool = True,
    enable_cse: bool = True,
    enable_sat: bool = False,
    timeout_sat: int = 3600,
    impl: str = "c",
    mission_time: int = -1,
    int_width: int = 32,
    int_signed: bool = False,
    float_width: int = 32,
    only_parse: bool = False,
    only_type_check: bool = False,
    only_compile: bool = False,
    enable_extops: bool = False,
    enable_nnf: bool = False,
    enable_bnf: bool = False,
    enable_eqsat: bool = False,
<<<<<<< HEAD
=======
    smt_solver: Optional[str] = None,
    smt_options: Optional[str] = None,
    smt_theory: Optional[str] = "uflia",
>>>>>>> b7aa1281
    write_c2po_filename: Optional[str] = None,
    write_prefix_filename: Optional[str] = None,
    write_mltl_filename: Optional[str] = None,
    write_pickle_filename: Optional[str] = None,
    write_smt_dirname: Optional[str] = None,
    timeout_eqsat: int = 3600,
    copyback_dirname: Optional[str] = None,
<<<<<<< HEAD
    enable_first_order: bool = False,
    fo_bounds_filename: Optional[str] = None,
    fo_trace_filename: Optional[str] = None,
=======
>>>>>>> b7aa1281
    stats: bool = False,
    debug: bool = False,
    log_level: int = 0,
    quiet: bool = False,
) -> ReturnCode:
    options.spec_filename = spec_filename
    options.trace_filename = trace_filename if trace_filename else options.EMPTY_FILENAME
    options.map_filename = map_filename if map_filename else options.EMPTY_FILENAME
    options.output_filename = output_filename

    options.impl_str = impl
    options.mission_time = mission_time
    options.int_width = int_width
    options.int_is_signed = int_signed
    options.float_width = float_width

    options.only_parse = only_parse
    options.only_type_check = only_type_check
    options.only_compile = only_compile

    options.enable_aux = enable_aux
    options.enable_booleanizer = enable_booleanizer
    options.enable_extops = enable_extops
    options.enable_nnf = enable_nnf
    options.enable_bnf = enable_bnf
    options.enable_rewrite = enable_rewrite
    options.enable_eqsat = enable_eqsat
    options.enable_cse = enable_cse
<<<<<<< HEAD
    options.enable_sat = enable_sat

=======

    options.enable_sat = enable_sat
    options.smt_solver = smt_solver
    options.smt_options = smt_options
    options.smt_theory_str = smt_theory
    
>>>>>>> b7aa1281
    options.write_c2po = write_c2po_filename is not None
    options.write_prefix = write_prefix_filename is not None
    options.write_mltl = write_mltl_filename is not None
    options.write_pickle = write_pickle_filename is not None
<<<<<<< HEAD
    options.write_smt_dirname = write_smt_dirname is not None
=======
    options.write_smt = write_smt_dirname is not None
>>>>>>> b7aa1281
    options.write_c2po_filename = write_c2po_filename
    options.write_prefix_filename = write_prefix_filename
    options.write_mltl_filename = write_mltl_filename
    options.write_pickle_filename = write_pickle_filename
    options.write_smt_dirname = write_smt_dirname

    options.timeout_eqsat = timeout_eqsat
    options.timeout_sat = timeout_sat

    options.copyback_enabled = copyback_dirname is not None
    options.copyback_dirname = copyback_dirname

<<<<<<< HEAD
    options.enable_first_order = enable_first_order
    options.fo_bounds_filename = fo_bounds_filename if fo_bounds_filename else options.EMPTY_FILENAME
    options.fo_trace_filename = fo_trace_filename if fo_trace_filename else options.EMPTY_FILENAME

=======
>>>>>>> b7aa1281
    options.stats = stats
    options.debug = debug
    options.log_level = log_level
    options.quiet = quiet

    status = options.setup()
    passes.setup()
    if not status:
        return ReturnCode.ERROR

    with tempfile.TemporaryDirectory() as workdir:
        workdir_path = pathlib.Path(workdir)
        options.workdir = workdir_path
        return compile()
<|MERGE_RESOLUTION|>--- conflicted
+++ resolved
@@ -7,11 +7,7 @@
 import shutil
 from typing import Optional
 
-<<<<<<< HEAD
 from c2po import assemble, cpt, log, parse, type_check, passes, serialize, options, first_order_parse, first_order, sat
-=======
-from c2po import assemble, cpt, log, parse, type_check, passes, serialize, options
->>>>>>> b7aa1281
 
 MODULE_CODE = "MAIN"
 
@@ -37,7 +33,6 @@
     5. Option-based passes
     6. Optimizations
     7. Assembly
-<<<<<<< HEAD
 
     There is a special 'first-order' mode that is enabled by the --first-order flag.
     """
@@ -57,9 +52,6 @@
             print("unknown")
         return ReturnCode.SUCCESS
 
-=======
-    """
->>>>>>> b7aa1281
     # ----------------------------------
     # Parse
     # ----------------------------------
@@ -173,12 +165,9 @@
     enable_nnf: bool = False,
     enable_bnf: bool = False,
     enable_eqsat: bool = False,
-<<<<<<< HEAD
-=======
     smt_solver: Optional[str] = None,
     smt_options: Optional[str] = None,
     smt_theory: Optional[str] = "uflia",
->>>>>>> b7aa1281
     write_c2po_filename: Optional[str] = None,
     write_prefix_filename: Optional[str] = None,
     write_mltl_filename: Optional[str] = None,
@@ -186,12 +175,9 @@
     write_smt_dirname: Optional[str] = None,
     timeout_eqsat: int = 3600,
     copyback_dirname: Optional[str] = None,
-<<<<<<< HEAD
     enable_first_order: bool = False,
     fo_bounds_filename: Optional[str] = None,
     fo_trace_filename: Optional[str] = None,
-=======
->>>>>>> b7aa1281
     stats: bool = False,
     debug: bool = False,
     log_level: int = 0,
@@ -220,26 +206,17 @@
     options.enable_rewrite = enable_rewrite
     options.enable_eqsat = enable_eqsat
     options.enable_cse = enable_cse
-<<<<<<< HEAD
-    options.enable_sat = enable_sat
-
-=======
 
     options.enable_sat = enable_sat
     options.smt_solver = smt_solver
     options.smt_options = smt_options
     options.smt_theory_str = smt_theory
     
->>>>>>> b7aa1281
     options.write_c2po = write_c2po_filename is not None
     options.write_prefix = write_prefix_filename is not None
     options.write_mltl = write_mltl_filename is not None
     options.write_pickle = write_pickle_filename is not None
-<<<<<<< HEAD
-    options.write_smt_dirname = write_smt_dirname is not None
-=======
     options.write_smt = write_smt_dirname is not None
->>>>>>> b7aa1281
     options.write_c2po_filename = write_c2po_filename
     options.write_prefix_filename = write_prefix_filename
     options.write_mltl_filename = write_mltl_filename
@@ -252,13 +229,10 @@
     options.copyback_enabled = copyback_dirname is not None
     options.copyback_dirname = copyback_dirname
 
-<<<<<<< HEAD
     options.enable_first_order = enable_first_order
     options.fo_bounds_filename = fo_bounds_filename if fo_bounds_filename else options.EMPTY_FILENAME
     options.fo_trace_filename = fo_trace_filename if fo_trace_filename else options.EMPTY_FILENAME
 
-=======
->>>>>>> b7aa1281
     options.stats = stats
     options.debug = debug
     options.log_level = log_level

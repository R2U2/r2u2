--- conflicted
+++ resolved
@@ -47,57 +47,32 @@
     # ----------------------------------
     # Parse
     # ----------------------------------
-<<<<<<< HEAD
-    if options.spec_format == options.SpecFormat.C2PO:
-        program: Optional[cpt.Program] = parse.parse_c2po(
-            options.spec_path, options.mission_time
-=======
-    if opts.spec_path.suffix == ".c2po":
+    if opts.spec_format == options.SpecFormat.C2PO:
         program: Optional[cpt.Program] = parse_c2po.parse_c2po(
             opts.spec_path, opts.mission_time
->>>>>>> f1780724
         )
 
         if not program:
             log.error(MODULE_CODE, "Failed parsing")
             return ReturnCode.PARSE_ERR
 
-<<<<<<< HEAD
-    elif options.spec_format == options.SpecFormat.MLTL:
-        parse_output = parse.parse_mltl(options.spec_path, options.mission_time)
-=======
-    elif opts.spec_path.suffix == ".mltl":
+    elif opts.spec_format == options.SpecFormat.MLTL:
         parse_output = parse_mltl.parse_mltl(opts.spec_path, opts.mission_time)
->>>>>>> f1780724
 
         if not parse_output:
             log.error(MODULE_CODE, "Failed parsing")
             return ReturnCode.PARSE_ERR
 
         (program, signal_mapping) = parse_output
-<<<<<<< HEAD
-        options.signal_mapping = signal_mapping
-    elif options.spec_format == options.SpecFormat.PICKLE:
-        with open(str(options.spec_path), "rb") as f:
-=======
         opts.signal_mapping = signal_mapping
-    elif opts.spec_path.suffix == ".pickle":
+    elif opts.spec_format == options.SpecFormat.PICKLE:
         with open(str(opts.spec_path), "rb") as f:
->>>>>>> f1780724
             program = pickle.load(f)
 
         if not isinstance(program, cpt.Program):
             log.error(MODULE_CODE, "Bad pickle file")
             return ReturnCode.PARSE_ERR
     else:
-<<<<<<< HEAD
-        log.internal(
-            MODULE_CODE, f"Unsupported input format ({options.spec_path.suffix})"
-=======
-        log.error(
-            MODULE_CODE, f"Unsupported input format ({opts.spec_path.suffix})"
->>>>>>> f1780724
-        )
         return ReturnCode.INVALID_INPUT
 
     if opts.only_parse:
@@ -156,110 +131,9 @@
     return ReturnCode.SUCCESS
 
 
-<<<<<<< HEAD
-
-def main(
-    spec_filename: str,
-    trace_filename: Optional[str] = None,
-    map_filename: Optional[str] = None,
-    output_filename: str = "spec.bin",
-    enable_booleanizer: bool = False,
-    enable_aux: bool = True,
-    enable_rewrite: bool = True,
-    enable_cse: bool = True,
-    enable_sat: bool = False,
-    impl: str = "c",
-    mission_time: int = -1,
-    int_width: int = 32,
-    int_signed: bool = False,
-    float_width: int = 32,
-    only_parse: bool = False,
-    only_type_check: bool = False,
-    only_compile: bool = False,
-    enable_extops: bool = False,
-    enable_nnf: bool = False,
-    enable_bnf: bool = False,
-    enable_eqsat: bool = False,
-    egglog_path: str = "",
-    eqsat_max_time: int = 3600,
-    eqsat_max_memory: int = 0,
-    smt_solver: Optional[str] = None,
-    smt_options: list[str] = [],
-    smt_encoding: Optional[str] = "uflia",
-    smt_max_time: int = 3600,
-    smt_max_memory: int = 0,
-    write_c2po_filename: Optional[str] = None,
-    write_prefix_filename: Optional[str] = None,
-    write_mltl_filename: Optional[str] = None,
-    write_pickle_filename: Optional[str] = None,
-    write_smt_dirname: Optional[str] = None,
-    copyback_dirname: Optional[str] = None,
-    stats: bool = False,
-    debug: bool = False,
-    log_level: int = 0,
-    quiet: bool = False,
-) -> ReturnCode:
-    options.spec_filename = spec_filename
-    options.trace_filename = trace_filename if trace_filename else options.EMPTY_FILENAME
-    options.map_filename = map_filename if map_filename else options.EMPTY_FILENAME
-    options.output_filename = output_filename
-
-    options.impl_str = impl
-    options.mission_time = mission_time
-    options.int_width = int_width
-    options.int_is_signed = int_signed
-    options.float_width = float_width
-
-    options.only_parse = only_parse
-    options.only_type_check = only_type_check
-    options.only_compile = only_compile
-
-    options.enable_aux = enable_aux
-    options.enable_booleanizer = enable_booleanizer
-    options.enable_extops = enable_extops
-    options.enable_nnf = enable_nnf
-    options.enable_bnf = enable_bnf
-    options.enable_rewrite = enable_rewrite
-    options.enable_cse = enable_cse
-
-    options.enable_eqsat = enable_eqsat
-    options.egglog = egglog_path
-    options.eqsat_max_time = eqsat_max_time
-    options.eqsat_max_memory = eqsat_max_memory
-
-    options.enable_sat = enable_sat
-    options.smt_solver = smt_solver
-    options.smt_options = smt_options
-    options.smt_encoding_str = smt_encoding
-    options.smt_max_time = smt_max_time
-    options.smt_max_memory = smt_max_memory
-
-    options.write_c2po = write_c2po_filename is not None
-    options.write_prefix = write_prefix_filename is not None
-    options.write_mltl = write_mltl_filename is not None
-    options.write_pickle = write_pickle_filename is not None
-    options.write_smt = write_smt_dirname is not None
-    options.write_c2po_filename = write_c2po_filename
-    options.write_prefix_filename = write_prefix_filename
-    options.write_mltl_filename = write_mltl_filename
-    options.write_pickle_filename = write_pickle_filename
-    options.write_smt_dirname = write_smt_dirname
-
-    options.copyback_enabled = copyback_dirname is not None
-    options.copyback_dirname = copyback_dirname
-
-    options.stats = stats
-    options.debug = debug
-    options.log_level = log_level
-    options.quiet = quiet
-
-    status = options.setup()
-    passes.setup()
-=======
 def main(opts: options.Options) -> ReturnCode:
     status = opts.setup()
     passes.setup(opts)
->>>>>>> f1780724
     if not status:
         return ReturnCode.ERROR
 
@@ -292,6 +166,6 @@
         enable_rewrite=enable_rewrite,
         enable_cse=enable_cse,
         enable_sat=enable_sat,
-        timeout_sat=timeout_sat,
+        smt_max_time=timeout_sat,
     )
     return main(opts)
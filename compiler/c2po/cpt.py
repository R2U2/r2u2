"""C2PO Parse Tree (CPT) represents structure of a .c2po or .mltl file."""
from __future__ import annotations

import copy
import enum
import pickle
from typing import Iterator, Optional, Union, cast, Any

from c2po import log, types

MODULE_CODE = "CPT"


class C2POSection(enum.Enum):
    STRUCT = 0
    INPUT = 1
    DEFINE = 2
    ATOMIC = 3
    FTSPEC = 4
    PTSPEC = 5


class CompilationStage(enum.Enum):
    PARSE = 0
    TYPE_CHECK = 1
    PASSES = 2
    ASSEMBLE = 3


class Node:
    def __init__(self, loc: log.FileLocation) -> None:
        self.loc: log.FileLocation = loc
        self.symbol: str = ""

    def __str__(self) -> str:
        return self.symbol


class Expression(Node):
    def __init__(
        self,
        loc: log.FileLocation,
        children: list[Expression],
        type: types.Type = types.NoType(),
    ) -> None:
        super().__init__(loc)
        self.engine = types.R2U2Engine.NONE
        self.atomic_id: int = -1  # only set for atomic propositions
        self.total_scq_size: int = -1
        self.scq_size: int = -1
        self.bpd: int = 0
        self.wpd: int = 0
        self.scq: tuple[int, int] = (-1, -1)
        self.type: types.Type = type

        self.children: list[Expression] = []
        self.parents: list[Expression] = []

        for child in children:
            self.children.append(child)
            child.parents.append(self)

        # Used for pre-order traversal, if this has been replaced during traversal
        self.replacement: Optional[Expression] = None

    def get_siblings(self) -> list[Expression]:
        siblings = []

        for parent in self.parents:
            for sibling in [s for s in parent.children]:
                if sibling in siblings:
                    continue
                if sibling == self:
                    continue
                siblings.append(sibling)

        return siblings

    def replace(self, new: Expression) -> None:
        """Replaces 'self' with 'new', setting the parents' children of 'self' to 'new'. Note that 'self' is orphaned as a result."""
        # Special case: if trying to replace this with itself
        if id(self) == id(new):
            return

        for parent in self.parents:
            for i in range(0, len(parent.children)):
                if id(parent.children[i]) == id(self):
                    parent.children[i] = new

            new.parents.append(parent)

        for child in self.children:
            if self in child.parents:
                child.parents.remove(self)

        self.replacement = new

    def has_only_tl_parents(self) -> bool:
        """Returns True if all parents of this node are computed by the TL Engine (is a logical or temporal operator)."""
        return all(
            [
                parent.engine is types.R2U2Engine.TEMPORAL_LOGIC
                for parent in self.parents
            ]
        )

    def copy_attrs(self, new: Expression) -> None:
        new.symbol = self.symbol
        new.engine = self.engine
        new.atomic_id = self.atomic_id
        new.scq_size = self.scq_size
        new.total_scq_size = self.total_scq_size
        new.bpd = self.bpd
        new.wpd = self.wpd
        new.scq = self.scq
        new.type = self.type

    def __str__(self) -> str:
        return to_infix_str(self)

    def __repr__(self) -> str:
        return to_prefix_str(self)


class Constant(Expression):
    def __init__(self, loc: log.FileLocation, value: Any) -> None:
        super().__init__(loc, [])
        self.value: bool = value
        self.symbol = str(value)
        self.engine = types.R2U2Engine.BOOLEANIZER

        if isinstance(value, bool):
            self.type = types.BoolType(True)
        elif isinstance(value, int):
            self.type = types.IntType(True)
        elif isinstance(value, float):
            self.type = types.FloatType(True)
        else:
            raise ValueError(f"Bad value ({value})")

    def __deepcopy__(self, memo):
        new = Constant(self.loc, self.value)
        self.copy_attrs(new)
        return new


class Variable(Expression):
    def __init__(self, loc: log.FileLocation, s: str) -> None:
        super().__init__(loc, [])
        self.symbol: str = s

    def __eq__(self, __o: object) -> bool:
        return isinstance(__o, Variable) and __o.symbol == self.symbol

    def __hash__(self) -> int:
        # note how this compares to __eq__
        # we hash the id so that in sets/dicts different
        # instances of the same variable are distinct
        return id(self)

    def __deepcopy__(self, memo):
        new = Variable(self.loc, self.symbol)
        self.copy_attrs(new)
        return new


class Signal(Expression):
    def __init__(self, loc: log.FileLocation, s: str, t: types.Type) -> None:
        super().__init__(loc, [])
        self.symbol: str = s
        self.type: types.Type = t
        self.signal_id: int = -1

    def __eq__(self, __o: object) -> bool:
        return isinstance(__o, Signal) and __o.symbol == self.symbol

    def __hash__(self) -> int:
        return id(self)

    def __deepcopy__(self, memo) -> Signal:
        new = Signal(self.loc, self.symbol, self.type)
        self.copy_attrs(new)
        return new


class AtomicChecker(Expression):
    def __init__(self, loc: log.FileLocation, s: str) -> None:
        super().__init__(loc, [])
        self.symbol: str = s
        self.type: types.Type = types.BoolType(False)
        self.engine = types.R2U2Engine.ATOMIC_CHECKER

    def __deepcopy__(self, memo) -> AtomicChecker:
        copy = AtomicChecker(self.loc, self.symbol)
        self.copy_attrs(copy)
        return copy


class SetExpression(Expression):
    def __init__(self, loc: log.FileLocation, members: list[Expression]) -> None:
        super().__init__(loc, members)
        members.sort(key=lambda x: str(x))
        self.max_size: int = len(members)

    def __deepcopy__(self, memo):
        children = [copy.deepcopy(c, memo) for c in self.children]
        new = SetExpression(self.loc, children)
        self.copy_attrs(new)
        return new


class Struct(Expression):
    def __init__(
        self, loc: log.FileLocation, s: str, m: dict[str, int], c: list[Expression]
    ) -> None:
        super().__init__(loc, c)
        self.symbol: str = s

        # hack to get named arguments -- see get_member
        # cannot use *just* members, else the parent tracking breaks
        self.members: dict[str, int] = m

    def get_member(self, name: str) -> Optional[Expression]:
        if name not in self.members:
            log.internal(
                f"Member '{name}' not in members of '{self.symbol}'",
                module=MODULE_CODE,
                location=self.loc,
            )
            return None

        member = self.children[self.members[name]]

        if member is None:
            log.internal(
                f"Member '{name}' not in members of '{self.symbol}'",
                module=MODULE_CODE,
                location=self.loc,
            )
            return None

        return cast(Expression, member)

    def __deepcopy__(self, memo) -> Struct:
        children = [copy.deepcopy(c, memo) for c in self.children]
        new = Struct(self.loc, self.symbol, self.members, children)
        self.copy_attrs(new)
        return new


class StructAccess(Expression):
    def __init__(self, loc: log.FileLocation, struct: Expression, member: str) -> None:
        super().__init__(loc, [struct])
        self.member: str = member
        self.symbol = "."

    def get_struct(self) -> Struct:
        return cast(Struct, self.children[0])

    def __deepcopy__(self, memo) -> StructAccess:
        children = [copy.deepcopy(c, memo) for c in self.children]
        new = type(self)(self.loc, children[0], self.member)
        self.copy_attrs(new)
        return new


class FunctionCall(Expression):
    def __init__(
        self, loc: log.FileLocation, s: str, operands: list[Expression]
    ) -> None:
        super().__init__(loc, operands)
        self.symbol: str = s

    def __deepcopy__(self, memo) -> FunctionCall:
        return FunctionCall(
            self.loc,
            self.symbol,
            copy.deepcopy(cast("list[Expression]", self.children), memo),
        )


class Bind(Expression):
    """Dummy class used for traversal of set aggregation operators. See constructor for the operators in the `Operator` class."""

    def __init__(
        self, loc: log.FileLocation, var: Variable, set: SetExpression
    ) -> None:
        super().__init__(loc, [])
        self.bound_var = var
        self.set_expr = set

    def get_bound_var(self) -> Variable:
        return self.bound_var

    def get_set(self) -> SetExpression:
        return self.set_expr

    def __str__(self) -> str:
        return ""

    def __deepcopy__(self, memo):
        new = Bind(self.loc, self.bound_var, self.set_expr)
        self.copy_attrs(new)
        return new


class SetAggregationKind(enum.Enum):
    FOR_EACH = "foreach"
    FOR_SOME = "forsome"
    FOR_EXACTLY = "forexactly"
    FOR_AT_LEAST = "foratleast"
    FOR_AT_MOST = "foratmost"


class SetAggregation(Expression):
    """`SetAggregation` tree structure looks like:

    SetAggregation
    ____|___________
    |   |     |    |
    v   v     v    v
    Set [Num] Bind Expression

    where from the left we have the target set, (optional) number, a dummy class to do variable binding during traversal, then the argument expression. We visit these in that order when performing the standard reverse postorder traversal.
    """

    def __init__(
        self,
        loc: log.FileLocation,
        operator: SetAggregationKind,
        var: Variable,
        set: SetExpression,
        num: Optional[Expression],
        expr: Expression,
    ) -> None:
        if num:
            super().__init__(loc, [set, num, Bind(loc, var, set), expr])
        else:
            super().__init__(loc, [set, Bind(loc, var, set), expr])

        self.operator = operator
        self.bound_var = var

    @staticmethod
    def ForEach(
        loc: log.FileLocation, var: Variable, set: SetExpression, expr: Expression
    ) -> SetAggregation:
        return SetAggregation(loc, SetAggregationKind.FOR_EACH, var, set, None, expr)

    @staticmethod
    def ForSome(
        loc: log.FileLocation, var: Variable, set: SetExpression, expr: Expression
    ) -> SetAggregation:
        return SetAggregation(loc, SetAggregationKind.FOR_SOME, var, set, None, expr)

    @staticmethod
    def ForExactly(
        loc: log.FileLocation,
        var: Variable,
        set: SetExpression,
        num: Expression,
        expr: Expression,
    ) -> SetAggregation:
        return SetAggregation(loc, SetAggregationKind.FOR_EXACTLY, var, set, num, expr)

    @staticmethod
    def ForAtMost(
        loc: log.FileLocation,
        var: Variable,
        set: SetExpression,
        num: Expression,
        expr: Expression,
    ) -> SetAggregation:
        return SetAggregation(loc, SetAggregationKind.FOR_AT_MOST, var, set, num, expr)

    @staticmethod
    def ForAtLeast(
        loc: log.FileLocation,
        var: Variable,
        set: SetExpression,
        num: Expression,
        expr: Expression,
    ) -> SetAggregation:
        return SetAggregation(loc, SetAggregationKind.FOR_AT_LEAST, var, set, num, expr)

    def get_num(self) -> Expression:
        if len(self.children) < 4:
            raise ValueError(
                f"Attempting to access num for set agg operator that does not have one ({self})"
            )
        return self.children[1]

    def get_set(self) -> SetExpression:
        return cast(SetExpression, self.children[0])

    def get_expr(self) -> Expression:
        """Returns the aggregated `Expression`. This is always the last child, see docstring of `SetAggregation` for a visual."""
        return cast(Expression, self.children[-1])

    def __deepcopy__(self, memo):
        children = [copy.deepcopy(c, memo) for c in self.children]
        new = SetAggregation(
            self.loc,
            self.operator,
            cast(Variable, copy.deepcopy(self.bound_var, memo)),
            cast(SetExpression, children[0]),
            children[1] if len(self.children) == 4 else None,
            cast(Expression, children[-1]),
        )
        self.copy_attrs(new)
        return new


class OperatorKind(enum.Enum):
    # Bitwise
    BITWISE_AND = "&"
    BITWISE_OR = "|"
    BITWISE_XOR = "^"
    BITWISE_NEGATE = "~"
    SHIFT_LEFT = "<<"
    SHIFT_RIGHT = ">>"

    # Arithmetic
    ARITHMETIC_ADD = "+"
    ARITHMETIC_SUBTRACT = "-"
    ARITHMETIC_MULTPLY = "*"
    ARITHMETIC_DIVIDE = "/"
    ARITHMETIC_MODULO = "%"
    ARITHMETIC_NEGATE = "-"  # same as ARITHMETIC_SUBTRACT

    # Relational
    EQUAL = "=="
    NOT_EQUAL = "!="
    GREATER_THAN = ">"
    LESS_THAN = "<"
    GREATER_THAN_OR_EQUAL = ">="
    LESS_THAN_OR_EQUAL = "<="

    # Logical
    LOGICAL_AND = "&&"
    LOGICAL_OR = "||"
    LOGICAL_XOR = "xor"
    LOGICAL_IMPLIES = "->"
    LOGICAL_EQUIV = "<->"
    LOGICAL_NEGATE = "!"

    # Future-time
    GLOBAL = "G"
    FUTURE = "F"
    UNTIL = "U"
    RELEASE = "R"

    # Past-time
    HISTORICAL = "H"
    ONCE = "O"
    SINCE = "S"

    # Other
    COUNT = "count"


class Operator(Expression):
    def __init__(
        self,
        loc: log.FileLocation,
        op_kind: OperatorKind,
        children: list[Expression],
        type: types.Type = types.NoType(),
    ) -> None:
        super().__init__(loc, children, type)
        self.operator: OperatorKind = op_kind
        self.symbol: str = op_kind.value

        if is_temporal_operator(self) or is_logical_operator(self):
            self.engine = types.R2U2Engine.TEMPORAL_LOGIC
        else:
            self.engine = types.R2U2Engine.BOOLEANIZER

    @staticmethod
    def Count(
        loc: log.FileLocation,
        num: Expression,
        children: list[Expression],
        type: types.Type = types.NoType(),
    ) -> Operator:
        return Operator(loc, OperatorKind.COUNT, [num] + children, type)

    @staticmethod
    def BitwiseAnd(loc: log.FileLocation, lhs: Expression, rhs: Expression) -> Operator:
        return Operator(loc, OperatorKind.BITWISE_AND, [lhs, rhs])

    @staticmethod
    def BitwiseOr(loc: log.FileLocation, lhs: Expression, rhs: Expression) -> Operator:
        return Operator(loc, OperatorKind.BITWISE_OR, [lhs, rhs])

    @staticmethod
    def BitwiseXor(loc: log.FileLocation, lhs: Expression, rhs: Expression) -> Operator:
        return Operator(loc, OperatorKind.BITWISE_XOR, [lhs, rhs])

    @staticmethod
    def BitwiseNegate(loc: log.FileLocation, operand: Expression) -> Operator:
        return Operator(loc, OperatorKind.BITWISE_NEGATE, [operand])

    @staticmethod
    def ShiftLeft(loc: log.FileLocation, lhs: Expression, rhs: Expression) -> Operator:
        return Operator(loc, OperatorKind.SHIFT_LEFT, [lhs, rhs])

    @staticmethod
    def ShiftRight(loc: log.FileLocation, lhs: Expression, rhs: Expression) -> Operator:
        return Operator(loc, OperatorKind.SHIFT_RIGHT, [lhs, rhs])

    @staticmethod
    def ArithmeticAdd(
        loc: log.FileLocation,
        operands: list[Expression],
        type: types.Type = types.NoType(),
    ) -> Operator:
        return Operator(loc, OperatorKind.ARITHMETIC_ADD, operands, type)

    @staticmethod
    def ArithmeticSubtract(
        loc: log.FileLocation,
        lhs: Expression,
        rhs: Expression,
        type: types.Type = types.NoType(),
    ) -> Operator:
        return Operator(loc, OperatorKind.ARITHMETIC_SUBTRACT, [lhs, rhs], type)

    @staticmethod
    def ArithmeticMultiply(
        loc: log.FileLocation,
        operands: list[Expression],
        type: types.Type = types.NoType(),
    ) -> Operator:
        return Operator(loc, OperatorKind.ARITHMETIC_MULTPLY, operands, type)

    @staticmethod
    def ArithmeticDivide(
        loc: log.FileLocation,
        lhs: Expression,
        rhs: Expression,
        type: types.Type = types.NoType(),
    ) -> Operator:
        return Operator(loc, OperatorKind.ARITHMETIC_DIVIDE, [lhs, rhs], type)

    @staticmethod
    def ArithmeticModulo(
        loc: log.FileLocation,
        lhs: Expression,
        rhs: Expression,
        type: types.Type = types.NoType(),
    ) -> Operator:
        return Operator(loc, OperatorKind.ARITHMETIC_MODULO, [lhs, rhs], type)

    @staticmethod
    def ArithmeticNegate(loc: log.FileLocation, operand: Expression) -> Operator:
        return Operator(loc, OperatorKind.ARITHMETIC_NEGATE, [operand])

    @staticmethod
    def Equal(loc: log.FileLocation, lhs: Expression, rhs: Expression) -> Operator:
        return Operator(loc, OperatorKind.EQUAL, [lhs, rhs])

    @staticmethod
    def NotEqual(loc: log.FileLocation, lhs: Expression, rhs: Expression) -> Operator:
        return Operator(loc, OperatorKind.NOT_EQUAL, [lhs, rhs])

    @staticmethod
    def GreaterThan(
        loc: log.FileLocation, lhs: Expression, rhs: Expression
    ) -> Operator:
        return Operator(loc, OperatorKind.GREATER_THAN, [lhs, rhs])

    @staticmethod
    def LessThan(loc: log.FileLocation, lhs: Expression, rhs: Expression) -> Operator:
        return Operator(loc, OperatorKind.LESS_THAN, [lhs, rhs])

    @staticmethod
    def GreaterThanOrEqual(
        loc: log.FileLocation, lhs: Expression, rhs: Expression
    ) -> Operator:
        return Operator(loc, OperatorKind.GREATER_THAN_OR_EQUAL, [lhs, rhs])

    @staticmethod
    def LessThanOrEqual(
        loc: log.FileLocation, lhs: Expression, rhs: Expression
    ) -> Operator:
        return Operator(loc, OperatorKind.LESS_THAN_OR_EQUAL, [lhs, rhs])

    @staticmethod
    def LogicalAnd(loc: log.FileLocation, operands: list[Expression]) -> Operator:
        operator = Operator(loc, OperatorKind.LOGICAL_AND, operands)
        operator.bpd = min([opnd.bpd for opnd in operands])
        operator.wpd = max([opnd.wpd for opnd in operands])
        return operator

    @staticmethod
    def LogicalOr(loc: log.FileLocation, operands: list[Expression]) -> Operator:
        operator = Operator(loc, OperatorKind.LOGICAL_OR, operands)
        operator.bpd = min([opnd.bpd for opnd in operands])
        operator.wpd = max([opnd.wpd for opnd in operands])
        return operator

    @staticmethod
    def LogicalXor(loc: log.FileLocation, operands: list[Expression]) -> Operator:
        operator = Operator(loc, OperatorKind.LOGICAL_XOR, operands)
        operator.bpd = min([opnd.bpd for opnd in operands])
        operator.wpd = max([opnd.wpd for opnd in operands])
        return operator

    @staticmethod
    def LogicalIff(loc: log.FileLocation, lhs: Expression, rhs: Expression) -> Operator:
        operator = Operator(loc, OperatorKind.LOGICAL_EQUIV, [lhs, rhs])
        operator.bpd = min([opnd.bpd for opnd in [lhs, rhs]])
        operator.wpd = max([opnd.wpd for opnd in [lhs, rhs]])
        return operator

    @staticmethod
    def LogicalImplies(
        loc: log.FileLocation, lhs: Expression, rhs: Expression
    ) -> Operator:
        operator = Operator(loc, OperatorKind.LOGICAL_IMPLIES, [lhs, rhs])
        operator.bpd = min([opnd.bpd for opnd in [lhs, rhs]])
        operator.wpd = max([opnd.wpd for opnd in [lhs, rhs]])
        return operator

    @staticmethod
    def LogicalNegate(loc: log.FileLocation, operand: Expression) -> Operator:
        operator = Operator(loc, OperatorKind.LOGICAL_NEGATE, [operand])
        operator.bpd = operand.bpd
        operator.wpd = operand.wpd
        return operator

    def __deepcopy__(self, memo) -> Operator:
        children = [copy.deepcopy(c, memo) for c in self.children]
        new = Operator(self.loc, self.operator, children)
        self.copy_attrs(new)
        return new


class TemporalOperator(Operator):
    def __init__(
        self,
        loc: log.FileLocation,
        operator: OperatorKind,
        lb: int,
        ub: int,
        children: list[Expression],
    ) -> None:
        super().__init__(loc, operator, children)
        self.interval = types.Interval(lb, ub)
        self.symbol = f"{operator.value}[{lb},{ub}]"

    @staticmethod
    def Global(
        loc: log.FileLocation, lb: int, ub: int, operand: Expression
    ) -> TemporalOperator:
        operator = TemporalOperator(loc, OperatorKind.GLOBAL, lb, ub, [operand])
        operator.bpd = operand.bpd + lb
        operator.wpd = operand.wpd + ub
        return operator

    @staticmethod
    def Future(
        loc: log.FileLocation, lb: int, ub: int, operand: Expression
    ) -> TemporalOperator:
        operator = TemporalOperator(loc, OperatorKind.FUTURE, lb, ub, [operand])
        operator.bpd = operand.bpd + lb
        operator.wpd = operand.wpd + ub
        operator.symbol = f"F[{lb},{ub}]"
        return operator

    @staticmethod
    def Until(
        loc: log.FileLocation, lb: int, ub: int, lhs: Expression, rhs: Expression
    ) -> TemporalOperator:
        operator = TemporalOperator(loc, OperatorKind.UNTIL, lb, ub, [lhs, rhs])
        operator.bpd = min([opnd.bpd for opnd in [lhs, rhs]]) + lb
        operator.wpd = max([opnd.wpd for opnd in [lhs, rhs]]) + ub
        return operator

    @staticmethod
    def Release(
        loc: log.FileLocation, lb: int, ub: int, lhs: Expression, rhs: Expression
    ) -> TemporalOperator:
        operator = TemporalOperator(loc, OperatorKind.RELEASE, lb, ub, [lhs, rhs])
        operator.bpd = min([opnd.bpd for opnd in [lhs, rhs]]) + lb
        operator.wpd = max([opnd.wpd for opnd in [lhs, rhs]]) + ub
        return operator

    @staticmethod
    def Historical(
        loc: log.FileLocation, lb: int, ub: int, operand: Expression
    ) -> TemporalOperator:
        return TemporalOperator(loc, OperatorKind.HISTORICAL, lb, ub, [operand])

    @staticmethod
    def Once(
        loc: log.FileLocation, lb: int, ub: int, operand: Expression
    ) -> TemporalOperator:
        return TemporalOperator(loc, OperatorKind.ONCE, lb, ub, [operand])

    @staticmethod
    def Since(
        loc: log.FileLocation, lb: int, ub: int, lhs: Expression, rhs: Expression
    ) -> TemporalOperator:
        return TemporalOperator(loc, OperatorKind.SINCE, lb, ub, [lhs, rhs])

    def __deepcopy__(self, memo) -> Operator:
        children = [copy.deepcopy(c, memo) for c in self.children]
        new = TemporalOperator(
            self.loc, self.operator, self.interval.lb, self.interval.ub, children
        )
        self.copy_attrs(new)
        return new


# Helpful predicates -- especially for type checking
def is_operator(expr: Expression, operator: OperatorKind) -> bool:
    """Returns True if `expr` is an `Operator` of type `operator`."""
    return isinstance(expr, Operator) and expr.operator is operator


def is_bitwise_operator(expr: Expression) -> bool:
    return isinstance(expr, Operator) and expr.operator in {
        OperatorKind.BITWISE_AND,
        OperatorKind.BITWISE_OR,
        OperatorKind.BITWISE_XOR,
        OperatorKind.BITWISE_NEGATE,
    }


def is_arithmetic_operator(expr: Expression) -> bool:
    return isinstance(expr, Operator) and expr.operator in {
        OperatorKind.ARITHMETIC_ADD,
        OperatorKind.ARITHMETIC_SUBTRACT,
        OperatorKind.ARITHMETIC_DIVIDE,
        OperatorKind.ARITHMETIC_MULTPLY,
        OperatorKind.ARITHMETIC_MODULO,
        OperatorKind.ARITHMETIC_NEGATE,
    }


def is_relational_operator(expr: Expression) -> bool:
    return isinstance(expr, Operator) and expr.operator in {
        OperatorKind.EQUAL,
        OperatorKind.NOT_EQUAL,
        OperatorKind.GREATER_THAN,
        OperatorKind.LESS_THAN,
        OperatorKind.GREATER_THAN_OR_EQUAL,
        OperatorKind.LESS_THAN_OR_EQUAL,
    }


def is_logical_operator(expr: Expression) -> bool:
    return isinstance(expr, Operator) and expr.operator in {
        OperatorKind.LOGICAL_AND,
        OperatorKind.LOGICAL_OR,
        OperatorKind.LOGICAL_XOR,
        OperatorKind.LOGICAL_IMPLIES,
        OperatorKind.LOGICAL_EQUIV,
        OperatorKind.LOGICAL_NEGATE,
    }


def is_future_time_operator(expr: Expression) -> bool:
    return isinstance(expr, Operator) and expr.operator in {
        OperatorKind.GLOBAL,
        OperatorKind.FUTURE,
        OperatorKind.UNTIL,
        OperatorKind.RELEASE,
    }


def is_past_time_operator(expr: Expression) -> bool:
    return isinstance(expr, Operator) and expr.operator in {
        OperatorKind.HISTORICAL,
        OperatorKind.ONCE,
        OperatorKind.SINCE,
    }


def is_temporal_operator(expr: Expression) -> bool:
    return is_future_time_operator(expr) or is_past_time_operator(expr)


class Formula(Expression):
    def __init__(
        self, loc: log.FileLocation, label: str, fnum: int, expr: Expression
    ) -> None:
        super().__init__(loc, [expr])
        self.symbol: str = label
        self.formula_number: int = fnum
        self.engine = types.R2U2Engine.TEMPORAL_LOGIC

    def get_expr(self) -> Expression:
        return cast(Expression, self.children[0])

    def __deepcopy__(self, memo) -> Formula:
        children = [copy.deepcopy(c, memo) for c in self.children]
        new = Formula(self.loc, self.symbol, self.formula_number, children[0])
        self.copy_attrs(new)
        return new

    def __eq__(self, __value: object) -> bool:
        return isinstance(__value, Formula) and self.symbol == __value.symbol

    def __hash__(self) -> int:
        return hash(self.symbol)


class Contract(Expression):
    def __init__(
        self,
        loc: log.FileLocation,
        label: str,
        fnum1: int,
        fnum2: int,
        fnum3: int,
        assume: Expression,
        guarantee: Expression,
    ) -> None:
        super().__init__(loc, [assume, guarantee])
        self.symbol: str = label
        self.formula_numbers: tuple[int, int, int] = (fnum1, fnum2, fnum3)

    def get_assumption(self) -> Expression:
        return self.children[0]

    def get_guarantee(self) -> Expression:
        return self.children[1]

    def __eq__(self, __value: object) -> bool:
        return isinstance(__value, Contract) and self.symbol == __value.symbol

    def __hash__(self) -> int:
        return hash(self.symbol)

    def __str__(self) -> str:
        return f"{self.symbol}: ({self.get_assumption()})=>({self.get_guarantee()})"


Specification = Union[Formula, Contract]


class SpecificationSet(Expression):
    def __init__(self, loc: log.FileLocation, specs: list[Specification]) -> None:
        super().__init__(loc, cast("list[Expression]", specs))

    def get_specs(self) -> list[Specification]:
        return cast("list[Specification]", self.children)

    def __str__(self) -> str:
        return "spec_set"


class StructDefinition(Node):
    def __init__(
        self, loc: log.FileLocation, symbol: str, var_decls: list[VariableDeclaration]
    ) -> None:
        super().__init__(loc)
        self.symbol = symbol
        self.var_decls = var_decls
        self.members = {}
        for var_decl in var_decls:
            for sym in var_decl.variables:
                self.members[sym] = var_decl.type

    def __str__(self) -> str:
        members_str_list = [str(s) + ";" for s in self.var_decls]
        return self.symbol + ": {" + " ".join(members_str_list) + "}"


class VariableDeclaration(Node):
    def __init__(self, loc: log.FileLocation, vars: list[str], t: types.Type) -> None:
        super().__init__(loc)
        self.variables = vars
        self.type = t

    def __str__(self) -> str:
        return f"{','.join(self.variables)}: {str(self.type)}"


class Definition(Node):
    def __init__(self, loc: log.FileLocation, symbol: str, expr: Expression) -> None:
        super().__init__(loc)
        self.symbol = symbol
        self.expr = expr

    def __str__(self) -> str:
        return f"{self.symbol} := {self.expr}"


class AtomicCheckerDefinition(Node):
    def __init__(self, loc: log.FileLocation, symbol: str, expr: Expression) -> None:
        super().__init__(loc)
        self.symbol = symbol
        self.expr = expr

    def get_expr(self) -> Expression:
        return cast(Expression, self.expr)

    def __str__(self) -> str:
        return f"{self.symbol} := {self.get_expr()}"


class StructSection(Node):
    def __init__(
        self, loc: log.FileLocation, struct_defs: list[StructDefinition]
    ) -> None:
        super().__init__(loc)
        self.struct_defs = struct_defs

    def __str__(self) -> str:
        structs_str_list = [str(s) + ";" for s in self.struct_defs]
        return "STRUCT\n\t" + "\n\t".join(structs_str_list)


class InputSection(Node):
    def __init__(
        self, loc: log.FileLocation, signal_decls: list[VariableDeclaration]
    ) -> None:
        super().__init__(loc)
        self.signal_decls = signal_decls

    def __str__(self) -> str:
        signals_str_list = [str(s) + ";" for s in self.signal_decls]
        return "INPUT\n\t" + "\n\t".join(signals_str_list)


class DefineSection(Node):
    def __init__(self, loc: log.FileLocation, defines: list[Definition]) -> None:
        super().__init__(loc)
        self.defines = defines

    def __str__(self) -> str:
        defines_str_list = [str(s) + ";" for s in self.defines]
        return "DEFINE\n\t" + "\n\t".join(defines_str_list)


class AtomicSection(Node):
    def __init__(self, loc: log.FileLocation, atomics: list[AtomicCheckerDefinition]):
        super().__init__(loc)
        self.atomics = atomics

    def __str__(self) -> str:
        atomics_str_list = [str(s) + ";" for s in self.atomics]
        return "ATOMIC\n\t" + "\n\t".join(atomics_str_list)


class SpecSection(Node):
    def __init__(self, loc: log.FileLocation, specs: list[Specification]) -> None:
        super().__init__(loc)
        self.specs = specs


class FutureTimeSpecSection(SpecSection):
    def __init__(self, loc: log.FileLocation, specs: list[Specification]) -> None:
        super().__init__(loc, specs)

    def __str__(self) -> str:
        return "FTSPEC\n\t" + "\n\t".join([str(spec) for spec in self.specs])


class PastTimeSpecSection(SpecSection):
    def __init__(self, loc: log.FileLocation, specs: list[Specification]) -> None:
        super().__init__(loc, specs)

    def __str__(self) -> str:
        return "PTSPEC\n\t" + "\n\t".join([str(spec) for spec in self.specs])


ProgramSection = Union[
    StructSection, InputSection, DefineSection, AtomicSection, SpecSection
]


class Program(Node):
    def __init__(self, loc: log.FileLocation, sections: list[ProgramSection]) -> None:
        super().__init__(loc)
        self.sections = sections

        ft_specs: list[Specification] = []
        pt_specs: list[Specification] = []
        for section in sections:
            if isinstance(section, FutureTimeSpecSection):
                ft_specs += section.specs
            elif isinstance(section, PastTimeSpecSection):
                pt_specs += section.specs

        self.ft_spec_set = SpecificationSet(loc, ft_specs)
        self.pt_spec_set = SpecificationSet(loc, pt_specs)

    def replace_spec(self, spec: Specification, new: list[Specification]) -> None:
        """Replaces `spec` with `new` in this `Program`, if `spec` is present. Raises `KeyError` if `spec` is not present."""
        try:
            index = self.ft_spec_set.children.index(spec)
            self.ft_spec_set.children[index : index + 1] = new
        except ValueError:
            index = self.pt_spec_set.children.index(spec)
            self.pt_spec_set.children[index : index + 1] = new

    def get_specs(self) -> list[Specification]:
        return self.ft_spec_set.get_specs() + self.pt_spec_set.get_specs()

    def postorder(self, context: Context):
        """Performs a postorder traversal of each FT and PT specification in this `Program`."""
        for expr in postorder(self.ft_spec_set, context):
            yield expr

        for expr in postorder(self.pt_spec_set, context):
            yield expr

    def preorder(self, context: Context):
        """Performs a preorder traversal of each FT and PT specification in this `Program`."""
        for expr in preorder(self.ft_spec_set, context):
            yield expr

        for expr in preorder(self.pt_spec_set, context):
            yield expr

    def pickle(self) -> bytes:
        return pickle.dumps(self)

    def __str__(self) -> str:
        return "\n".join([str(s) for s in self.sections])

    def __repr__(self) -> str:
        return "\n".join([repr(s) for s in self.get_specs()])


class Context:
    def __init__(
        self,
        impl: types.R2U2Implementation,
        mission_time: int,
        frontend: types.R2U2Engine,
        assembly_enabled: bool,
        signal_mapping: types.SignalMapping,
    ):
        self.definitions: dict[str, Expression] = {}
        self.structs: dict[str, dict[str, types.Type]] = {}
        self.signals: dict[str, types.Type] = {}
        self.variables: dict[str, types.Type] = {}
        self.atomic_checkers: dict[str, Expression] = {}
        self.specifications: dict[str, Formula] = {}
        self.contracts: dict[str, Contract] = {}
        self.atomics: set[Expression] = set()
        self.implementation = impl
        self.frontend = frontend
        self.mission_time = mission_time
        self.signal_mapping = signal_mapping
        self.assembly_enabled = assembly_enabled
        self.bound_vars: dict[str, SetExpression] = {}

        self.is_ft = False
        self.has_future_time = False
        self.has_past_time = False

    def get_symbols(self) -> list[str]:
        symbols = [s for s in self.definitions.keys()]
        symbols += [s for s in self.structs.keys()]
        symbols += [s for s in self.signals.keys()]
        symbols += [s for s in self.variables.keys()]
        symbols += [s for s in self.atomic_checkers.keys()]
        symbols += [s for s in self.specifications.keys()]
        symbols += [s for s in self.contracts.keys()]
        symbols += [s for s in self.bound_vars.keys()]
        return symbols

    def is_future_time(self) -> bool:
        return self.is_ft

    def is_past_time(self) -> bool:
        return not self.is_ft

    def set_future_time(self) -> None:
        self.is_ft = True

    def set_past_time(self) -> None:
        self.is_ft = False

    def add_signal(self, symbol: str, t: types.Type) -> None:
        self.signals[symbol] = t
        self.variables[symbol] = t

    def add_variable(self, symbol: str, t: types.Type) -> None:
        self.variables[symbol] = t

    def add_definition(self, symbol: str, e: Expression) -> None:
        self.definitions[symbol] = e

    def add_struct(self, symbol: str, m: dict[str, types.Type]) -> None:
        self.structs[symbol] = m

    def add_atomic(self, symbol: str, e: Expression) -> None:
        self.atomic_checkers[symbol] = e

    def add_formula(self, symbol, s: Formula) -> None:
        self.specifications[symbol] = s

    def add_contract(self, symbol, c: Contract) -> None:
        self.contracts[symbol] = c

    def remove_variable(self, symbol) -> None:
        del self.variables[symbol]


def postorder(
    start: Union[Expression, list[Expression]], context: Context
) -> Iterator[Expression]:
    """Performs a postorder traversal of `start`. If `start` is a list of `Expression`s, then initializes the stack to `start`. Uses `context` to handle local context (for example, variable binding in set aggregation expressions)."""
    stack: list[tuple[bool, Expression]] = []
    visited: set[int] = set()

    if isinstance(start, Expression):
        stack.append((False, start))
    else:
        [stack.append((False, expr)) for expr in start]

    while len(stack) > 0:
        (seen, expr) = stack.pop()

        if seen and isinstance(expr, SetAggregation):
            del context.bound_vars[expr.bound_var.symbol]
            yield expr
            continue
        elif seen and isinstance(expr, Bind):
            context.bound_vars[expr.bound_var.symbol] = expr.get_set()
            continue
        elif seen:
            yield expr
            continue
        elif id(expr) in visited:
            continue

        visited.add(id(expr))
        stack.append((True, expr))

        for child in reversed(expr.children):
            stack.append((False, child))


def preorder(
    start: Union[Expression, list[Expression]], context: Context
) -> Iterator[Expression]:
    """Performs a preorder traversal of `start`. If `start` is a list of `Expression`s, then initializes the stack to `start`. Uses `context` to handle local context (for example, variable binding in set aggregation expressions)."""
    stack: list[Expression] = []
    visited: set[int] = set()

    if isinstance(start, Expression):
        stack.append(start)
    else:
        [stack.append(expr) for expr in start]

    while len(stack) > 0:
        expr = stack.pop()

        if id(expr) in visited:
            continue

        yield expr

        # if expr has been replaced since we just yielded it, need to traverse down the replacement node
        cur = expr.replacement if expr.replacement else expr

        visited.add(id(cur))

        for child in reversed(cur.children):
            stack.append(child)


def rename(
    target: Expression, repl: Expression, expr: Expression, context: Context
) -> Expression:
    """Traverse `expr` and replace each node equal to `target` with `repl`."""
    # Special case: when expr is target
    if expr == target:
        return repl

    new: Node = copy.deepcopy(expr)

    for node in postorder(new, context):
        if target == node:
            node.replace(repl)

    return new


def to_infix_str(start: Expression) -> str:
    s = ""

    stack: list[tuple[int, Expression]] = []
    stack.append((0, start))

    while len(stack) > 0:
        (seen, expr) = stack.pop()

        if isinstance(expr, (Constant, Variable, Signal, AtomicChecker)):
            s += expr.symbol
        elif isinstance(expr, StructAccess):
            if seen == 0:
                stack.append((seen + 1, expr))
                stack.append((0, expr.children[0]))
            else:
                s += f".{expr.member}"
        elif isinstance(expr, SetExpression):
            if seen == len(expr.children):
                s += "}"
            elif seen == 0:
                s += "{"
                stack.append((seen + 1, expr))
                stack.append((0, expr.children[0]))
            else:
                s += ","
                stack.append((seen + 1, expr))
                stack.append((0, expr.children[0]))
        elif isinstance(expr, (Struct, FunctionCall)) or is_operator(
            expr, OperatorKind.COUNT
        ):
            if seen == len(expr.children):
                s += ")"
            elif seen == 0:
                s += f"{expr.symbol}("
                stack.append((seen + 1, expr))
                stack.append((0, expr.children[0]))
            else:
                s += ","
                stack.append((seen + 1, expr))
                stack.append((0, expr.children[0]))
        elif isinstance(expr, SetAggregation):
            if seen == 0:
                s += f"{expr.symbol}({expr.bound_var}:"
                stack.append((seen + 1, expr))
                stack.append((0, expr.get_set()))
            elif seen == 1:
                s += ")("
                stack.append((seen + 1, expr))
                stack.append((0, expr.get_expr()))
            else:
                s += ")"
        elif isinstance(expr, Operator) and len(expr.children) == 1:
            if seen == 0:
                s += f"{expr.symbol}("
                stack.append((seen + 1, expr))
                stack.append((0, expr.children[0]))
            else:
                s += ")"
        elif isinstance(expr, Operator) and len(expr.children) == 2:
            if seen == 0:
                s += "("
                stack.append((seen + 1, expr))
                stack.append((0, expr.children[0]))
            elif seen == 1:
                s += f"){expr.symbol}("
                stack.append((seen + 1, expr))
                stack.append((0, expr.children[1]))
            else:
                s += ")"
        elif isinstance(expr, Operator):
            if seen == len(expr.children):
                s += ")"
            elif seen == 0:
                s += "("
                stack.append((seen + 1, expr))
                stack.append((0, expr.children[seen]))
            else:
                s += f"){expr.symbol}("
                stack.append((seen + 1, expr))
                stack.append((0, expr.children[seen]))
        elif isinstance(expr, Formula):
            if seen == 0:
                s += str(expr.formula_number) if expr.symbol[0] == "#" else expr.symbol
                s += ":"
                stack.append((seen + 1, expr))
                stack.append((0, expr.get_expr()))
            else:
                s += ";"
        elif isinstance(expr, Contract):
            if seen == 0:
                s += f"{expr.symbol}: ("
                stack.append((seen + 1, expr))
                stack.append((0, expr.get_assumption()))
            elif seen == 1:
                s += ")=>("
                stack.append((seen + 1, expr))
                stack.append((0, expr.get_guarantee()))
            else:
                s += ")"
        else:
            log.error(f"Bad str ({expr})", MODULE_CODE)
            return ""

    return s


def to_prefix_str(start: Expression) -> str:
    s = ""

    stack: list["tuple[int, Expression]"] = []
    stack.append((0, start))

    while len(stack) > 0:
        (seen, expr) = stack.pop()

        if isinstance(expr, (Constant, Variable, Signal, AtomicChecker)):
            s += expr.symbol + " "
        elif isinstance(expr, StructAccess):
            if seen == 0:
                stack.append((seen + 1, expr))
                stack.append((0, expr.children[0]))
            else:
                s += f".{expr.member} "
        elif isinstance(expr, SetExpression):
            if seen == 0:
                s += "{"
                stack.append((seen + 1, expr))
                [stack.append((0, child)) for child in expr.children]
            else:
                s = s[:-1] + "} "
        elif isinstance(expr, (Struct, FunctionCall)) or is_operator(
            expr, OperatorKind.COUNT
        ):
            if seen == len(expr.children):
                s = s[:-1] + ") "
            elif seen == 0:
                s += f"{expr.symbol}("
                stack.append((seen + 1, expr))
                stack.append((0, expr.children[0]))
            else:
                s += ","
                stack.append((seen + 1, expr))
                stack.append((0, expr.children[0]))
        elif isinstance(expr, SetAggregation):
            if seen == 0:
                s += f"{expr.symbol}({expr.bound_var}:"
                stack.append((seen + 1, expr))
                stack.append((0, expr.get_set()))
            elif seen == 1:
                s = s[:-1] + ")("
                stack.append((seen + 1, expr))
                stack.append((0, expr.get_expr()))
            else:
                s = s[:-1] + ")"
        elif isinstance(expr, Operator):
            if seen == 0:
                s += f"({expr.symbol} "
                stack.append((seen + 1, expr))
                [stack.append((0, child)) for child in reversed(expr.children)]
            else:
                s = s[:-1] + ") "
        elif isinstance(expr, Formula):
            s += str(expr.formula_number) if expr.symbol[0] == "#" else expr.symbol
            s += ":"
            stack.append((0, expr.get_expr()))
        elif isinstance(expr, Contract):
            if seen == 0:
                s += f"{expr.symbol}:("
                stack.append((seen + 1, expr))
                stack.append((0, expr.get_assumption()))
            elif seen == 1:
                s += ")=>("
                stack.append((seen + 1, expr))
                stack.append((0, expr.get_guarantee()))
            else:
                s = s[:-1] + ")"
        else:
            log.error(f"Bad repr ({expr})", MODULE_CODE)
            return ""

    return s


<<<<<<< HEAD
def to_prefix(start: Expression) -> str:
    s = ""

    stack: list["tuple[int, Expression]"] = []
    stack.append((0, start))

    while len(stack) > 0:
        (seen, expr) = stack.pop()

        if isinstance(expr, (Bool, Variable)):
            s += expr.symbol + " "
        elif isinstance(expr, (Global, Future, LogicalNegate)):
            if seen == 0:
                s += f"({expr.symbol} "
                stack.append((seen+1, expr))
                stack.append((0, expr.children[0]))
            else:
                s = s[:-1] + ") "
        elif isinstance(expr, (Until, Release)):
            if seen == 0:
                s += f"({expr.symbol} "
                stack.append((seen+1, expr))
                stack.append((0, expr.children[1]))
                stack.append((0, expr.children[0]))
            else:
                s = s[:-1] + ") "
        elif isinstance(expr, (LogicalAnd, LogicalOr)):
            if seen == 0:
                s += f"({expr.symbol} "
                stack.append((seen+1, expr))
                [stack.append((0, child)) for child in reversed(expr.children)]
            else:
                s = s[:-1] + ") "

    return s


=======
>>>>>>> 6bbfe4c4
def to_mltl_std(program: Program) -> str:
    mltl = ""

    stack: list[tuple[int, Expression]] = []

    for spec in program.get_specs():
        if isinstance(spec, Contract):
            log.warning("Cannot express AGCs in MLTL standard, skipping", MODULE_CODE)
            continue

        stack.append((0, spec.get_expr()))

        while len(stack) > 0:
            (seen, expr) = stack.pop()

            if isinstance(expr, Constant):
                mltl += expr.symbol + " "
            elif expr.atomic_id > -1:
                mltl += f"a{expr.atomic_id}"
            elif (is_temporal_operator(expr) or is_logical_operator(expr)) and len(
                expr.children
            ) == 1:
                if seen == 0:
                    mltl += f"{expr.symbol}("
                    stack.append((seen + 1, expr))
                    stack.append((0, expr.children[0]))
                else:
                    mltl += ")"
            elif (is_temporal_operator(expr) or is_logical_operator(expr)) and len(
                expr.children
            ) == 1:
                if seen == 0:
                    mltl += "("
                    stack.append((seen + 1, expr))
                    stack.append((0, expr.children[0]))
                elif seen == 1:
                    mltl += f"){expr.symbol}("
                    stack.append((seen + 1, expr))
                    stack.append((0, expr.children[1]))
                else:
                    mltl += ")"
            elif is_temporal_operator(expr) or is_logical_operator(expr):
                if seen == len(expr.children):
                    mltl += ")"
                elif seen % 2 == 0:
                    mltl += "("
                    stack.append((seen + 1, expr))
                    stack.append((0, expr.children[seen]))
                elif seen % 2 == 1:
                    mltl += f"){expr.symbol}("
                    stack.append((seen + 1, expr))
                    stack.append((0, expr.children[seen]))
            else:
                log.error(
                    f"Expression incompatible with MLTL standard ({expr})", MODULE_CODE
                )
                return ""

        mltl += "\n"

    return mltl<|MERGE_RESOLUTION|>--- conflicted
+++ resolved
@@ -1370,46 +1370,6 @@
     return s
 
 
-<<<<<<< HEAD
-def to_prefix(start: Expression) -> str:
-    s = ""
-
-    stack: list["tuple[int, Expression]"] = []
-    stack.append((0, start))
-
-    while len(stack) > 0:
-        (seen, expr) = stack.pop()
-
-        if isinstance(expr, (Bool, Variable)):
-            s += expr.symbol + " "
-        elif isinstance(expr, (Global, Future, LogicalNegate)):
-            if seen == 0:
-                s += f"({expr.symbol} "
-                stack.append((seen+1, expr))
-                stack.append((0, expr.children[0]))
-            else:
-                s = s[:-1] + ") "
-        elif isinstance(expr, (Until, Release)):
-            if seen == 0:
-                s += f"({expr.symbol} "
-                stack.append((seen+1, expr))
-                stack.append((0, expr.children[1]))
-                stack.append((0, expr.children[0]))
-            else:
-                s = s[:-1] + ") "
-        elif isinstance(expr, (LogicalAnd, LogicalOr)):
-            if seen == 0:
-                s += f"({expr.symbol} "
-                stack.append((seen+1, expr))
-                [stack.append((0, child)) for child in reversed(expr.children)]
-            else:
-                s = s[:-1] + ") "
-
-    return s
-
-
-=======
->>>>>>> 6bbfe4c4
 def to_mltl_std(program: Program) -> str:
     mltl = ""
 

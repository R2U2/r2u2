--- conflicted
+++ resolved
@@ -1418,13 +1418,9 @@
                         TemporalOperator.LogicalAnd(
                             expr.loc,
                             [
-<<<<<<< HEAD
                                 TemporalOperator.Future(
                                     expr.loc, b, b, expr.children[0]
                                 ),
-=======
-                                TemporalOperator.Future(expr.loc, b, b, expr.children[0]),
->>>>>>> 665295ba
                                 repl,
                             ],
                         ),
@@ -1446,7 +1442,6 @@
     return new
 
 
-<<<<<<< HEAD
 def unroll_untils(expr: Expression, context: Context) -> Expression:
     """Unrolls Until operators in the given expression `expr` using the given context `context`"""
     new = copy.deepcopy(expr)
@@ -1489,11 +1484,6 @@
 def decompose_intervals(expr: Expression, context: Context) -> Expression:
     """Decomposes temporal operators in `start` to combinations of intervals with sizes that are
     powers of 2. For example: F[2,22] p ==> F[2,17] F[0,3] F[0,1] F[0,1] p."""
-=======
-def decompose_intervals(expr: Expression, context: Context) -> Expression:
-    """Decomposes temporal operators in `start` to combinations of intervals with sizes that are
-    powers of 2. For example: F[2,22] p ==> F[2,2] F[0,15] F[0,3] F[0,1] F[0,1] p."""
->>>>>>> 665295ba
     new = copy.deepcopy(expr)
 
     def decompose(expr: Expression) -> Expression:
@@ -1506,7 +1496,6 @@
             if lb == ub:
                 return expr
 
-<<<<<<< HEAD
             size = ub - lb
             intervals: list[types.Interval] = []
             for n in reversed(range(1, (ub - lb + 1).bit_length())):
@@ -1519,21 +1508,6 @@
             repl = child
             for new_lb, new_ub in reversed(intervals):
                 repl = TemporalOperator.Future(expr.loc, new_lb, new_ub, repl)
-=======
-            s = ub-lb
-            amounts = []
-            for n in reversed(range(1, (ub-lb+1).bit_length())):
-                while s >= (2**n - 1):
-                    amounts.append(2**n - 1)
-                    s -= (2**n - 1)
-            
-            repl = child
-            for a in reversed(amounts):
-                repl = TemporalOperator.Future(expr.loc, 0, a, repl)
-
-            if lb > 0:
-                repl = TemporalOperator.Future(expr.loc, lb, lb, repl)
->>>>>>> 665295ba
                 
             return repl
         elif is_operator(expr, OperatorKind.GLOBAL):
@@ -1545,7 +1519,6 @@
             if lb == ub:
                 return expr
 
-<<<<<<< HEAD
             size = ub - lb
             intervals: list[types.Interval] = []
             for n in reversed(range(1, (ub - lb + 1).bit_length())):
@@ -1558,21 +1531,6 @@
             repl = child
             for new_lb, new_ub in reversed(intervals):
                 repl = TemporalOperator.Global(expr.loc, new_lb, new_ub, repl)
-=======
-            s = ub-lb
-            amounts = []
-            for n in reversed(range(1, (ub-lb+1).bit_length())):
-                while s >= (2**n - 1):
-                    amounts.append(2**n - 1)
-                    s -= (2**n - 1)
-            
-            repl = child
-            for a in reversed(amounts):
-                repl = TemporalOperator.Global(expr.loc, 0, a, repl)
-
-            if lb > 0:
-                repl = TemporalOperator.Global(expr.loc, lb, lb, repl)
->>>>>>> 665295ba
                 
             return repl
         elif is_operator(expr, OperatorKind.UNTIL):
@@ -1585,7 +1543,6 @@
             if lb == ub:
                 return expr
 
-<<<<<<< HEAD
             size = ub - lb
             intervals: list[types.Interval] = []
             for n in reversed(range(1, (ub - lb + 1).bit_length())):
@@ -1598,21 +1555,6 @@
             repl = rhs
             for new_lb, new_ub in reversed(intervals):
                 repl = TemporalOperator.Until(expr.loc, new_lb, new_ub, lhs, repl)
-=======
-            s = ub-lb
-            amounts = []
-            for n in reversed(range(1, (ub-lb+1).bit_length())):
-                while s >= (2**n - 1):
-                    amounts.append(2**n - 1)
-                    s -= (2**n - 1)
-            
-            repl = rhs
-            for a in reversed(amounts):
-                repl = TemporalOperator.Until(expr.loc, 0, a, lhs, repl)
-
-            if lb > 0:
-                repl = TemporalOperator.Until(expr.loc, lb, lb, lhs, repl)
->>>>>>> 665295ba
                 
             return repl
 

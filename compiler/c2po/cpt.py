"""C2PO Parse Tree (CPT) represents structure of a .c2po or .mltl file."""

from __future__ import annotations

import copy
import enum
import pickle
from typing import Iterator, Optional, Union, cast, Any

from c2po import log, types

MODULE_CODE = "CPT"


class C2POSection(enum.Enum):
    STRUCT = 0
    INPUT = 1
    DEFINE = 2
    FTSPEC = 3
    PTSPEC = 4


class CompilationStage(enum.Enum):
    PARSE = 0
    TYPE_CHECK = 1
    PASSES = 2
    ASSEMBLE = 3


class Node:
    def __init__(self, loc: log.FileLocation) -> None:
        self.loc: log.FileLocation = loc
        self.symbol: str = ""

    def __str__(self) -> str:
        return self.symbol


class Expression(Node):
    def __init__(
        self,
        loc: log.FileLocation,
        children: list[Expression],
        type: types.Type = types.NoType(),
    ) -> None:
        super().__init__(loc)
        self.engine = types.R2U2Engine.NONE
        self.total_scq_size: int = -1
        self.scq_size: int = -1
        self.bpd: int = 0
        self.wpd: int = 0
        self.scq: tuple[int, int] = (-1, -1)
        self.type: types.Type = type

        self.children: list[Expression] = []
        self.parents: list[Expression] = []

        for child in children:
            self.children.append(child)
            child.parents.append(self)

        # Used for pre-order traversal, if this has been replaced during traversal
        self.replacement: Optional[Expression] = None

    def get_siblings(self) -> list[Expression]:
        siblings = []

        for parent in self.parents:
            for sibling in [s for s in parent.children]:
                if sibling in siblings:
                    continue
                if sibling == self:
                    continue
                siblings.append(sibling)

        return siblings
    
    def get_descendants(self) -> list[Expression]:
        prev_visited_children: list[Expression] = [self]
        visited_children: list[Expression] = []
        children: list[Expression] = []
        while(True):  
            for node in prev_visited_children:
                for child in node.children:
                    if not isinstance(child, SpecificationSet):
                        visited_children.append(child)
                        children.append(child)
            if(len(visited_children) == 0):
                return children
            prev_visited_children = visited_children
            visited_children = []
   
    def replace(self, new: Expression) -> None:
        """Replaces 'self' with 'new', setting the parents' children of 'self' to 'new'. Note that 'self' is orphaned as a result."""
        # Special case: if trying to replace this with itself
        if id(self) == id(new):
            return

        for parent in self.parents:
            for i in range(0, len(parent.children)):
                if id(parent.children[i]) == id(self):
                    parent.children[i] = new

            new.parents.append(parent)

        for child in self.children:
            if self in child.parents:
                child.parents.remove(self)

        self.replacement = new
        new.type = self.type

    def has_only_tl_parents(self) -> bool:
        """Returns True if all parents of this node are computed by the TL Engine (is a logical or temporal operator)."""
        return all(
            [
                parent.engine is types.R2U2Engine.TEMPORAL_LOGIC
                for parent in self.parents
            ]
        )

    def copy_attrs(self, new: Expression) -> None:
        new.symbol = self.symbol
        new.engine = self.engine
        new.scq_size = self.scq_size
        new.total_scq_size = self.total_scq_size
        new.bpd = self.bpd
        new.wpd = self.wpd
        new.scq = self.scq
        new.type = self.type

    def __str__(self) -> str:
        return to_infix_str(self)

    def __repr__(self) -> str:
        return to_prefix_str(self)


class Constant(Expression):
    def __init__(self, loc: log.FileLocation, value: Any) -> None:
        super().__init__(loc, [])
        self.value: bool = value
        self.symbol = str(value)
        self.engine = types.R2U2Engine.BOOLEANIZER

        if isinstance(value, bool):
            self.type = types.BoolType(True)
        elif isinstance(value, int):
            self.type = types.IntType(True)
        elif isinstance(value, float):
            self.type = types.FloatType(True)
        else:
            raise ValueError(f"Bad value ({value})")

    def __deepcopy__(self, memo):
        new = Constant(self.loc, self.value)
        self.copy_attrs(new)
        return new


class Variable(Expression):
    def __init__(self, loc: log.FileLocation, s: str) -> None:
        super().__init__(loc, [])
        self.symbol: str = s

    def __eq__(self, __o: object) -> bool:
        return isinstance(__o, Variable) and __o.symbol == self.symbol

    def __hash__(self) -> int:
        # note how this compares to __eq__
        # we hash the id so that in sets/dicts different
        # instances of the same variable are distinct
        return id(self)

    def __deepcopy__(self, memo):
        new = Variable(self.loc, self.symbol)
        self.copy_attrs(new)
        return new


class Signal(Expression):
    def __init__(self, loc: log.FileLocation, s: str, t: types.Type) -> None:
        super().__init__(loc, [])
        self.symbol: str = s
        self.type: types.Type = t
        self.signal_id: int = -1

    def __deepcopy__(self, memo) -> Signal:
        new = Signal(self.loc, self.symbol, self.type)
        self.copy_attrs(new)
        new.signal_id = self.signal_id
        return new


class ArrayExpression(Expression):
    def __init__(self, loc: log.FileLocation, members: list[Expression]) -> None:
        super().__init__(loc, members)
        self.max_size: int = len(members)

    def __deepcopy__(self, memo):
        children = [copy.deepcopy(c, memo) for c in self.children]
        new = ArrayExpression(self.loc, children)
        self.copy_attrs(new)
        return new


class ArrayIndex(Expression):
    def __init__(self, loc: log.FileLocation, array: Expression, index: int) -> None:
        super().__init__(loc, [array])
        self.index = index
        self.symbol = "[]"

    def get_array(self) -> Expression:
        return self.children[0]

    def get_index(self) -> int:
        return self.index

    def __deepcopy__(self, memo) -> ArrayIndex:
        children = [copy.deepcopy(c, memo) for c in self.children]
        new = type(self)(self.loc, children[0], self.index)
        self.copy_attrs(new)
        return new


class Struct(Expression):
    def __init__(
        self, loc: log.FileLocation, s: str, m: dict[str, int], c: list[Expression]
    ) -> None:
        super().__init__(loc, c)
        self.symbol: str = s

        # hack to get named arguments -- see get_member
        # cannot use *just* members, else the parent tracking breaks
        self.members: dict[str, int] = m

    def get_member(self, name: str) -> Optional[Expression]:
        if name not in self.members:
            log.internal(
                MODULE_CODE,
                f"Member '{name}' not in members of '{self.symbol}'",
                self.loc,
            )
            return None

        member = self.children[self.members[name]]

        if member is None:
            log.internal(
                MODULE_CODE,
                f"Member '{name}' not in members of '{self.symbol}'",
                self.loc,
            )
            return None

        return cast(Expression, member)

    def __deepcopy__(self, memo) -> Struct:
        children = [copy.deepcopy(c, memo) for c in self.children]
        new = Struct(self.loc, self.symbol, self.members, children)
        self.copy_attrs(new)
        return new


class StructAccess(Expression):
    def __init__(self, loc: log.FileLocation, struct: Expression, member: str) -> None:
        super().__init__(loc, [struct])
        self.member: str = member
        self.symbol = "."

    def get_struct(self) -> Struct:
        return cast(Struct, self.children[0])

    def __deepcopy__(self, memo) -> StructAccess:
        children = [copy.deepcopy(c, memo) for c in self.children]
        new = type(self)(self.loc, children[0], self.member)
        self.copy_attrs(new)
        return new


class FunctionCall(Expression):
    def __init__(
        self, loc: log.FileLocation, s: str, operands: list[Expression]
    ) -> None:
        super().__init__(loc, operands)
        self.symbol: str = s

    def __deepcopy__(self, memo) -> FunctionCall:
        return FunctionCall(
            self.loc,
            self.symbol,
            copy.deepcopy(cast("list[Expression]", self.children), memo),
        )
    

class Predicate(Expression):
    def __init__(self, loc: log.FileLocation, s: str, operands: list[Expression]) -> None:
        super().__init__(loc, operands)
        self.symbol: str = s

    def __deepcopy__(self, memo) -> Predicate:
        return Predicate(
            self.loc,
            self.symbol,
            copy.deepcopy(cast("list[Expression]", self.children), memo),
        )


class QuantifierBind(Expression):
    def __init__(
        self, loc: log.FileLocation, var: Variable, set_pred: str 
    ) -> None:
        super().__init__(loc, [])
        self.bound_var = var
        self.set_pred = set_pred

    def get_bound_var(self) -> Variable:
        return self.bound_var

    def get_set_pred(self) -> str:
        return self.set_pred

    def __str__(self) -> str:
        return ""

    def __deepcopy__(self, memo):
        new = QuantifierBind(self.loc, self.bound_var, self.set_pred)
        self.copy_attrs(new)
        return new
    

class QuantifierKind(enum.Enum):
    FORALL = "forall"
    EXISTS = "exists"

class Quantifier(Expression):
    def __init__(
        self,
        loc: log.FileLocation,
        operator: QuantifierKind,
        var: Variable,
        set_pred: str,
        expr: Expression,
    ) -> None:
        super().__init__(loc, [var, QuantifierBind(loc, var, set_pred), expr])
        self.operator = operator
        self.bound_var = var
        self.set_pred = set_pred

    @staticmethod
    def ForAll(
        loc: log.FileLocation, var: Variable, set_pred: str, expr: Expression
    ) -> Quantifier:
        return Quantifier(loc, QuantifierKind.FORALL, var, set_pred, expr)

    @staticmethod
    def Exists(
        loc: log.FileLocation, var: Variable, set_pred: str, expr: Expression
    ) -> Quantifier:
        return Quantifier(loc, QuantifierKind.EXISTS, var, set_pred, expr)

    def get_set_pred(self) -> str:
        return self.set_pred

    def get_expr(self) -> Expression:
        """Returns the aggregated `Expression`. This is always the last child, see docstring of `SetAggregation` for a visual."""
        return cast(Expression, self.children[-1])

    def __deepcopy__(self, memo):
        children = [copy.deepcopy(c, memo) for c in self.children]
        new = Quantifier(
            self.loc,
            self.operator,
            cast(Variable, copy.deepcopy(self.bound_var, memo)),
            self.set_pred,
            cast(Expression, children[-1]),
        )
        self.copy_attrs(new)
        return new


class SetAggBind(Expression):
    """Dummy class used for traversal of set aggregation operators. See constructor for the operators in the `Operator` class."""

    def __init__(
        self, loc: log.FileLocation, var: Variable, set: ArrayExpression
    ) -> None:
        super().__init__(loc, [])
        self.bound_var = var
        self.set_expr = set

    def get_bound_var(self) -> Variable:
        return self.bound_var

    def get_set(self) -> ArrayExpression:
        return self.set_expr

    def __str__(self) -> str:
        return ""

    def __deepcopy__(self, memo):
        new = SetAggBind(self.loc, self.bound_var, self.set_expr)
        self.copy_attrs(new)
        return new


class SetAggregationKind(enum.Enum):
    FOR_EACH = "foreach"
    FOR_SOME = "forsome"
    FOR_EXACTLY = "forexactly"
    FOR_AT_LEAST = "foratleast"
    FOR_AT_MOST = "foratmost"


class SetAggregation(Expression):
    """`SetAggregation` tree structure looks like:

    SetAggregation
    ____|___________
    |   |     |    |
    v   v     v    v
    Set [Num] Bind Expression

    where from the left we have the target set, (optional) number, a dummy class to do variable binding during traversal, then the argument expression. We visit these in that order when performing the standard reverse postorder traversal.
    """

    def __init__(
        self,
        loc: log.FileLocation,
        operator: SetAggregationKind,
        var: Variable,
        set: ArrayExpression,
        num: Optional[Expression],
        expr: Expression,
    ) -> None:
        if num:
            super().__init__(loc, [set, num, SetAggBind(loc, var, set), expr])
        else:
            super().__init__(loc, [set, SetAggBind(loc, var, set), expr])

        self.operator = operator
        self.bound_var = var
        self.type = types.BoolType()

    @staticmethod
    def ForEach(
        loc: log.FileLocation, var: Variable, set: ArrayExpression, expr: Expression
    ) -> SetAggregation:
        return SetAggregation(loc, SetAggregationKind.FOR_EACH, var, set, None, expr)

    @staticmethod
    def ForSome(
        loc: log.FileLocation, var: Variable, set: ArrayExpression, expr: Expression
    ) -> SetAggregation:
        return SetAggregation(loc, SetAggregationKind.FOR_SOME, var, set, None, expr)

    @staticmethod
    def ForExactly(
        loc: log.FileLocation,
        var: Variable,
        set: ArrayExpression,
        num: Expression,
        expr: Expression,
    ) -> SetAggregation:
        return SetAggregation(loc, SetAggregationKind.FOR_EXACTLY, var, set, num, expr)

    @staticmethod
    def ForAtMost(
        loc: log.FileLocation,
        var: Variable,
        set: ArrayExpression,
        num: Expression,
        expr: Expression,
    ) -> SetAggregation:
        return SetAggregation(loc, SetAggregationKind.FOR_AT_MOST, var, set, num, expr)

    @staticmethod
    def ForAtLeast(
        loc: log.FileLocation,
        var: Variable,
        set: ArrayExpression,
        num: Expression,
        expr: Expression,
    ) -> SetAggregation:
        return SetAggregation(loc, SetAggregationKind.FOR_AT_LEAST, var, set, num, expr)

    def get_num(self) -> Expression:
        if len(self.children) < 4:
            raise ValueError(
                f"Attempting to access num for set agg operator that does not have one ({self})"
            )
        return self.children[1]

    def get_set(self) -> ArrayExpression:
        return cast(ArrayExpression, self.children[0])

    def get_expr(self) -> Expression:
        """Returns the aggregated `Expression`. This is always the last child, see docstring of `SetAggregation` for a visual."""
        return cast(Expression, self.children[-1])

    def __deepcopy__(self, memo):
        children = [copy.deepcopy(c, memo) for c in self.children]
        new = SetAggregation(
            self.loc,
            self.operator,
            cast(Variable, copy.deepcopy(self.bound_var, memo)),
            cast(ArrayExpression, children[0]),
            children[1] if len(self.children) == 4 else None,
            cast(Expression, children[-1]),
        )
        self.copy_attrs(new)
        return new


class OperatorKind(enum.Enum):
    # Bitwise
    BITWISE_AND = "&"
    BITWISE_OR = "|"
    BITWISE_XOR = "^"
    BITWISE_NEGATE = "~"
    SHIFT_LEFT = "<<"
    SHIFT_RIGHT = ">>"

    # Arithmetic
    ARITHMETIC_ADD = "+"
    ARITHMETIC_SUBTRACT = "-"
    ARITHMETIC_MULTIPLY = "*"
    ARITHMETIC_DIVIDE = "/"
    ARITHMETIC_MODULO = "%"
    ARITHMETIC_NEGATE = "-"  # same as ARITHMETIC_SUBTRACT
    ARITHMETIC_POWER = "pow"
    ARITHMETIC_SQRT = "sqrt"
    ARITHMETIC_ABS = "abs"
    ARITHMETIC_RATE = "rate"

    # Relational
    EQUAL = "=="
    NOT_EQUAL = "!="
    GREATER_THAN = ">"
    LESS_THAN = "<"
    GREATER_THAN_OR_EQUAL = ">="
    LESS_THAN_OR_EQUAL = "<="

    # Logical
    LOGICAL_AND = "&&"
    LOGICAL_OR = "||"
    LOGICAL_XOR = "xor"
    LOGICAL_IMPLIES = "->"
    LOGICAL_EQUIV = "<->"
    LOGICAL_NEGATE = "!"

    # Future-time
    GLOBAL = "G"
    FUTURE = "F"
    UNTIL = "U"
    RELEASE = "R"

    # Past-time
    HISTORICAL = "H"
    ONCE = "O"
    SINCE = "S"
    TRIGGER = "T"

    # Other
    COUNT = "count"
    PREVIOUS = "prev"


    def is_booleanizer_operator(self) -> bool:
        return self in {
            OperatorKind.BITWISE_AND,
            OperatorKind.BITWISE_OR,
            OperatorKind.BITWISE_XOR,
            OperatorKind.BITWISE_NEGATE,
            OperatorKind.SHIFT_LEFT,
            OperatorKind.SHIFT_RIGHT,
            OperatorKind.ARITHMETIC_ADD,
            OperatorKind.ARITHMETIC_SUBTRACT,
            OperatorKind.ARITHMETIC_MULTIPLY,
            OperatorKind.ARITHMETIC_DIVIDE,
            OperatorKind.ARITHMETIC_MODULO,
            OperatorKind.ARITHMETIC_NEGATE,
            OperatorKind.ARITHMETIC_POWER,
            OperatorKind.ARITHMETIC_SQRT,
            OperatorKind.ARITHMETIC_ABS,
            OperatorKind.ARITHMETIC_RATE,
            OperatorKind.GREATER_THAN,
            OperatorKind.GREATER_THAN_OR_EQUAL,
            OperatorKind.LESS_THAN,
            OperatorKind.LESS_THAN_OR_EQUAL,
            OperatorKind.COUNT,
        }


class Operator(Expression):
    def __init__(
        self,
        loc: log.FileLocation,
        op_kind: OperatorKind,
        children: list[Expression],
        type: types.Type = types.NoType(),
    ) -> None:
        super().__init__(loc, children, type)
        self.operator: OperatorKind = op_kind
        self.symbol: str = op_kind.value

        if is_temporal_operator(self) or is_logical_operator(self):
            self.engine = types.R2U2Engine.TEMPORAL_LOGIC
        else:
            self.engine = types.R2U2Engine.BOOLEANIZER

    @staticmethod
    def Count(
        loc: log.FileLocation,
        num: Expression,
        children: list[Expression],
        type: types.Type = types.NoType(),
    ) -> Operator:
        new = Operator(loc, OperatorKind.COUNT, [num] + children, type)
        new.type = types.IntType()
        return new

    @staticmethod
    def BitwiseAnd(loc: log.FileLocation, lhs: Expression, rhs: Expression) -> Operator:
        new = Operator(loc, OperatorKind.BITWISE_AND, [lhs, rhs])
        new.type = types.IntType()
        return new

    @staticmethod
    def BitwiseOr(loc: log.FileLocation, lhs: Expression, rhs: Expression) -> Operator:
        new = Operator(loc, OperatorKind.BITWISE_OR, [lhs, rhs])
        new.type = types.IntType()
        return new

    @staticmethod
    def BitwiseXor(loc: log.FileLocation, lhs: Expression, rhs: Expression) -> Operator:
        new = Operator(loc, OperatorKind.BITWISE_XOR, [lhs, rhs])
        new.type = types.IntType()
        return new

    @staticmethod
    def BitwiseNegate(loc: log.FileLocation, operand: Expression) -> Operator:
        new = Operator(loc, OperatorKind.BITWISE_NEGATE, [operand])
        new.type = types.IntType()
        return new

    @staticmethod
    def ShiftLeft(loc: log.FileLocation, lhs: Expression, rhs: Expression) -> Operator:
        new = Operator(loc, OperatorKind.SHIFT_LEFT, [lhs, rhs])
        new.type = types.IntType()
        return new

    @staticmethod
    def ShiftRight(loc: log.FileLocation, lhs: Expression, rhs: Expression) -> Operator:
        new = Operator(loc, OperatorKind.SHIFT_RIGHT, [lhs, rhs])
        new.type = types.IntType()
        return new

    @staticmethod
    def ArithmeticAdd(
        loc: log.FileLocation,
        operands: list[Expression],
        type: types.Type = types.NoType(),
    ) -> Operator:
        return Operator(loc, OperatorKind.ARITHMETIC_ADD, operands, type)

    @staticmethod
    def ArithmeticSubtract(
        loc: log.FileLocation,
        lhs: Expression,
        rhs: Expression,
        type: types.Type = types.NoType(),
    ) -> Operator:
        return Operator(loc, OperatorKind.ARITHMETIC_SUBTRACT, [lhs, rhs], type)

    @staticmethod
    def ArithmeticMultiply(
        loc: log.FileLocation,
        operands: list[Expression],
        type: types.Type = types.NoType(),
    ) -> Operator:
        return Operator(loc, OperatorKind.ARITHMETIC_MULTIPLY, operands, type)

    @staticmethod
    def ArithmeticDivide(
        loc: log.FileLocation,
        lhs: Expression,
        rhs: Expression,
        type: types.Type = types.NoType(),
    ) -> Operator:
        return Operator(loc, OperatorKind.ARITHMETIC_DIVIDE, [lhs, rhs], type)

    @staticmethod
    def ArithmeticModulo(
        loc: log.FileLocation,
        lhs: Expression,
        rhs: Expression,
        type: types.Type = types.NoType(),
    ) -> Operator:
        new = Operator(loc, OperatorKind.ARITHMETIC_MODULO, [lhs, rhs], type)
        new.type = types.IntType()
        return new
    
    @staticmethod
    def ArithmeticPower(
        loc: log.FileLocation,
        lhs: Expression,
        rhs: Expression,
        type: types.Type = types.NoType(),
    ) -> Operator:
        return Operator(loc, OperatorKind.ARITHMETIC_POWER, [lhs, rhs], type)
    
    @staticmethod
    def ArithmeticSqrt(loc: log.FileLocation, operand: Expression) -> Operator:
        return Operator(loc, OperatorKind.ARITHMETIC_SQRT, [operand])
    
    @staticmethod
    def ArithmeticAbs(loc: log.FileLocation, operand: Expression) -> Operator:
        return Operator(loc, OperatorKind.ARITHMETIC_ABS, [operand])

    @staticmethod
    def ArithmeticNegate(loc: log.FileLocation, operand: Expression) -> Operator:
        return Operator(loc, OperatorKind.ARITHMETIC_NEGATE, [operand])
        
    @staticmethod
    def RateFunction(loc: log.FileLocation, lhs: Expression, rhs: Expression) -> Operator:
        return Operator(loc, OperatorKind.ARITHMETIC_RATE, [lhs, rhs])
    
    @staticmethod
    def PreviousFunction(loc: log.FileLocation, operand: Expression) -> Operator:
        return Operator(loc, OperatorKind.PREVIOUS, [operand])

    @staticmethod
    def Equal(loc: log.FileLocation, lhs: Expression, rhs: Expression) -> Operator:
        operator = Operator(loc, OperatorKind.EQUAL, [lhs, rhs])
        operator.type = types.BoolType()
        return operator

    @staticmethod
    def NotEqual(loc: log.FileLocation, lhs: Expression, rhs: Expression) -> Operator:
        operator = Operator(loc, OperatorKind.NOT_EQUAL, [lhs, rhs])
        operator.type = types.BoolType()
        return operator

    @staticmethod
    def GreaterThan(
        loc: log.FileLocation, lhs: Expression, rhs: Expression
    ) -> Operator:
        operator = Operator(loc, OperatorKind.GREATER_THAN, [lhs, rhs])
        operator.type = types.BoolType()
        return operator

    @staticmethod
    def LessThan(loc: log.FileLocation, lhs: Expression, rhs: Expression) -> Operator:
        operator = Operator(loc, OperatorKind.LESS_THAN, [lhs, rhs])
        operator.type = types.BoolType()
        return operator

    @staticmethod
    def GreaterThanOrEqual(
        loc: log.FileLocation, lhs: Expression, rhs: Expression
    ) -> Operator:
        operator = Operator(loc, OperatorKind.GREATER_THAN_OR_EQUAL, [lhs, rhs])
        operator.type = types.BoolType()
        return operator

    @staticmethod
    def LessThanOrEqual(
        loc: log.FileLocation, lhs: Expression, rhs: Expression
    ) -> Operator:
        operator = Operator(loc, OperatorKind.LESS_THAN_OR_EQUAL, [lhs, rhs])
        operator.type = types.BoolType()
        return operator

    @staticmethod
    def LogicalAnd(loc: log.FileLocation, operands: list[Expression]) -> Operator:
        operator = Operator(loc, OperatorKind.LOGICAL_AND, operands)
        operator.bpd = min([opnd.bpd for opnd in operands])
        operator.wpd = max([opnd.wpd for opnd in operands])
        operator.type = types.BoolType()
        return operator

    @staticmethod
    def LogicalOr(loc: log.FileLocation, operands: list[Expression]) -> Operator:
        operator = Operator(loc, OperatorKind.LOGICAL_OR, operands)
        operator.bpd = min([opnd.bpd for opnd in operands])
        operator.wpd = max([opnd.wpd for opnd in operands])
        operator.type = types.BoolType()
        return operator

    @staticmethod
    def LogicalXor(loc: log.FileLocation, operands: list[Expression]) -> Operator:
        operator = Operator(loc, OperatorKind.LOGICAL_XOR, operands)
        operator.bpd = min([opnd.bpd for opnd in operands])
        operator.wpd = max([opnd.wpd for opnd in operands])
        operator.type = types.BoolType()
        return operator

    @staticmethod
    def LogicalIff(loc: log.FileLocation, lhs: Expression, rhs: Expression) -> Operator:
        operator = Operator(loc, OperatorKind.LOGICAL_EQUIV, [lhs, rhs])
        operator.bpd = min([opnd.bpd for opnd in [lhs, rhs]])
        operator.wpd = max([opnd.wpd for opnd in [lhs, rhs]])
        operator.type = types.BoolType()
        return operator

    @staticmethod
    def LogicalImplies(
        loc: log.FileLocation, lhs: Expression, rhs: Expression
    ) -> Operator:
        operator = Operator(loc, OperatorKind.LOGICAL_IMPLIES, [lhs, rhs])
        operator.bpd = min([opnd.bpd for opnd in [lhs, rhs]])
        operator.wpd = max([opnd.wpd for opnd in [lhs, rhs]])
        operator.type = types.BoolType()
        return operator

    @staticmethod
    def LogicalNegate(loc: log.FileLocation, operand: Expression) -> Operator:
        operator = Operator(loc, OperatorKind.LOGICAL_NEGATE, [operand])
        operator.bpd = operand.bpd
        operator.wpd = operand.wpd
        operator.type = types.BoolType()
        return operator

    def __deepcopy__(self, memo) -> Operator:
        children = [copy.deepcopy(c, memo) for c in self.children]
        new = Operator(self.loc, self.operator, children)
        self.copy_attrs(new)
        return new
    
class Atomic(Expression):
    def __init__(
        self, loc: log.FileLocation, child: Expression
    ) -> None:
        super().__init__(loc, [child])
        self.engine = types.R2U2Engine.BOOLEANIZER

    def __deepcopy__(self, memo):
        new = Atomic(self.loc, self.children[0])
        self.copy_attrs(new)
        return new


class TemporalOperator(Operator):
    def __init__(
        self,
        loc: log.FileLocation,
        operator: OperatorKind,
        lb: int,
        ub: int,
        children: list[Expression],
    ) -> None:
        super().__init__(loc, operator, children)
        self.interval = types.Interval(lb, ub)
        self.symbol = f"{operator.value}[{lb},{ub}]"

    @staticmethod
    def Global(
        loc: log.FileLocation, lb: int, ub: int, operand: Expression
    ) -> TemporalOperator:
        operator = TemporalOperator(loc, OperatorKind.GLOBAL, lb, ub, [operand])
        operator.bpd = operand.bpd + lb
        operator.wpd = operand.wpd + ub
        operator.type = types.BoolType()
        return operator

    @staticmethod
    def Future(
        loc: log.FileLocation, lb: int, ub: int, operand: Expression
    ) -> TemporalOperator:
        operator = TemporalOperator(loc, OperatorKind.FUTURE, lb, ub, [operand])
        operator.bpd = operand.bpd + lb
        operator.wpd = operand.wpd + ub
        operator.symbol = f"F[{lb},{ub}]"
        operator.type = types.BoolType()
        return operator

    @staticmethod
    def Until(
        loc: log.FileLocation, lb: int, ub: int, lhs: Expression, rhs: Expression
    ) -> TemporalOperator:
        operator = TemporalOperator(loc, OperatorKind.UNTIL, lb, ub, [lhs, rhs])
        operator.bpd = min([opnd.bpd for opnd in [lhs, rhs]]) + lb
        operator.wpd = max([opnd.wpd for opnd in [lhs, rhs]]) + ub
        operator.type = types.BoolType()
        return operator

    @staticmethod
    def Release(
        loc: log.FileLocation, lb: int, ub: int, lhs: Expression, rhs: Expression
    ) -> TemporalOperator:
        operator = TemporalOperator(loc, OperatorKind.RELEASE, lb, ub, [lhs, rhs])
        operator.bpd = min([opnd.bpd for opnd in [lhs, rhs]]) + lb
        operator.wpd = max([opnd.wpd for opnd in [lhs, rhs]]) + ub
        operator.type = types.BoolType()
        return operator

    @staticmethod
    def Historical(
        loc: log.FileLocation, lb: int, ub: int, operand: Expression
    ) -> TemporalOperator:
        operator = TemporalOperator(loc, OperatorKind.HISTORICAL, lb, ub, [operand])
<<<<<<< HEAD
        operator.bpd = operand.bpd - ub
        operator.wpd = operand.bpd - lb
=======
        operator.type = types.BoolType()
>>>>>>> d551097f
        return operator

    @staticmethod
    def Once(
        loc: log.FileLocation, lb: int, ub: int, operand: Expression
    ) -> TemporalOperator:
        operator = TemporalOperator(loc, OperatorKind.ONCE, lb, ub, [operand])
<<<<<<< HEAD
        operator.bpd = operand.bpd - ub
        operator.wpd = operand.bpd - lb
=======
        operator.type = types.BoolType()
>>>>>>> d551097f
        return operator

    @staticmethod
    def Since(
        loc: log.FileLocation, lb: int, ub: int, lhs: Expression, rhs: Expression
    ) -> TemporalOperator:
        operator = TemporalOperator(loc, OperatorKind.SINCE, lb, ub, [lhs, rhs])
<<<<<<< HEAD
        operator.bpd = min([opnd.bpd for opnd in [lhs, rhs]]) - lb
        operator.wpd = max([opnd.wpd for opnd in [lhs, rhs]]) - lb
        return operator
    
    @staticmethod
    def Trigger(
        loc: log.FileLocation, lb: int, ub: int, lhs: Expression, rhs: Expression
    ) -> TemporalOperator:
        operator = TemporalOperator(loc, OperatorKind.TRIGGER, lb, ub, [lhs, rhs])
        operator.bpd = min([opnd.bpd for opnd in [lhs, rhs]]) - lb
        operator.wpd = max([opnd.wpd for opnd in [lhs, rhs]]) - lb
=======
        operator.type = types.BoolType()
>>>>>>> d551097f
        return operator

    def __deepcopy__(self, memo) -> Operator:
        children = [copy.deepcopy(c, memo) for c in self.children]
        new = TemporalOperator(
            self.loc, self.operator, self.interval.lb, self.interval.ub, children
        )
        self.copy_attrs(new)
        return new


# Helpful predicates -- especially for type checking
def is_operator(expr: Expression, operator: OperatorKind) -> bool:
    """Returns True if `expr` is an `Operator` of type `operator`."""
    return isinstance(expr, Operator) and expr.operator is operator


def is_commutative_operator(expr) -> bool:
    return isinstance(expr, Operator) and expr.operator in {
        OperatorKind.LOGICAL_AND,
        OperatorKind.LOGICAL_OR,
        OperatorKind.LOGICAL_XOR,
        OperatorKind.LOGICAL_EQUIV,
        OperatorKind.BITWISE_AND,
        OperatorKind.BITWISE_OR,
        OperatorKind.BITWISE_XOR,
        OperatorKind.ARITHMETIC_ADD,
        OperatorKind.ARITHMETIC_MULTIPLY,
        OperatorKind.EQUAL,
        OperatorKind.NOT_EQUAL,
    }


def is_multi_arity_operator(expr: Expression) -> bool:
    return isinstance(expr, Operator) and expr.operator in {
        OperatorKind.LOGICAL_AND,
        OperatorKind.LOGICAL_OR,
        OperatorKind.ARITHMETIC_ADD,
        OperatorKind.ARITHMETIC_MULTIPLY,
    }


def is_bitwise_operator(expr: Expression) -> bool:
    return isinstance(expr, Operator) and expr.operator in {
        OperatorKind.BITWISE_AND,
        OperatorKind.BITWISE_OR,
        OperatorKind.BITWISE_XOR,
        OperatorKind.BITWISE_NEGATE,
    }


def is_arithmetic_operator(expr: Expression) -> bool:
    return isinstance(expr, Operator) and expr.operator in {
        OperatorKind.ARITHMETIC_ADD,
        OperatorKind.ARITHMETIC_SUBTRACT,
        OperatorKind.ARITHMETIC_DIVIDE,
        OperatorKind.ARITHMETIC_MULTIPLY,
        OperatorKind.ARITHMETIC_MODULO,
        OperatorKind.ARITHMETIC_NEGATE,
        OperatorKind.ARITHMETIC_POWER,
        OperatorKind.ARITHMETIC_SQRT,
        OperatorKind.ARITHMETIC_ABS,
        OperatorKind.ARITHMETIC_RATE,
    }


def is_relational_operator(expr: Expression) -> bool:
    return isinstance(expr, Operator) and expr.operator in {
        OperatorKind.EQUAL,
        OperatorKind.NOT_EQUAL,
        OperatorKind.GREATER_THAN,
        OperatorKind.LESS_THAN,
        OperatorKind.GREATER_THAN_OR_EQUAL,
        OperatorKind.LESS_THAN_OR_EQUAL,
    }


def is_logical_operator(expr: Expression) -> bool:
    return isinstance(expr, Operator) and expr.operator in {
        OperatorKind.LOGICAL_AND,
        OperatorKind.LOGICAL_OR,
        OperatorKind.LOGICAL_XOR,
        OperatorKind.LOGICAL_IMPLIES,
        OperatorKind.LOGICAL_EQUIV,
        OperatorKind.LOGICAL_NEGATE,
    }


def is_future_time_operator(expr: Expression) -> bool:
    return isinstance(expr, Operator) and expr.operator in {
        OperatorKind.GLOBAL,
        OperatorKind.FUTURE,
        OperatorKind.UNTIL,
        OperatorKind.RELEASE,
    }


def is_past_time_operator(expr: Expression) -> bool:
    return isinstance(expr, Operator) and expr.operator in {
        OperatorKind.HISTORICAL,
        OperatorKind.ONCE,
        OperatorKind.SINCE,
        OperatorKind.TRIGGER,
    }

def is_prev_operator(expr: Expression) -> bool:
    return isinstance(expr, Operator) and expr.operator in {
        OperatorKind.PREVIOUS,
    }

def is_temporal_operator(expr: Expression) -> bool:
    return is_future_time_operator(expr) or is_past_time_operator(expr)


class Formula(Expression):
    def __init__(
        self, loc: log.FileLocation, label: str, fnum: int, expr: Expression
    ) -> None:
        super().__init__(loc, [expr])
        self.symbol: str = label
        self.formula_number: int = fnum
        self.engine = types.R2U2Engine.TEMPORAL_LOGIC

    def get_expr(self) -> Expression:
        return cast(Expression, self.children[0])

    def __deepcopy__(self, memo) -> Formula:
        children = [copy.deepcopy(c, memo) for c in self.children]
        new = Formula(self.loc, self.symbol, self.formula_number, children[0])
        self.copy_attrs(new)
        return new

    def __eq__(self, __value: object) -> bool:
        return isinstance(__value, Formula) and self.symbol == __value.symbol

    def __hash__(self) -> int:
        return hash(self.symbol)


class Contract(Expression):
    def __init__(
        self,
        loc: log.FileLocation,
        label: str,
        fnum1: int,
        fnum2: int,
        fnum3: int,
        assume: Expression,
        guarantee: Expression,
    ) -> None:
        super().__init__(loc, [assume, guarantee])
        self.symbol: str = label
        self.formula_numbers: tuple[int, int, int] = (fnum1, fnum2, fnum3)

    def get_assumption(self) -> Expression:
        return self.children[0]

    def get_guarantee(self) -> Expression:
        return self.children[1]

    def __eq__(self, __value: object) -> bool:
        return isinstance(__value, Contract) and self.symbol == __value.symbol

    def __hash__(self) -> int:
        return hash(self.symbol)

    def __str__(self) -> str:
        return f"{self.symbol}: ({self.get_assumption()})=>({self.get_guarantee()})"


Specification = Union[Formula, Contract]


class SpecificationSet(Expression):
    def __init__(self, loc: log.FileLocation, specs: list[Specification]) -> None:
        super().__init__(loc, cast("list[Expression]", specs))

    def get_specs(self) -> list[Specification]:
        return cast("list[Specification]", self.children)

    def __str__(self) -> str:
        return "spec_set"


class StructDefinition(Node):
    def __init__(
        self, loc: log.FileLocation, symbol: str, var_decls: list[VariableDeclaration]
    ) -> None:
        super().__init__(loc)
        self.symbol = symbol
        self.var_decls = var_decls
        self.members = {}
        for var_decl in var_decls:
            for sym in var_decl.variables:
                self.members[sym] = var_decl.type

    def __str__(self) -> str:
        members_str_list = [str(s) + ";" for s in self.var_decls]
        return self.symbol + ": {" + " ".join(members_str_list) + "}"


class VariableDeclaration(Node):
    def __init__(self, loc: log.FileLocation, vars: list[str], t: types.Type) -> None:
        super().__init__(loc)
        self.variables = vars
        self.type = t

    def __str__(self) -> str:
        return f"{','.join(self.variables)}: {str(self.type)}"


class Definition(Node):
    def __init__(self, loc: log.FileLocation, symbol: str, expr: Expression) -> None:
        super().__init__(loc)
        self.symbol = symbol
        self.expr = expr

    def __str__(self) -> str:
        return f"{self.symbol} := {self.expr}"


class StructSection(Node):
    def __init__(
        self, loc: log.FileLocation, struct_defs: list[StructDefinition]
    ) -> None:
        super().__init__(loc)
        self.struct_defs = struct_defs

    def __str__(self) -> str:
        structs_str_list = [str(s) + ";" for s in self.struct_defs]
        return "STRUCT\n\t" + "\n\t".join(structs_str_list)


class InputSection(Node):
    def __init__(
        self, loc: log.FileLocation, signal_decls: list[VariableDeclaration]
    ) -> None:
        super().__init__(loc)
        self.signal_decls = signal_decls

    def __str__(self) -> str:
        signals_str_list = [str(s) + ";" for s in self.signal_decls]
        return "INPUT\n\t" + "\n\t".join(signals_str_list)


class DefineSection(Node):
    def __init__(self, loc: log.FileLocation, defines: list[Definition]) -> None:
        super().__init__(loc)
        self.defines = defines

    def __str__(self) -> str:
        defines_str_list = [str(s) + ";" for s in self.defines]
        return "DEFINE\n\t" + "\n\t".join(defines_str_list)


class SpecSection(Node):
    def __init__(self, loc: log.FileLocation, specs: list[Specification]) -> None:
        super().__init__(loc)
        self.specs = specs


class FutureTimeSpecSection(SpecSection):
    def __init__(self, loc: log.FileLocation, specs: list[Specification]) -> None:
        super().__init__(loc, specs)

    def __str__(self) -> str:
        return "FTSPEC\n\t" + "\n\t".join([str(spec) for spec in self.specs])


class PastTimeSpecSection(SpecSection):
    def __init__(self, loc: log.FileLocation, specs: list[Specification]) -> None:
        super().__init__(loc, specs)

    def __str__(self) -> str:
        return "PTSPEC\n\t" + "\n\t".join([str(spec) for spec in self.specs])


ProgramSection = Union[
    StructSection, InputSection, DefineSection, SpecSection
]


class Program(Node):
    def __init__(self, loc: log.FileLocation, sections: list[ProgramSection]) -> None:
        super().__init__(loc)
        self.sections = sections

        ft_specs: list[Specification] = []
        pt_specs: list[Specification] = []
        for section in sections:
            if isinstance(section, FutureTimeSpecSection):
                ft_specs += section.specs
            elif isinstance(section, PastTimeSpecSection):
                pt_specs += section.specs

        self.ft_spec_set = SpecificationSet(loc, ft_specs)
        self.pt_spec_set = SpecificationSet(loc, pt_specs)

        self.total_scq_size = -1

    def replace_spec(self, spec: Specification, new: list[Specification]) -> None:
        """Replaces `spec` with `new` in this `Program`, if `spec` is present. Raises `KeyError` if `spec` is not present."""
        try:
            index = self.ft_spec_set.children.index(spec)
            self.ft_spec_set.children[index : index + 1] = new
        except ValueError:
            index = self.pt_spec_set.children.index(spec)
            self.pt_spec_set.children[index : index + 1] = new

    def get_specs(self) -> list[Specification]:
        return self.ft_spec_set.get_specs() + self.pt_spec_set.get_specs()

    def postorder(self, context: Context):
        """Performs a postorder traversal of each FT and PT specification in this `Program`."""
        for expr in postorder(self.ft_spec_set, context):
            yield expr

        for expr in postorder(self.pt_spec_set, context):
            yield expr

    def preorder(self, context: Context):
        """Performs a preorder traversal of each FT and PT specification in this `Program`."""
        for expr in preorder(self.ft_spec_set, context):
            yield expr

        for expr in preorder(self.pt_spec_set, context):
            yield expr

    def pickle(self) -> bytes:
        return pickle.dumps(self)

    def __str__(self) -> str:
        return "\n".join([str(s) for s in self.sections])

    def __repr__(self) -> str:
        return "\n".join([repr(s) for s in self.get_specs()])


class Context:
    def __init__(self) -> None:
        self.definitions: dict[str, Expression] = {}
        self.structs: dict[str, dict[str, types.Type]] = {}
        self.signals: dict[str, types.Type] = {}
        self.variables: dict[str, types.Type] = {}
        self.specifications: dict[str, Formula] = {}
        self.contracts: dict[str, Contract] = {}
        self.atomic_id: dict[Expression, int] = {}
        self.bound_vars: dict[str, ArrayExpression] = {}

        self.is_ft = False
        self.has_future_time = False
        self.has_past_time = False
        self.status = True

    def get_symbols(self) -> list[str]:
        symbols = [s for s in self.definitions.keys()]
        symbols += [s for s in self.structs.keys()]
        symbols += [s for s in self.signals.keys()]
        symbols += [s for s in self.variables.keys()]
        symbols += [s for s in self.specifications.keys()]
        symbols += [s for s in self.contracts.keys()]
        symbols += [s for s in self.bound_vars.keys()]
        return symbols

    def is_future_time(self) -> bool:
        return self.is_ft

    def is_past_time(self) -> bool:
        return not self.is_ft

    def set_future_time(self) -> None:
        self.is_ft = True

    def set_past_time(self) -> None:
        self.is_ft = False

    def add_signal(self, symbol: str, t: types.Type) -> None:
        self.signals[symbol] = t
        self.variables[symbol] = t

    def add_variable(self, symbol: str, t: types.Type) -> None:
        self.variables[symbol] = t

    def add_definition(self, symbol: str, e: Expression) -> None:
        self.definitions[symbol] = e

    def add_struct(self, symbol: str, m: dict[str, types.Type]) -> None:
        self.structs[symbol] = m

    def add_formula(self, symbol, s: Formula) -> None:
        self.specifications[symbol] = s

    def add_contract(self, symbol, c: Contract) -> None:
        self.contracts[symbol] = c

    def remove_variable(self, symbol) -> None:
        del self.variables[symbol]


def postorder(
    start: Union[Expression, list[Expression]], context: Context
) -> Iterator[Expression]:
    """Performs a postorder traversal of `start`. If `start` is a list of `Expression`s, then initializes the stack to `start`. Uses `context` to handle local context (for example, variable binding in set aggregation expressions)."""
    stack: list[tuple[bool, Expression]] = []
    visited: set[int] = set()

    if isinstance(start, Expression):
        stack.append((False, start))
    else:
        [stack.append((False, expr)) for expr in start]

    while len(stack) > 0:
        (seen, expr) = stack.pop()

        if seen and isinstance(expr, SetAggregation):
            del context.bound_vars[expr.bound_var.symbol]
            yield expr
            continue
        elif seen and isinstance(expr, SetAggBind):
            context.bound_vars[expr.bound_var.symbol] = expr.get_set()
            continue
        elif seen:
            yield expr
            continue
        elif id(expr) in visited:
            continue

        visited.add(id(expr))
        stack.append((True, expr))

        for child in reversed(expr.children):
            stack.append((False, child))


def preorder(
    start: Union[Expression, list[Expression]], context: Context
) -> Iterator[Expression]:
    """Performs a preorder traversal of `start`. If `start` is a list of `Expression`s, then initializes the stack to `start`. Uses `context` to handle local context (for example, variable binding in set aggregation expressions)."""
    stack: list[Expression] = []
    visited: set[int] = set()

    if isinstance(start, Expression):
        stack.append(start)
    else:
        [stack.append(expr) for expr in start]

    while len(stack) > 0:
        expr = stack.pop()

        if id(expr) in visited:
            continue

        yield expr

        # if expr has been replaced since we just yielded it, need to traverse down the replacement node
        cur = expr.replacement if expr.replacement else expr

        visited.add(id(cur))

        for child in reversed(cur.children):
            stack.append(child)


def rename(
    target: Expression, repl: Expression, expr: Expression, context: Context
) -> Expression:
    """Traverse `expr` and replace each node equal to `target` with `repl`."""
    # Special case: when expr is target
    if expr == target:
        return repl

    new: Node = copy.deepcopy(expr)

    for node in postorder(new, context):
        if target == node:
            node.replace(repl)

    return new


def to_infix_str(start: Expression) -> str:
    s = ""

    stack: list[tuple[int, Expression]] = []
    stack.append((0, start))

    while len(stack) > 0:
        (seen, expr) = stack.pop()

        if isinstance(expr, (Constant, Variable, Signal)):
            s += expr.symbol
        elif isinstance(expr, ArrayIndex):
            if seen == 0:
                stack.append((seen + 1, expr))
                stack.append((0, expr.children[0]))
            elif seen == 1:
                s += f"[{expr.index}]"
        elif isinstance(expr, StructAccess):
            if seen == 0:
                stack.append((seen + 1, expr))
                stack.append((0, expr.children[0]))
            else:
                s += f".{expr.member}"
        elif isinstance(expr, ArrayExpression):
            if seen == len(expr.children):
                s += "}"
            elif seen == 0:
                s += "{"
                stack.append((seen + 1, expr))
                stack.append((0, expr.children[0]))
            else:
                s += ","
                stack.append((seen + 1, expr))
                stack.append((0, expr.children[seen]))
        elif isinstance(expr, (Struct, FunctionCall)) or is_operator(
            expr, OperatorKind.COUNT
        ):
            if seen == len(expr.children):
                s += ")"
            elif seen == 0:
                s += f"{expr.symbol}("
                stack.append((seen + 1, expr))
                stack.append((0, expr.children[0]))
            else:
                s += ","
                stack.append((seen + 1, expr))
                stack.append((0, expr.children[seen]))
        elif isinstance(expr, SetAggregation):
            if seen == 0:
                s += f"{expr.symbol}({expr.bound_var}:"
                stack.append((seen + 1, expr))
                stack.append((0, expr.get_set()))
            elif seen == 1:
                s += ")("
                stack.append((seen + 1, expr))
                stack.append((0, expr.get_expr()))
            else:
                s += ")"
        elif isinstance(expr, Operator) and len(expr.children) == 1:
            if seen == 0:
                s += f"{expr.symbol}("
                stack.append((seen + 1, expr))
                stack.append((0, expr.children[0]))
            else:
                s += ")"
        elif isinstance(expr, Operator) and len(expr.children) == 2:
            if seen == 0:
                s += "("
                stack.append((seen + 1, expr))
                stack.append((0, expr.children[0]))
            elif seen == 1:
                s += f"){expr.symbol}("
                stack.append((seen + 1, expr))
                stack.append((0, expr.children[1]))
            else:
                s += ")"
        elif isinstance(expr, Operator):
            if seen == len(expr.children):
                s += ")"
            elif seen == 0:
                s += "("
                stack.append((seen + 1, expr))
                stack.append((0, expr.children[seen]))
            else:
                s += f"){expr.symbol}("
                stack.append((seen + 1, expr))
                stack.append((0, expr.children[seen]))
        elif isinstance(expr, Atomic):
            if seen == 0:
                s += "("
                stack.append((seen + 1, expr))
                stack.append((0, expr.children[0]))
            else:
                s += ")"
        elif isinstance(expr, Formula):
            if seen == 0:
                s += str(expr.formula_number) if expr.symbol[0] == "#" else expr.symbol
                s += ":"
                stack.append((seen + 1, expr))
                stack.append((0, expr.get_expr()))
            else:
                s += ";"
        elif isinstance(expr, Contract):
            if seen == 0:
                s += f"{expr.symbol}: ("
                stack.append((seen + 1, expr))
                stack.append((0, expr.get_assumption()))
            elif seen == 1:
                s += ")=>("
                stack.append((seen + 1, expr))
                stack.append((0, expr.get_guarantee()))
            else:
                s += ")"
        else:
            log.error(MODULE_CODE, f"Bad str ({expr})")
            return ""

    return s


def to_prefix_str(start: Expression) -> str:
    s = ""

    stack: list["tuple[int, Expression]"] = []
    stack.append((0, start))

    while len(stack) > 0:
        (seen, expr) = stack.pop()

        if isinstance(expr, (Constant, Variable, Signal)):
            s += expr.symbol + " "
        elif isinstance(expr, StructAccess):
            if seen == 0:
                stack.append((seen + 1, expr))
                stack.append((0, expr.children[0]))
            else:
                s = s[:-1] + f".{expr.member} "
        elif isinstance(expr, ArrayExpression):
            if seen == 0:
                s += "{"
                stack.append((seen + 1, expr))
                [stack.append((0, child)) for child in reversed(expr.children)]
            else:
                s = s[:-1] + "} "
        elif isinstance(expr, ArrayIndex):
            if seen == 0:
                stack.append((seen + 1, expr))
                stack.append((0, expr.children[0]))
            elif seen == 1:
                s = s[:-1] + f"[{expr.index}] "
        elif isinstance(expr, (Struct, FunctionCall)) or is_operator(
            expr, OperatorKind.COUNT
        ):
            if seen == len(expr.children):
                s = s[:-1] + ") "
            elif seen == 0:
                s += f"{expr.symbol}("
                stack.append((seen + 1, expr))
                stack.append((0, expr.children[0]))
            else:
                s += ","
                stack.append((seen + 1, expr))
                stack.append((0, expr.children[seen]))
        elif isinstance(expr, SetAggregation):
            if seen == 0:
                s += f"{expr.symbol}({expr.bound_var}:"
                stack.append((seen + 1, expr))
                stack.append((0, expr.get_set()))
            elif seen == 1:
                s = s[:-1] + ")("
                stack.append((seen + 1, expr))
                stack.append((0, expr.get_expr()))
            else:
                s = s[:-1] + ")"
        elif isinstance(expr, Operator):
            if seen == 0:
                s += f"({expr.symbol} "
                stack.append((seen + 1, expr))
                [stack.append((0, child)) for child in reversed(expr.children)]
            else:
                s = s[:-1] + ") "
        elif isinstance(expr, Atomic):
            if seen == 0:
                s += "("
                stack.append((seen + 1, expr))
                [stack.append((0, child)) for child in reversed(expr.children)]
            else:
                s = s[:-1] + ") "
        elif isinstance(expr, Formula):
            s += expr.symbol
            s += ": "
            stack.append((0, expr.get_expr()))
        elif isinstance(expr, Contract):
            if seen == 0:
                s += f"{expr.symbol}: ("
                stack.append((seen + 1, expr))
                stack.append((0, expr.get_assumption()))
            elif seen == 1:
                s += ") => ("
                stack.append((seen + 1, expr))
                stack.append((0, expr.get_guarantee()))
            else:
                s = s[:-1] + ")"
        elif isinstance(expr, SpecificationSet):
            [stack.append((0, spec)) for spec in reversed(expr.get_specs())]
        else:
            log.error(MODULE_CODE, f"Bad repr ({expr})")
            return ""

    return s[:-1]


def to_mltl_std(program: Program, context: Context) -> str:
    mltl = ""

    stack: list[tuple[int, Expression]] = []

    for spec in program.get_specs():
        if isinstance(spec, Contract):
            log.warning(MODULE_CODE, "Cannot express AGCs in MLTL standard, skipping")
            continue

        stack.append((0, spec.get_expr()))

        while len(stack) > 0:
            (seen, expr) = stack.pop()

            if isinstance(expr, Constant):
                mltl += expr.symbol + " "
            elif expr in context.atomic_id:
                mltl += f"a{context.atomic_id[expr]}"
            elif len(expr.children) == 1 and (
                is_temporal_operator(expr) or is_logical_operator(expr)
            ):
                if seen == 0:
                    mltl += f"{expr.symbol}("
                    stack.append((seen + 1, expr))
                    stack.append((0, expr.children[0]))
                else:
                    mltl += ")"
            elif is_temporal_operator(expr) or is_logical_operator(expr):
                if seen == len(expr.children):
                    mltl += ")"
                elif seen == 0:
                    mltl += "("
                    stack.append((seen + 1, expr))
                    stack.append((0, expr.children[seen]))
                else:
                    if is_operator(expr, OperatorKind.LOGICAL_AND):
                        symbol = "&"
                    elif is_operator(expr, OperatorKind.LOGICAL_OR):
                        symbol = "|"
                    else:
                        symbol = expr.symbol

                    mltl += f"){symbol}("
                    stack.append((seen + 1, expr))
                    stack.append((0, expr.children[seen]))
            else:
                log.error(
                    MODULE_CODE, f"Expression incompatible with MLTL standard ({expr})"
                )
                return ""

        mltl += "\n"

    return mltl<|MERGE_RESOLUTION|>--- conflicted
+++ resolved
@@ -900,12 +900,9 @@
         loc: log.FileLocation, lb: int, ub: int, operand: Expression
     ) -> TemporalOperator:
         operator = TemporalOperator(loc, OperatorKind.HISTORICAL, lb, ub, [operand])
-<<<<<<< HEAD
         operator.bpd = operand.bpd - ub
         operator.wpd = operand.bpd - lb
-=======
-        operator.type = types.BoolType()
->>>>>>> d551097f
+        operator.type = types.BoolType()
         return operator
 
     @staticmethod
@@ -913,12 +910,9 @@
         loc: log.FileLocation, lb: int, ub: int, operand: Expression
     ) -> TemporalOperator:
         operator = TemporalOperator(loc, OperatorKind.ONCE, lb, ub, [operand])
-<<<<<<< HEAD
         operator.bpd = operand.bpd - ub
         operator.wpd = operand.bpd - lb
-=======
-        operator.type = types.BoolType()
->>>>>>> d551097f
+        operator.type = types.BoolType()
         return operator
 
     @staticmethod
@@ -926,7 +920,6 @@
         loc: log.FileLocation, lb: int, ub: int, lhs: Expression, rhs: Expression
     ) -> TemporalOperator:
         operator = TemporalOperator(loc, OperatorKind.SINCE, lb, ub, [lhs, rhs])
-<<<<<<< HEAD
         operator.bpd = min([opnd.bpd for opnd in [lhs, rhs]]) - lb
         operator.wpd = max([opnd.wpd for opnd in [lhs, rhs]]) - lb
         return operator
@@ -938,9 +931,7 @@
         operator = TemporalOperator(loc, OperatorKind.TRIGGER, lb, ub, [lhs, rhs])
         operator.bpd = min([opnd.bpd for opnd in [lhs, rhs]]) - lb
         operator.wpd = max([opnd.wpd for opnd in [lhs, rhs]]) - lb
-=======
-        operator.type = types.BoolType()
->>>>>>> d551097f
+        operator.type = types.BoolType()
         return operator
 
     def __deepcopy__(self, memo) -> Operator:

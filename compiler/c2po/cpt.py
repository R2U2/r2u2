"""C2PO Parse Tree (CPT) represents structure of a .c2po or .mltl file."""

from __future__ import annotations

import copy
import enum
import pickle
from typing import Iterator, Optional, Union, cast, Any

from c2po import log, types

MODULE_CODE = "CPT"


class C2POSection(enum.Enum):
    STRUCT = 0
    INPUT = 1
    DEFINE = 2
    FTSPEC = 3
    PTSPEC = 4


class CompilationStage(enum.Enum):
    PARSE = 0
    TYPE_CHECK = 1
    PASSES = 2
    ASSEMBLE = 3


class Node:
    def __init__(self, loc: log.FileLocation) -> None:
        self.loc: log.FileLocation = loc
        self.symbol: str = ""

    def __str__(self) -> str:
        return self.symbol


class Expression(Node):
    def __init__(
        self,
        loc: log.FileLocation,
        children: list[Expression],
        type: types.Type = types.NoType(),
    ) -> None:
        super().__init__(loc)
        self.engine = types.R2U2Engine.NONE
        self.total_scq_size: int = -1
        self.scq_size: int = -1
        self.bpd: int = 0
        self.wpd: int = 0
        self.scq: tuple[int, int] = (-1, -1)
        self.type: types.Type = type

        self.children: list[Expression] = []
        self.parents: list[Expression] = []

        for child in children:
            self.children.append(child)
            child.parents.append(self)

        # Used for pre-order traversal, if this has been replaced during traversal
        self.replacement: Optional[Expression] = None

    def get_siblings(self) -> list[Expression]:
        siblings = []

        for parent in self.parents:
            for sibling in [s for s in parent.children]:
                if sibling in siblings:
                    continue
                if sibling == self:
                    continue
                siblings.append(sibling)

        return siblings
    
    def get_descendants(self) -> list[Expression]:
        prev_visited_children: list[Expression] = [self]
        visited_children: list[Expression] = []
        children: list[Expression] = []
        while(True):  
            for node in prev_visited_children:
                for child in node.children:
                    if not isinstance(child, SpecificationSet):
                        visited_children.append(child)
                        children.append(child)
            if(len(visited_children) == 0):
                return children
            prev_visited_children = visited_children
            visited_children = []
   
    def replace(self, new: Expression) -> None:
        """Replaces 'self' with 'new', setting the parents' children of 'self' to 'new'. Note that 'self' is orphaned as a result."""
        # Special case: if trying to replace this with itself
        if id(self) == id(new):
            return

        for parent in self.parents:
            for i in range(0, len(parent.children)):
                if id(parent.children[i]) == id(self):
                    parent.children[i] = new

            new.parents.append(parent)

        for child in self.children:
            if self in child.parents:
                child.parents.remove(self)

        self.replacement = new
        new.type = self.type

    def has_only_tl_parents(self) -> bool:
        """Returns True if all parents of this node are computed by the TL Engine (is a logical or temporal operator)."""
        return all(
            [
                parent.engine is types.R2U2Engine.TEMPORAL_LOGIC
                for parent in self.parents
            ]
        )

    def copy_attrs(self, new: Expression) -> None:
        new.symbol = self.symbol
        new.engine = self.engine
        new.scq_size = self.scq_size
        new.total_scq_size = self.total_scq_size
        new.bpd = self.bpd
        new.wpd = self.wpd
        new.scq = self.scq
        new.type = self.type

    def __str__(self) -> str:
        return to_infix_str(self)

    def __repr__(self) -> str:
        return to_prefix_str(self)


class Constant(Expression):
    def __init__(self, loc: log.FileLocation, value: Any) -> None:
        super().__init__(loc, [])
        self.value: bool = value
        self.symbol = str(value)
        self.engine = types.R2U2Engine.BOOLEANIZER

        if isinstance(value, bool):
            self.type = types.BoolType(True)
        elif isinstance(value, int):
            self.type = types.IntType(True)
        elif isinstance(value, float):
            self.type = types.FloatType(True)
        else:
            raise ValueError(f"Bad value ({value})")

    def __deepcopy__(self, memo):
        new = Constant(self.loc, self.value)
        self.copy_attrs(new)
        return new


class Variable(Expression):
    def __init__(self, loc: log.FileLocation, s: str) -> None:
        super().__init__(loc, [])
        self.symbol: str = s

    def __eq__(self, __o: object) -> bool:
        return isinstance(__o, Variable) and __o.symbol == self.symbol

    def __hash__(self) -> int:
        # note how this compares to __eq__
        # we hash the id so that in sets/dicts different
        # instances of the same variable are distinct
        return id(self)

    def __deepcopy__(self, memo):
        new = Variable(self.loc, self.symbol)
        self.copy_attrs(new)
        return new


class Signal(Expression):
    def __init__(self, loc: log.FileLocation, s: str, t: types.Type) -> None:
        super().__init__(loc, [])
        self.symbol: str = s
        self.type: types.Type = t
        self.signal_id: int = -1

    def __deepcopy__(self, memo) -> Signal:
        new = Signal(self.loc, self.symbol, self.type)
        self.copy_attrs(new)
        new.signal_id = self.signal_id
        return new


class ArrayExpression(Expression):
    def __init__(self, loc: log.FileLocation, members: list[Expression]) -> None:
        super().__init__(loc, members)
        self.max_size: int = len(members)

    def __deepcopy__(self, memo):
        children = [copy.deepcopy(c, memo) for c in self.children]
        new = ArrayExpression(self.loc, children)
        self.copy_attrs(new)
        return new


class ArrayIndex(Expression):
    def __init__(self, loc: log.FileLocation, array: Expression, index: int) -> None:
        super().__init__(loc, [array])
        self.index = index
        self.symbol = "[]"

    def get_array(self) -> Expression:
        return self.children[0]

    def get_index(self) -> int:
        return self.index

    def __deepcopy__(self, memo) -> ArrayIndex:
        children = [copy.deepcopy(c, memo) for c in self.children]
        new = type(self)(self.loc, children[0], self.index)
        self.copy_attrs(new)
        return new


class Struct(Expression):
    def __init__(
        self, loc: log.FileLocation, s: str, m: dict[str, int], c: list[Expression]
    ) -> None:
        super().__init__(loc, c)
        self.symbol: str = s

        # hack to get named arguments -- see get_member
        # cannot use *just* members, else the parent tracking breaks
        self.members: dict[str, int] = m

    def get_member(self, name: str) -> Optional[Expression]:
        if name not in self.members:
            log.internal(
                MODULE_CODE,
                f"Member '{name}' not in members of '{self.symbol}'",
                self.loc,
            )
            return None

        member = self.children[self.members[name]]

        if member is None:
            log.internal(
                MODULE_CODE,
                f"Member '{name}' not in members of '{self.symbol}'",
                self.loc,
            )
            return None

        return cast(Expression, member)

    def __deepcopy__(self, memo) -> Struct:
        children = [copy.deepcopy(c, memo) for c in self.children]
        new = Struct(self.loc, self.symbol, self.members, children)
        self.copy_attrs(new)
        return new


class StructAccess(Expression):
    def __init__(self, loc: log.FileLocation, struct: Expression, member: str) -> None:
        super().__init__(loc, [struct])
        self.member: str = member
        self.symbol = "."

    def get_struct(self) -> Struct:
        return cast(Struct, self.children[0])

    def __deepcopy__(self, memo) -> StructAccess:
        children = [copy.deepcopy(c, memo) for c in self.children]
        new = type(self)(self.loc, children[0], self.member)
        self.copy_attrs(new)
        return new


class FunctionCall(Expression):
    def __init__(
        self, loc: log.FileLocation, s: str, operands: list[Expression]
    ) -> None:
        super().__init__(loc, operands)
        self.symbol: str = s

    def __deepcopy__(self, memo) -> FunctionCall:
        return FunctionCall(
            self.loc,
            self.symbol,
            copy.deepcopy(cast("list[Expression]", self.children), memo),
        )


class Bind(Expression):
    """Dummy class used for traversal of set aggregation operators. See constructor for the operators in the `Operator` class."""

    def __init__(
        self, loc: log.FileLocation, var: Variable, set: ArrayExpression
    ) -> None:
        super().__init__(loc, [])
        self.bound_var = var
        self.set_expr = set

    def get_bound_var(self) -> Variable:
        return self.bound_var

    def get_set(self) -> ArrayExpression:
        return self.set_expr

    def __str__(self) -> str:
        return ""

    def __deepcopy__(self, memo):
        new = Bind(self.loc, self.bound_var, self.set_expr)
        self.copy_attrs(new)
        return new


class SetAggregationKind(enum.Enum):
    FOR_EACH = "foreach"
    FOR_SOME = "forsome"
    FOR_EXACTLY = "forexactly"
    FOR_AT_LEAST = "foratleast"
    FOR_AT_MOST = "foratmost"


class SetAggregation(Expression):
    """`SetAggregation` tree structure looks like:

    SetAggregation
    ____|___________
    |   |     |    |
    v   v     v    v
    Set [Num] Bind Expression

    where from the left we have the target set, (optional) number, a dummy class to do variable binding during traversal, then the argument expression. We visit these in that order when performing the standard reverse postorder traversal.
    """

    def __init__(
        self,
        loc: log.FileLocation,
        operator: SetAggregationKind,
        var: Variable,
        set: ArrayExpression,
        num: Optional[Expression],
        expr: Expression,
    ) -> None:
        if num:
            super().__init__(loc, [set, num, Bind(loc, var, set), expr])
        else:
            super().__init__(loc, [set, Bind(loc, var, set), expr])

        self.operator = operator
        self.bound_var = var
        self.type = types.BoolType()

    @staticmethod
    def ForEach(
        loc: log.FileLocation, var: Variable, set: ArrayExpression, expr: Expression
    ) -> SetAggregation:
        return SetAggregation(loc, SetAggregationKind.FOR_EACH, var, set, None, expr)

    @staticmethod
    def ForSome(
        loc: log.FileLocation, var: Variable, set: ArrayExpression, expr: Expression
    ) -> SetAggregation:
        return SetAggregation(loc, SetAggregationKind.FOR_SOME, var, set, None, expr)

    @staticmethod
    def ForExactly(
        loc: log.FileLocation,
        var: Variable,
        set: ArrayExpression,
        num: Expression,
        expr: Expression,
    ) -> SetAggregation:
        return SetAggregation(loc, SetAggregationKind.FOR_EXACTLY, var, set, num, expr)

    @staticmethod
    def ForAtMost(
        loc: log.FileLocation,
        var: Variable,
        set: ArrayExpression,
        num: Expression,
        expr: Expression,
    ) -> SetAggregation:
        return SetAggregation(loc, SetAggregationKind.FOR_AT_MOST, var, set, num, expr)

    @staticmethod
    def ForAtLeast(
        loc: log.FileLocation,
        var: Variable,
        set: ArrayExpression,
        num: Expression,
        expr: Expression,
    ) -> SetAggregation:
        return SetAggregation(loc, SetAggregationKind.FOR_AT_LEAST, var, set, num, expr)

    def get_num(self) -> Expression:
        if len(self.children) < 4:
            raise ValueError(
                f"Attempting to access num for set agg operator that does not have one ({self})"
            )
        return self.children[1]

    def get_set(self) -> ArrayExpression:
        return cast(ArrayExpression, self.children[0])

    def get_expr(self) -> Expression:
        """Returns the aggregated `Expression`. This is always the last child, see docstring of `SetAggregation` for a visual."""
        return cast(Expression, self.children[-1])

    def __deepcopy__(self, memo):
        children = [copy.deepcopy(c, memo) for c in self.children]
        new = SetAggregation(
            self.loc,
            self.operator,
            cast(Variable, copy.deepcopy(self.bound_var, memo)),
            cast(ArrayExpression, children[0]),
            children[1] if len(self.children) == 4 else None,
            cast(Expression, children[-1]),
        )
        self.copy_attrs(new)
        return new


class OperatorKind(enum.Enum):
    # Bitwise
    BITWISE_AND = "&"
    BITWISE_OR = "|"
    BITWISE_XOR = "^"
    BITWISE_NEGATE = "~"
    SHIFT_LEFT = "<<"
    SHIFT_RIGHT = ">>"

    # Arithmetic
    ARITHMETIC_ADD = "+"
    ARITHMETIC_SUBTRACT = "-"
    ARITHMETIC_MULTIPLY = "*"
    ARITHMETIC_DIVIDE = "/"
    ARITHMETIC_MODULO = "%"
    ARITHMETIC_NEGATE = "-"  # same as ARITHMETIC_SUBTRACT
    ARITHMETIC_POWER = "pow"
    ARITHMETIC_SQRT = "sqrt"
    ARITHMETIC_ABS = "abs"
    ARITHMETIC_RATE = "rate"

    # Relational
    EQUAL = "=="
    NOT_EQUAL = "!="
    GREATER_THAN = ">"
    LESS_THAN = "<"
    GREATER_THAN_OR_EQUAL = ">="
    LESS_THAN_OR_EQUAL = "<="

    # Logical
    LOGICAL_AND = "&&"
    LOGICAL_OR = "||"
    LOGICAL_XOR = "xor"
    LOGICAL_IMPLIES = "->"
    LOGICAL_EQUIV = "<->"
    LOGICAL_NEGATE = "!"

    # Future-time
    GLOBAL = "G"
    FUTURE = "F"
    UNTIL = "U"
    RELEASE = "R"

    # Past-time
    HISTORICAL = "H"
    ONCE = "O"
    SINCE = "S"
    TRIGGER = "T"

    # Other
    COUNT = "count"
    PREVIOUS = "prev"


    def is_booleanizer_operator(self) -> bool:
        return self in {
            OperatorKind.BITWISE_AND,
            OperatorKind.BITWISE_OR,
            OperatorKind.BITWISE_XOR,
            OperatorKind.BITWISE_NEGATE,
            OperatorKind.SHIFT_LEFT,
            OperatorKind.SHIFT_RIGHT,
            OperatorKind.ARITHMETIC_ADD,
            OperatorKind.ARITHMETIC_SUBTRACT,
            OperatorKind.ARITHMETIC_MULTIPLY,
            OperatorKind.ARITHMETIC_DIVIDE,
            OperatorKind.ARITHMETIC_MODULO,
            OperatorKind.ARITHMETIC_NEGATE,
            OperatorKind.ARITHMETIC_POWER,
            OperatorKind.ARITHMETIC_SQRT,
            OperatorKind.ARITHMETIC_ABS,
            OperatorKind.ARITHMETIC_RATE,
            OperatorKind.GREATER_THAN,
            OperatorKind.GREATER_THAN_OR_EQUAL,
            OperatorKind.LESS_THAN,
            OperatorKind.LESS_THAN_OR_EQUAL,
            OperatorKind.COUNT,
        }


class Operator(Expression):
    def __init__(
        self,
        loc: log.FileLocation,
        op_kind: OperatorKind,
        children: list[Expression],
        type: types.Type = types.NoType(),
    ) -> None:
        super().__init__(loc, children, type)
        self.operator: OperatorKind = op_kind
        self.symbol: str = op_kind.value

        if is_temporal_operator(self) or is_logical_operator(self):
            self.engine = types.R2U2Engine.TEMPORAL_LOGIC
        else:
            self.engine = types.R2U2Engine.BOOLEANIZER

    @staticmethod
    def Count(
        loc: log.FileLocation,
        num: Expression,
        children: list[Expression],
        type: types.Type = types.NoType(),
    ) -> Operator:
        new = Operator(loc, OperatorKind.COUNT, [num] + children, type)
        new.type = types.IntType()
        return new

    @staticmethod
    def BitwiseAnd(loc: log.FileLocation, lhs: Expression, rhs: Expression) -> Operator:
        new = Operator(loc, OperatorKind.BITWISE_AND, [lhs, rhs])
        new.type = types.IntType()
        return new

    @staticmethod
    def BitwiseOr(loc: log.FileLocation, lhs: Expression, rhs: Expression) -> Operator:
        new = Operator(loc, OperatorKind.BITWISE_OR, [lhs, rhs])
        new.type = types.IntType()
        return new

    @staticmethod
    def BitwiseXor(loc: log.FileLocation, lhs: Expression, rhs: Expression) -> Operator:
        new = Operator(loc, OperatorKind.BITWISE_XOR, [lhs, rhs])
        new.type = types.IntType()
        return new

    @staticmethod
    def BitwiseNegate(loc: log.FileLocation, operand: Expression) -> Operator:
        new = Operator(loc, OperatorKind.BITWISE_NEGATE, [operand])
        new.type = types.IntType()
        return new

    @staticmethod
    def ShiftLeft(loc: log.FileLocation, lhs: Expression, rhs: Expression) -> Operator:
        new = Operator(loc, OperatorKind.SHIFT_LEFT, [lhs, rhs])
        new.type = types.IntType()
        return new

    @staticmethod
    def ShiftRight(loc: log.FileLocation, lhs: Expression, rhs: Expression) -> Operator:
        new = Operator(loc, OperatorKind.SHIFT_RIGHT, [lhs, rhs])
        new.type = types.IntType()
        return new

    @staticmethod
    def ArithmeticAdd(
        loc: log.FileLocation,
        operands: list[Expression],
        type: types.Type = types.NoType(),
    ) -> Operator:
        return Operator(loc, OperatorKind.ARITHMETIC_ADD, operands, type)

    @staticmethod
    def ArithmeticSubtract(
        loc: log.FileLocation,
        lhs: Expression,
        rhs: Expression,
        type: types.Type = types.NoType(),
    ) -> Operator:
        return Operator(loc, OperatorKind.ARITHMETIC_SUBTRACT, [lhs, rhs], type)

    @staticmethod
    def ArithmeticMultiply(
        loc: log.FileLocation,
        operands: list[Expression],
        type: types.Type = types.NoType(),
    ) -> Operator:
        return Operator(loc, OperatorKind.ARITHMETIC_MULTIPLY, operands, type)

    @staticmethod
    def ArithmeticDivide(
        loc: log.FileLocation,
        lhs: Expression,
        rhs: Expression,
        type: types.Type = types.NoType(),
    ) -> Operator:
        return Operator(loc, OperatorKind.ARITHMETIC_DIVIDE, [lhs, rhs], type)

    @staticmethod
    def ArithmeticModulo(
        loc: log.FileLocation,
        lhs: Expression,
        rhs: Expression,
        type: types.Type = types.NoType(),
    ) -> Operator:
        new = Operator(loc, OperatorKind.ARITHMETIC_MODULO, [lhs, rhs], type)
        new.type = types.IntType()
        return new
    
    @staticmethod
    def ArithmeticPower(
        loc: log.FileLocation,
        lhs: Expression,
        rhs: Expression,
        type: types.Type = types.NoType(),
    ) -> Operator:
        return Operator(loc, OperatorKind.ARITHMETIC_POWER, [lhs, rhs], type)
    
    @staticmethod
    def ArithmeticSqrt(loc: log.FileLocation, operand: Expression) -> Operator:
        return Operator(loc, OperatorKind.ARITHMETIC_SQRT, [operand])
    
    @staticmethod
    def ArithmeticAbs(loc: log.FileLocation, operand: Expression) -> Operator:
        return Operator(loc, OperatorKind.ARITHMETIC_ABS, [operand])

    @staticmethod
    def ArithmeticNegate(loc: log.FileLocation, operand: Expression) -> Operator:
        return Operator(loc, OperatorKind.ARITHMETIC_NEGATE, [operand])
        
    @staticmethod
    def RateFunction(loc: log.FileLocation, lhs: Expression, rhs: Expression) -> Operator:
        return Operator(loc, OperatorKind.ARITHMETIC_RATE, [lhs, rhs])
    
    @staticmethod
    def PreviousFunction(loc: log.FileLocation, operand: Expression) -> Operator:
        return Operator(loc, OperatorKind.PREVIOUS, [operand])

    @staticmethod
    def Equal(loc: log.FileLocation, lhs: Expression, rhs: Expression) -> Operator:
        operator = Operator(loc, OperatorKind.EQUAL, [lhs, rhs])
        operator.type = types.BoolType()
        return operator

    @staticmethod
    def NotEqual(loc: log.FileLocation, lhs: Expression, rhs: Expression) -> Operator:
        operator = Operator(loc, OperatorKind.NOT_EQUAL, [lhs, rhs])
        operator.type = types.BoolType()
        return operator

    @staticmethod
    def GreaterThan(
        loc: log.FileLocation, lhs: Expression, rhs: Expression
    ) -> Operator:
        operator = Operator(loc, OperatorKind.GREATER_THAN, [lhs, rhs])
        operator.type = types.BoolType()
        return operator

    @staticmethod
    def LessThan(loc: log.FileLocation, lhs: Expression, rhs: Expression) -> Operator:
        operator = Operator(loc, OperatorKind.LESS_THAN, [lhs, rhs])
        operator.type = types.BoolType()
        return operator

    @staticmethod
    def GreaterThanOrEqual(
        loc: log.FileLocation, lhs: Expression, rhs: Expression
    ) -> Operator:
        operator = Operator(loc, OperatorKind.GREATER_THAN_OR_EQUAL, [lhs, rhs])
        operator.type = types.BoolType()
        return operator

    @staticmethod
    def LessThanOrEqual(
        loc: log.FileLocation, lhs: Expression, rhs: Expression
    ) -> Operator:
        operator = Operator(loc, OperatorKind.LESS_THAN_OR_EQUAL, [lhs, rhs])
        operator.type = types.BoolType()
        return operator

    @staticmethod
    def LogicalAnd(loc: log.FileLocation, operands: list[Expression]) -> Operator:
        operator = Operator(loc, OperatorKind.LOGICAL_AND, operands)
        operator.bpd = min([opnd.bpd for opnd in operands])
        operator.wpd = max([opnd.wpd for opnd in operands])
        operator.type = types.BoolType()
        return operator

    @staticmethod
    def LogicalOr(loc: log.FileLocation, operands: list[Expression]) -> Operator:
        operator = Operator(loc, OperatorKind.LOGICAL_OR, operands)
        operator.bpd = min([opnd.bpd for opnd in operands])
        operator.wpd = max([opnd.wpd for opnd in operands])
        operator.type = types.BoolType()
        return operator

    @staticmethod
    def LogicalXor(loc: log.FileLocation, operands: list[Expression]) -> Operator:
        operator = Operator(loc, OperatorKind.LOGICAL_XOR, operands)
        operator.bpd = min([opnd.bpd for opnd in operands])
        operator.wpd = max([opnd.wpd for opnd in operands])
        operator.type = types.BoolType()
        return operator

    @staticmethod
    def LogicalIff(loc: log.FileLocation, lhs: Expression, rhs: Expression) -> Operator:
        operator = Operator(loc, OperatorKind.LOGICAL_EQUIV, [lhs, rhs])
        operator.bpd = min([opnd.bpd for opnd in [lhs, rhs]])
        operator.wpd = max([opnd.wpd for opnd in [lhs, rhs]])
        operator.type = types.BoolType()
        return operator

    @staticmethod
    def LogicalImplies(
        loc: log.FileLocation, lhs: Expression, rhs: Expression
    ) -> Operator:
        operator = Operator(loc, OperatorKind.LOGICAL_IMPLIES, [lhs, rhs])
        operator.bpd = min([opnd.bpd for opnd in [lhs, rhs]])
        operator.wpd = max([opnd.wpd for opnd in [lhs, rhs]])
        operator.type = types.BoolType()
        return operator

    @staticmethod
    def LogicalNegate(loc: log.FileLocation, operand: Expression) -> Operator:
        operator = Operator(loc, OperatorKind.LOGICAL_NEGATE, [operand])
        operator.bpd = operand.bpd
        operator.wpd = operand.wpd
        operator.type = types.BoolType()
        return operator

    def __deepcopy__(self, memo) -> Operator:
        children = [copy.deepcopy(c, memo) for c in self.children]
        new = Operator(self.loc, self.operator, children)
        self.copy_attrs(new)
        return new
    
class Atomic(Expression):
    def __init__(
        self, loc: log.FileLocation, child: Expression
    ) -> None:
        super().__init__(loc, [child])
        self.engine = types.R2U2Engine.BOOLEANIZER

    def __deepcopy__(self, memo):
        new = Atomic(self.loc, self.children[0])
        self.copy_attrs(new)
        return new


class TemporalOperator(Operator):
    def __init__(
        self,
        loc: log.FileLocation,
        operator: OperatorKind,
        lb: int,
        ub: int,
        children: list[Expression],
    ) -> None:
        super().__init__(loc, operator, children)
        self.interval = types.Interval(lb, ub)
        self.symbol = f"{operator.value}[{lb},{ub}]"

    @staticmethod
    def Global(
        loc: log.FileLocation, lb: int, ub: int, operand: Expression
    ) -> TemporalOperator:
        operator = TemporalOperator(loc, OperatorKind.GLOBAL, lb, ub, [operand])
        operator.bpd = operand.bpd + lb
        operator.wpd = operand.wpd + ub
        operator.type = types.BoolType()
        return operator

    @staticmethod
    def Future(
        loc: log.FileLocation, lb: int, ub: int, operand: Expression
    ) -> TemporalOperator:
        operator = TemporalOperator(loc, OperatorKind.FUTURE, lb, ub, [operand])
        operator.bpd = operand.bpd + lb
        operator.wpd = operand.wpd + ub
        operator.symbol = f"F[{lb},{ub}]"
        operator.type = types.BoolType()
        return operator

    @staticmethod
    def Until(
        loc: log.FileLocation, lb: int, ub: int, lhs: Expression, rhs: Expression
    ) -> TemporalOperator:
        operator = TemporalOperator(loc, OperatorKind.UNTIL, lb, ub, [lhs, rhs])
        operator.bpd = min([opnd.bpd for opnd in [lhs, rhs]]) + lb
        operator.wpd = max([opnd.wpd for opnd in [lhs, rhs]]) + ub
        operator.type = types.BoolType()
        return operator

    @staticmethod
    def Release(
        loc: log.FileLocation, lb: int, ub: int, lhs: Expression, rhs: Expression
    ) -> TemporalOperator:
        operator = TemporalOperator(loc, OperatorKind.RELEASE, lb, ub, [lhs, rhs])
        operator.bpd = min([opnd.bpd for opnd in [lhs, rhs]]) + lb
        operator.wpd = max([opnd.wpd for opnd in [lhs, rhs]]) + ub
        operator.type = types.BoolType()
        return operator

    @staticmethod
    def Historical(
        loc: log.FileLocation, lb: int, ub: int, operand: Expression
    ) -> TemporalOperator:
        operator = TemporalOperator(loc, OperatorKind.HISTORICAL, lb, ub, [operand])
<<<<<<< HEAD
        operator.type = types.BoolType()
=======
        operator.bpd = operand.bpd - ub
        operator.wpd = operand.bpd - lb
>>>>>>> aa8983c5
        return operator

    @staticmethod
    def Once(
        loc: log.FileLocation, lb: int, ub: int, operand: Expression
    ) -> TemporalOperator:
        operator = TemporalOperator(loc, OperatorKind.ONCE, lb, ub, [operand])
<<<<<<< HEAD
        operator.type = types.BoolType()
=======
        operator.bpd = operand.bpd - ub
        operator.wpd = operand.bpd - lb
>>>>>>> aa8983c5
        return operator

    @staticmethod
    def Since(
        loc: log.FileLocation, lb: int, ub: int, lhs: Expression, rhs: Expression
    ) -> TemporalOperator:
        operator = TemporalOperator(loc, OperatorKind.SINCE, lb, ub, [lhs, rhs])
<<<<<<< HEAD
        operator.type = types.BoolType()
=======
        operator.bpd = min([opnd.bpd for opnd in [lhs, rhs]]) - lb
        operator.wpd = max([opnd.wpd for opnd in [lhs, rhs]]) - lb
        return operator
    
    @staticmethod
    def Trigger(
        loc: log.FileLocation, lb: int, ub: int, lhs: Expression, rhs: Expression
    ) -> TemporalOperator:
        operator = TemporalOperator(loc, OperatorKind.TRIGGER, lb, ub, [lhs, rhs])
        operator.bpd = min([opnd.bpd for opnd in [lhs, rhs]]) - lb
        operator.wpd = max([opnd.wpd for opnd in [lhs, rhs]]) - lb
>>>>>>> aa8983c5
        return operator

    def __deepcopy__(self, memo) -> Operator:
        children = [copy.deepcopy(c, memo) for c in self.children]
        new = TemporalOperator(
            self.loc, self.operator, self.interval.lb, self.interval.ub, children
        )
        self.copy_attrs(new)
        return new


# Helpful predicates -- especially for type checking
def is_operator(expr: Expression, operator: OperatorKind) -> bool:
    """Returns True if `expr` is an `Operator` of type `operator`."""
    return isinstance(expr, Operator) and expr.operator is operator


def is_commutative_operator(expr) -> bool:
    return isinstance(expr, Operator) and expr.operator in {
        OperatorKind.LOGICAL_AND,
        OperatorKind.LOGICAL_OR,
        OperatorKind.LOGICAL_XOR,
        OperatorKind.LOGICAL_EQUIV,
        OperatorKind.BITWISE_AND,
        OperatorKind.BITWISE_OR,
        OperatorKind.BITWISE_XOR,
        OperatorKind.ARITHMETIC_ADD,
        OperatorKind.ARITHMETIC_MULTIPLY,
        OperatorKind.EQUAL,
        OperatorKind.NOT_EQUAL,
    }


def is_multi_arity_operator(expr: Expression) -> bool:
    return isinstance(expr, Operator) and expr.operator in {
        OperatorKind.LOGICAL_AND,
        OperatorKind.LOGICAL_OR,
        OperatorKind.ARITHMETIC_ADD,
        OperatorKind.ARITHMETIC_MULTIPLY,
    }


def is_bitwise_operator(expr: Expression) -> bool:
    return isinstance(expr, Operator) and expr.operator in {
        OperatorKind.BITWISE_AND,
        OperatorKind.BITWISE_OR,
        OperatorKind.BITWISE_XOR,
        OperatorKind.BITWISE_NEGATE,
    }


def is_arithmetic_operator(expr: Expression) -> bool:
    return isinstance(expr, Operator) and expr.operator in {
        OperatorKind.ARITHMETIC_ADD,
        OperatorKind.ARITHMETIC_SUBTRACT,
        OperatorKind.ARITHMETIC_DIVIDE,
        OperatorKind.ARITHMETIC_MULTIPLY,
        OperatorKind.ARITHMETIC_MODULO,
        OperatorKind.ARITHMETIC_NEGATE,
        OperatorKind.ARITHMETIC_POWER,
        OperatorKind.ARITHMETIC_SQRT,
        OperatorKind.ARITHMETIC_ABS,
        OperatorKind.ARITHMETIC_RATE,
    }


def is_relational_operator(expr: Expression) -> bool:
    return isinstance(expr, Operator) and expr.operator in {
        OperatorKind.EQUAL,
        OperatorKind.NOT_EQUAL,
        OperatorKind.GREATER_THAN,
        OperatorKind.LESS_THAN,
        OperatorKind.GREATER_THAN_OR_EQUAL,
        OperatorKind.LESS_THAN_OR_EQUAL,
    }


def is_logical_operator(expr: Expression) -> bool:
    return isinstance(expr, Operator) and expr.operator in {
        OperatorKind.LOGICAL_AND,
        OperatorKind.LOGICAL_OR,
        OperatorKind.LOGICAL_XOR,
        OperatorKind.LOGICAL_IMPLIES,
        OperatorKind.LOGICAL_EQUIV,
        OperatorKind.LOGICAL_NEGATE,
    }


def is_future_time_operator(expr: Expression) -> bool:
    return isinstance(expr, Operator) and expr.operator in {
        OperatorKind.GLOBAL,
        OperatorKind.FUTURE,
        OperatorKind.UNTIL,
        OperatorKind.RELEASE,
    }


def is_past_time_operator(expr: Expression) -> bool:
    return isinstance(expr, Operator) and expr.operator in {
        OperatorKind.HISTORICAL,
        OperatorKind.ONCE,
        OperatorKind.SINCE,
        OperatorKind.TRIGGER,
    }

def is_prev_operator(expr: Expression) -> bool:
    return isinstance(expr, Operator) and expr.operator in {
        OperatorKind.PREVIOUS,
    }

def is_temporal_operator(expr: Expression) -> bool:
    return is_future_time_operator(expr) or is_past_time_operator(expr)


class Formula(Expression):
    def __init__(
        self, loc: log.FileLocation, label: str, fnum: int, expr: Expression
    ) -> None:
        super().__init__(loc, [expr])
        self.symbol: str = label
        self.formula_number: int = fnum
        self.engine = types.R2U2Engine.TEMPORAL_LOGIC

    def get_expr(self) -> Expression:
        return cast(Expression, self.children[0])

    def __deepcopy__(self, memo) -> Formula:
        children = [copy.deepcopy(c, memo) for c in self.children]
        new = Formula(self.loc, self.symbol, self.formula_number, children[0])
        self.copy_attrs(new)
        return new

    def __eq__(self, __value: object) -> bool:
        return isinstance(__value, Formula) and self.symbol == __value.symbol

    def __hash__(self) -> int:
        return hash(self.symbol)


class Contract(Expression):
    def __init__(
        self,
        loc: log.FileLocation,
        label: str,
        fnum1: int,
        fnum2: int,
        fnum3: int,
        assume: Expression,
        guarantee: Expression,
    ) -> None:
        super().__init__(loc, [assume, guarantee])
        self.symbol: str = label
        self.formula_numbers: tuple[int, int, int] = (fnum1, fnum2, fnum3)

    def get_assumption(self) -> Expression:
        return self.children[0]

    def get_guarantee(self) -> Expression:
        return self.children[1]

    def __eq__(self, __value: object) -> bool:
        return isinstance(__value, Contract) and self.symbol == __value.symbol

    def __hash__(self) -> int:
        return hash(self.symbol)

    def __str__(self) -> str:
        return f"{self.symbol}: ({self.get_assumption()})=>({self.get_guarantee()})"


Specification = Union[Formula, Contract]


class SpecificationSet(Expression):
    def __init__(self, loc: log.FileLocation, specs: list[Specification]) -> None:
        super().__init__(loc, cast("list[Expression]", specs))

    def get_specs(self) -> list[Specification]:
        return cast("list[Specification]", self.children)

    def __str__(self) -> str:
        return "spec_set"


class StructDefinition(Node):
    def __init__(
        self, loc: log.FileLocation, symbol: str, var_decls: list[VariableDeclaration]
    ) -> None:
        super().__init__(loc)
        self.symbol = symbol
        self.var_decls = var_decls
        self.members = {}
        for var_decl in var_decls:
            for sym in var_decl.variables:
                self.members[sym] = var_decl.type

    def __str__(self) -> str:
        members_str_list = [str(s) + ";" for s in self.var_decls]
        return self.symbol + ": {" + " ".join(members_str_list) + "}"


class VariableDeclaration(Node):
    def __init__(self, loc: log.FileLocation, vars: list[str], t: types.Type) -> None:
        super().__init__(loc)
        self.variables = vars
        self.type = t

    def __str__(self) -> str:
        return f"{','.join(self.variables)}: {str(self.type)}"


class Definition(Node):
    def __init__(self, loc: log.FileLocation, symbol: str, expr: Expression) -> None:
        super().__init__(loc)
        self.symbol = symbol
        self.expr = expr

    def __str__(self) -> str:
        return f"{self.symbol} := {self.expr}"


class StructSection(Node):
    def __init__(
        self, loc: log.FileLocation, struct_defs: list[StructDefinition]
    ) -> None:
        super().__init__(loc)
        self.struct_defs = struct_defs

    def __str__(self) -> str:
        structs_str_list = [str(s) + ";" for s in self.struct_defs]
        return "STRUCT\n\t" + "\n\t".join(structs_str_list)


class InputSection(Node):
    def __init__(
        self, loc: log.FileLocation, signal_decls: list[VariableDeclaration]
    ) -> None:
        super().__init__(loc)
        self.signal_decls = signal_decls

    def __str__(self) -> str:
        signals_str_list = [str(s) + ";" for s in self.signal_decls]
        return "INPUT\n\t" + "\n\t".join(signals_str_list)


class DefineSection(Node):
    def __init__(self, loc: log.FileLocation, defines: list[Definition]) -> None:
        super().__init__(loc)
        self.defines = defines

    def __str__(self) -> str:
        defines_str_list = [str(s) + ";" for s in self.defines]
        return "DEFINE\n\t" + "\n\t".join(defines_str_list)


class SpecSection(Node):
    def __init__(self, loc: log.FileLocation, specs: list[Specification]) -> None:
        super().__init__(loc)
        self.specs = specs


class FutureTimeSpecSection(SpecSection):
    def __init__(self, loc: log.FileLocation, specs: list[Specification]) -> None:
        super().__init__(loc, specs)

    def __str__(self) -> str:
        return "FTSPEC\n\t" + "\n\t".join([str(spec) for spec in self.specs])


class PastTimeSpecSection(SpecSection):
    def __init__(self, loc: log.FileLocation, specs: list[Specification]) -> None:
        super().__init__(loc, specs)

    def __str__(self) -> str:
        return "PTSPEC\n\t" + "\n\t".join([str(spec) for spec in self.specs])


ProgramSection = Union[
    StructSection, InputSection, DefineSection, SpecSection
]


class Program(Node):
    def __init__(self, loc: log.FileLocation, sections: list[ProgramSection]) -> None:
        super().__init__(loc)
        self.sections = sections

        ft_specs: list[Specification] = []
        pt_specs: list[Specification] = []
        for section in sections:
            if isinstance(section, FutureTimeSpecSection):
                ft_specs += section.specs
            elif isinstance(section, PastTimeSpecSection):
                pt_specs += section.specs

        self.ft_spec_set = SpecificationSet(loc, ft_specs)
        self.pt_spec_set = SpecificationSet(loc, pt_specs)

        self.total_scq_size = -1

    def replace_spec(self, spec: Specification, new: list[Specification]) -> None:
        """Replaces `spec` with `new` in this `Program`, if `spec` is present. Raises `KeyError` if `spec` is not present."""
        try:
            index = self.ft_spec_set.children.index(spec)
            self.ft_spec_set.children[index : index + 1] = new
        except ValueError:
            index = self.pt_spec_set.children.index(spec)
            self.pt_spec_set.children[index : index + 1] = new

    def get_specs(self) -> list[Specification]:
        return self.ft_spec_set.get_specs() + self.pt_spec_set.get_specs()

    def postorder(self, context: Context):
        """Performs a postorder traversal of each FT and PT specification in this `Program`."""
        for expr in postorder(self.ft_spec_set, context):
            yield expr

        for expr in postorder(self.pt_spec_set, context):
            yield expr

    def preorder(self, context: Context):
        """Performs a preorder traversal of each FT and PT specification in this `Program`."""
        for expr in preorder(self.ft_spec_set, context):
            yield expr

        for expr in preorder(self.pt_spec_set, context):
            yield expr

    def pickle(self) -> bytes:
        return pickle.dumps(self)

    def __str__(self) -> str:
        return "\n".join([str(s) for s in self.sections])

    def __repr__(self) -> str:
        return "\n".join([repr(s) for s in self.get_specs()])


class Context:
    def __init__(self) -> None:
        self.definitions: dict[str, Expression] = {}
        self.structs: dict[str, dict[str, types.Type]] = {}
        self.signals: dict[str, types.Type] = {}
        self.variables: dict[str, types.Type] = {}
        self.specifications: dict[str, Formula] = {}
        self.contracts: dict[str, Contract] = {}
        self.atomic_id: dict[Expression, int] = {}
        self.bound_vars: dict[str, ArrayExpression] = {}

        self.is_ft = False
        self.has_future_time = False
        self.has_past_time = False
        self.status = True

    def get_symbols(self) -> list[str]:
        symbols = [s for s in self.definitions.keys()]
        symbols += [s for s in self.structs.keys()]
        symbols += [s for s in self.signals.keys()]
        symbols += [s for s in self.variables.keys()]
        symbols += [s for s in self.specifications.keys()]
        symbols += [s for s in self.contracts.keys()]
        symbols += [s for s in self.bound_vars.keys()]
        return symbols

    def is_future_time(self) -> bool:
        return self.is_ft

    def is_past_time(self) -> bool:
        return not self.is_ft

    def set_future_time(self) -> None:
        self.is_ft = True

    def set_past_time(self) -> None:
        self.is_ft = False

    def add_signal(self, symbol: str, t: types.Type) -> None:
        self.signals[symbol] = t
        self.variables[symbol] = t

    def add_variable(self, symbol: str, t: types.Type) -> None:
        self.variables[symbol] = t

    def add_definition(self, symbol: str, e: Expression) -> None:
        self.definitions[symbol] = e

    def add_struct(self, symbol: str, m: dict[str, types.Type]) -> None:
        self.structs[symbol] = m

    def add_formula(self, symbol, s: Formula) -> None:
        self.specifications[symbol] = s

    def add_contract(self, symbol, c: Contract) -> None:
        self.contracts[symbol] = c

    def remove_variable(self, symbol) -> None:
        del self.variables[symbol]


def postorder(
    start: Union[Expression, list[Expression]], context: Context
) -> Iterator[Expression]:
    """Performs a postorder traversal of `start`. If `start` is a list of `Expression`s, then initializes the stack to `start`. Uses `context` to handle local context (for example, variable binding in set aggregation expressions)."""
    stack: list[tuple[bool, Expression]] = []
    visited: set[int] = set()

    if isinstance(start, Expression):
        stack.append((False, start))
    else:
        [stack.append((False, expr)) for expr in start]

    while len(stack) > 0:
        (seen, expr) = stack.pop()

        if seen and isinstance(expr, SetAggregation):
            del context.bound_vars[expr.bound_var.symbol]
            yield expr
            continue
        elif seen and isinstance(expr, Bind):
            context.bound_vars[expr.bound_var.symbol] = expr.get_set()
            continue
        elif seen:
            yield expr
            continue
        elif id(expr) in visited:
            continue

        visited.add(id(expr))
        stack.append((True, expr))

        for child in reversed(expr.children):
            stack.append((False, child))


def preorder(
    start: Union[Expression, list[Expression]], context: Context
) -> Iterator[Expression]:
    """Performs a preorder traversal of `start`. If `start` is a list of `Expression`s, then initializes the stack to `start`. Uses `context` to handle local context (for example, variable binding in set aggregation expressions)."""
    stack: list[Expression] = []
    visited: set[int] = set()

    if isinstance(start, Expression):
        stack.append(start)
    else:
        [stack.append(expr) for expr in start]

    while len(stack) > 0:
        expr = stack.pop()

        if id(expr) in visited:
            continue

        yield expr

        # if expr has been replaced since we just yielded it, need to traverse down the replacement node
        cur = expr.replacement if expr.replacement else expr

        visited.add(id(cur))

        for child in reversed(cur.children):
            stack.append(child)


def rename(
    target: Expression, repl: Expression, expr: Expression, context: Context
) -> Expression:
    """Traverse `expr` and replace each node equal to `target` with `repl`."""
    # Special case: when expr is target
    if expr == target:
        return repl

    new: Node = copy.deepcopy(expr)

    for node in postorder(new, context):
        if target == node:
            node.replace(repl)

    return new


def to_infix_str(start: Expression) -> str:
    s = ""

    stack: list[tuple[int, Expression]] = []
    stack.append((0, start))

    while len(stack) > 0:
        (seen, expr) = stack.pop()

        if isinstance(expr, (Constant, Variable, Signal)):
            s += expr.symbol
        elif isinstance(expr, ArrayIndex):
            if seen == 0:
                stack.append((seen + 1, expr))
                stack.append((0, expr.children[0]))
            elif seen == 1:
                s += f"[{expr.index}]"
        elif isinstance(expr, StructAccess):
            if seen == 0:
                stack.append((seen + 1, expr))
                stack.append((0, expr.children[0]))
            else:
                s += f".{expr.member}"
        elif isinstance(expr, ArrayExpression):
            if seen == len(expr.children):
                s += "}"
            elif seen == 0:
                s += "{"
                stack.append((seen + 1, expr))
                stack.append((0, expr.children[0]))
            else:
                s += ","
                stack.append((seen + 1, expr))
                stack.append((0, expr.children[seen]))
        elif isinstance(expr, (Struct, FunctionCall)) or is_operator(
            expr, OperatorKind.COUNT
        ):
            if seen == len(expr.children):
                s += ")"
            elif seen == 0:
                s += f"{expr.symbol}("
                stack.append((seen + 1, expr))
                stack.append((0, expr.children[0]))
            else:
                s += ","
                stack.append((seen + 1, expr))
                stack.append((0, expr.children[seen]))
        elif isinstance(expr, SetAggregation):
            if seen == 0:
                s += f"{expr.symbol}({expr.bound_var}:"
                stack.append((seen + 1, expr))
                stack.append((0, expr.get_set()))
            elif seen == 1:
                s += ")("
                stack.append((seen + 1, expr))
                stack.append((0, expr.get_expr()))
            else:
                s += ")"
        elif isinstance(expr, Operator) and len(expr.children) == 1:
            if seen == 0:
                s += f"{expr.symbol}("
                stack.append((seen + 1, expr))
                stack.append((0, expr.children[0]))
            else:
                s += ")"
        elif isinstance(expr, Operator) and len(expr.children) == 2:
            if seen == 0:
                s += "("
                stack.append((seen + 1, expr))
                stack.append((0, expr.children[0]))
            elif seen == 1:
                s += f"){expr.symbol}("
                stack.append((seen + 1, expr))
                stack.append((0, expr.children[1]))
            else:
                s += ")"
        elif isinstance(expr, Operator):
            if seen == len(expr.children):
                s += ")"
            elif seen == 0:
                s += "("
                stack.append((seen + 1, expr))
                stack.append((0, expr.children[seen]))
            else:
                s += f"){expr.symbol}("
                stack.append((seen + 1, expr))
                stack.append((0, expr.children[seen]))
        elif isinstance(expr, Atomic):
            if seen == 0:
                s += "("
                stack.append((seen + 1, expr))
                stack.append((0, expr.children[0]))
            else:
                s += ")"
        elif isinstance(expr, Formula):
            if seen == 0:
                s += str(expr.formula_number) if expr.symbol[0] == "#" else expr.symbol
                s += ":"
                stack.append((seen + 1, expr))
                stack.append((0, expr.get_expr()))
            else:
                s += ";"
        elif isinstance(expr, Contract):
            if seen == 0:
                s += f"{expr.symbol}: ("
                stack.append((seen + 1, expr))
                stack.append((0, expr.get_assumption()))
            elif seen == 1:
                s += ")=>("
                stack.append((seen + 1, expr))
                stack.append((0, expr.get_guarantee()))
            else:
                s += ")"
        else:
            log.error(MODULE_CODE, f"Bad str ({expr})")
            return ""

    return s


def to_prefix_str(start: Expression) -> str:
    s = ""

    stack: list["tuple[int, Expression]"] = []
    stack.append((0, start))

    while len(stack) > 0:
        (seen, expr) = stack.pop()

        if isinstance(expr, (Constant, Variable, Signal)):
            s += expr.symbol + " "
        elif isinstance(expr, StructAccess):
            if seen == 0:
                stack.append((seen + 1, expr))
                stack.append((0, expr.children[0]))
            else:
                s = s[:-1] + f".{expr.member} "
        elif isinstance(expr, ArrayExpression):
            if seen == 0:
                s += "{"
                stack.append((seen + 1, expr))
                [stack.append((0, child)) for child in reversed(expr.children)]
            else:
                s = s[:-1] + "} "
        elif isinstance(expr, ArrayIndex):
            if seen == 0:
                stack.append((seen + 1, expr))
                stack.append((0, expr.children[0]))
            elif seen == 1:
                s = s[:-1] + f"[{expr.index}] "
        elif isinstance(expr, (Struct, FunctionCall)) or is_operator(
            expr, OperatorKind.COUNT
        ):
            if seen == len(expr.children):
                s = s[:-1] + ") "
            elif seen == 0:
                s += f"{expr.symbol}("
                stack.append((seen + 1, expr))
                stack.append((0, expr.children[0]))
            else:
                s += ","
                stack.append((seen + 1, expr))
                stack.append((0, expr.children[seen]))
        elif isinstance(expr, SetAggregation):
            if seen == 0:
                s += f"{expr.symbol}({expr.bound_var}:"
                stack.append((seen + 1, expr))
                stack.append((0, expr.get_set()))
            elif seen == 1:
                s = s[:-1] + ")("
                stack.append((seen + 1, expr))
                stack.append((0, expr.get_expr()))
            else:
                s = s[:-1] + ")"
        elif isinstance(expr, Operator):
            if seen == 0:
                s += f"({expr.symbol} "
                stack.append((seen + 1, expr))
                [stack.append((0, child)) for child in reversed(expr.children)]
            else:
                s = s[:-1] + ") "
        elif isinstance(expr, Atomic):
            if seen == 0:
                s += "("
                stack.append((seen + 1, expr))
                [stack.append((0, child)) for child in reversed(expr.children)]
            else:
                s = s[:-1] + ") "
        elif isinstance(expr, Formula):
            s += expr.symbol
            s += ": "
            stack.append((0, expr.get_expr()))
        elif isinstance(expr, Contract):
            if seen == 0:
                s += f"{expr.symbol}: ("
                stack.append((seen + 1, expr))
                stack.append((0, expr.get_assumption()))
            elif seen == 1:
                s += ") => ("
                stack.append((seen + 1, expr))
                stack.append((0, expr.get_guarantee()))
            else:
                s = s[:-1] + ")"
        elif isinstance(expr, SpecificationSet):
            [stack.append((0, spec)) for spec in reversed(expr.get_specs())]
        else:
            log.error(MODULE_CODE, f"Bad repr ({expr})")
            return ""

    return s[:-1]


def to_mltl_std(program: Program, context: Context) -> str:
    mltl = ""

    stack: list[tuple[int, Expression]] = []

    for spec in program.get_specs():
        if isinstance(spec, Contract):
            log.warning(MODULE_CODE, "Cannot express AGCs in MLTL standard, skipping")
            continue

        stack.append((0, spec.get_expr()))

        while len(stack) > 0:
            (seen, expr) = stack.pop()

            if isinstance(expr, Constant):
                mltl += expr.symbol + " "
            elif expr in context.atomic_id:
                mltl += f"a{context.atomic_id[expr]}"
            elif len(expr.children) == 1 and (
                is_temporal_operator(expr) or is_logical_operator(expr)
            ):
                if seen == 0:
                    mltl += f"{expr.symbol}("
                    stack.append((seen + 1, expr))
                    stack.append((0, expr.children[0]))
                else:
                    mltl += ")"
            elif is_temporal_operator(expr) or is_logical_operator(expr):
                if seen == len(expr.children):
                    mltl += ")"
                elif seen == 0:
                    mltl += "("
                    stack.append((seen + 1, expr))
                    stack.append((0, expr.children[seen]))
                else:
                    if is_operator(expr, OperatorKind.LOGICAL_AND):
                        symbol = "&"
                    elif is_operator(expr, OperatorKind.LOGICAL_OR):
                        symbol = "|"
                    else:
                        symbol = expr.symbol

                    mltl += f"){symbol}("
                    stack.append((seen + 1, expr))
                    stack.append((0, expr.children[seen]))
            else:
                log.error(
                    MODULE_CODE, f"Expression incompatible with MLTL standard ({expr})"
                )
                return ""

        mltl += "\n"

    return mltl<|MERGE_RESOLUTION|>--- conflicted
+++ resolved
@@ -742,6 +742,7 @@
         self.copy_attrs(new)
         return new
     
+    
 class Atomic(Expression):
     def __init__(
         self, loc: log.FileLocation, child: Expression
@@ -814,12 +815,9 @@
         loc: log.FileLocation, lb: int, ub: int, operand: Expression
     ) -> TemporalOperator:
         operator = TemporalOperator(loc, OperatorKind.HISTORICAL, lb, ub, [operand])
-<<<<<<< HEAD
-        operator.type = types.BoolType()
-=======
+        operator.type = types.BoolType()
         operator.bpd = operand.bpd - ub
         operator.wpd = operand.bpd - lb
->>>>>>> aa8983c5
         return operator
 
     @staticmethod
@@ -827,12 +825,9 @@
         loc: log.FileLocation, lb: int, ub: int, operand: Expression
     ) -> TemporalOperator:
         operator = TemporalOperator(loc, OperatorKind.ONCE, lb, ub, [operand])
-<<<<<<< HEAD
-        operator.type = types.BoolType()
-=======
+        operator.type = types.BoolType()
         operator.bpd = operand.bpd - ub
         operator.wpd = operand.bpd - lb
->>>>>>> aa8983c5
         return operator
 
     @staticmethod
@@ -840,9 +835,7 @@
         loc: log.FileLocation, lb: int, ub: int, lhs: Expression, rhs: Expression
     ) -> TemporalOperator:
         operator = TemporalOperator(loc, OperatorKind.SINCE, lb, ub, [lhs, rhs])
-<<<<<<< HEAD
-        operator.type = types.BoolType()
-=======
+        operator.type = types.BoolType()
         operator.bpd = min([opnd.bpd for opnd in [lhs, rhs]]) - lb
         operator.wpd = max([opnd.wpd for opnd in [lhs, rhs]]) - lb
         return operator
@@ -854,7 +847,6 @@
         operator = TemporalOperator(loc, OperatorKind.TRIGGER, lb, ub, [lhs, rhs])
         operator.bpd = min([opnd.bpd for opnd in [lhs, rhs]]) - lb
         operator.wpd = max([opnd.wpd for opnd in [lhs, rhs]]) - lb
->>>>>>> aa8983c5
         return operator
 
     def __deepcopy__(self, memo) -> Operator:

from __future__ import annotations
from typing import Dict, List, Tuple
from argparse import PARSER
import inspect
import sys
import re
from logging import getLogger
from typing_extensions import Self
# from time import perf_counter

from .logger import *
from .ast import *
from .parser import C2POLexer
from .parser import C2POParser
from .assembler import assemble


logger = getLogger(COLOR_LOGGER_NAME)


class R2U2Implementation(Enum):
    C = 0
    CPP = 1
    VHDL = 2


def str_to_r2u2_implementation(s: str) -> R2U2Implementation:
    if s.lower() == "c":
        return R2U2Implementation.C
    elif s.lower() == "c++" or s.lower() == "cpp":
        return R2U2Implementation.CPP
    elif s.lower() == "fpga" or s.lower() == "vhdl":
        return R2U2Implementation.VHDL
    else:
        logger.error(f" R2U2 implementation '{s}' unsupported. Defaulting to C.")
        return R2U2Implementation.C


class ReturnCode(Enum):
    SUCCESS = 0
    ERROR = 1
    PARSE_ERROR = 2
    TYPE_CHECK_ERROR = 3
    ASM_ERROR = 4
    ENGINE_SELECT_ERROR = 5

# Stores the sub-classes of Instruction from ast.py
instruction_list = [cls for (name,cls) in inspect.getmembers(sys.modules["c2po.ast"],
        lambda obj: inspect.isclass(obj) and issubclass(obj, Instruction))]

default_cpu_latency_table: Dict[str, int] = { name:10 for (name,value) in
    inspect.getmembers(sys.modules["c2po.ast"],
        lambda obj: inspect.isclass(obj) and issubclass(obj, Instruction) and
            obj != Instruction and
            obj != TLInstruction and
            obj != BZInstruction) }

default_fpga_latency_table: Dict[str, Tuple[float,float]] = { name:(10.0,10.0) for (name,value) in
    inspect.getmembers(sys.modules["c2po.ast"],
        lambda obj: inspect.isclass(obj) and issubclass(obj, Instruction) and
            obj != Instruction and
            obj != TLInstruction and
            obj != BZInstruction) }

at_filter_table: Dict[str, Tuple[Type, List[Type]]] = {
    "rate": (FLOAT(), [FLOAT()])
}


def parse_signals(filename: str) -> Dict[str,int]:
    mapping: Dict[str,int] = {}
    if re.match(".*\\.csv",filename):
        with open(filename,"r") as f:
            text: str = f.read()
            lines: List[str] = text.splitlines()
            if len(lines) < 1:
                logger.error(f" Not enough data in file '{filename}'")
                return {}
            cnt: int = 0
            if lines[0][0] != "#":
                logger.error(f" Header missing in signals file.")
                return {}
            header = lines[0][1:]
            for id in [s.strip() for s in header.split(",")]:
                mapping[id] = cnt
                cnt += 1
    else: # TODO, implement signal mapping file format
        return {}

    return mapping


def type_check(program: Program, at: bool, bz: bool) -> bool:
    """
    Performs type checking of the argument program. Uses type inferences to assign correct types to each
    AST node in the program and returns whether the program is properly type checked.

    Preconditions:
        - None

    Postconditions:
        - program is type correct
        - All descendants of program have a valid Type (i.e., none are NOTYPE)
    """
    status: bool = True
    explored: List[Node] = []
    context: Dict[str,Type] = {}
    st: StructDict = program.structs
    formula_type: FormulaType = FormulaType.PROP

    def type_check_util(node: Node) -> None:
        nonlocal formula_type
        nonlocal status

        if node in explored:
            return
        explored.append(node)

        node.formula_type = formula_type

        if isinstance(node, Constant):
            return
        if isinstance(node, Signal):
            if at:
                if node.name in program.signal_mapping:
                    node.sid = program.signal_mapping[node.name]
                    one = Integer(node.ln, 1)
                    a_copy = deepcopy(node)
                    instr = ATInstruction(node.ln, node.name, "int", [a_copy], Equal(node.ln, a_copy, one), one)
                    program.atomics[node.name] = instr
                    node.replace(Atomic(node.ln, node.name))
                else:
                    status = False
                    logger.error(f"{node.ln}: Non-Boolean signals not allowed in specifications when AT enabled.\n\t{node}")
            else:
                if node.name in program.signal_mapping:
                    node.sid = program.signal_mapping[node.name]
                else:
                    status = False
                    logger.error(f'{node.ln}: Signal \'{node.name}\' not referenced in signal mapping.')

        elif isinstance(node, SpecificationSet):
            for c in node.get_children():
                type_check_util(c)
        elif isinstance(node,Specification):
            child = node.get_expr()
            type_check_util(child)

            if not child.type == BOOL():
                status = False
                logger.error(f'{node.ln}: Specification must be of boolean type (found \'{child.type}\')\n\t{node}')
        elif isinstance(node, Contract):
            assume: TLInstruction = node.get_assumption()
            guarantee: TLInstruction = node.get_guarantee()

            type_check_util(assume)
            type_check_util(guarantee)

            if not assume.type == BOOL():
                status = False
                logger.error(f'{node.ln}: Assumption must be of boolean type (found \'{assume.type}\')\n\t{node}')

            if not guarantee.type == BOOL():
                status = False
                logger.error(f'{node.ln}: Guarantee must be of boolean type (found \'{guarantee.type}\')\n\t{node}')
        elif isinstance(node, Atomic):
            if not at:
                status = False
                logger.error(f"{node.ln}: Atomic '{node.name}' referenced, but atomic checker disabled.")
        elif isinstance(node, RelationalOperator):
            lhs = node.get_lhs()
            rhs = node.get_rhs()
            type_check_util(lhs)
            type_check_util(rhs)

            if lhs.type != rhs.type:
                status = False
                logger.error(f'{node.ln}: Invalid operands for \'{node.name}\', must be of same type (found \'{lhs.type}\' and \'{rhs.type}\')\n\t{node}')

            if at: # AT checkers restrict the usage of comparison operators
                if not isinstance(lhs, Signal) and not isinstance(lhs, Function):
                    status = False
                    logger.error(f'{node.ln}: Left-hand argument for AT checker must be signal or filter (found {lhs}\n\t{node}')
                if not isinstance(rhs, Literal):
                    status = False
                    logger.error(f'{node.ln}: Right-hand argument for AT checker must be signal or constant (found {rhs}\n\t{node}')

            node.type = BOOL()
        elif isinstance(node, ArithmeticOperator):
            if not bz:
                status = False
                logger.error(f'{node.ln}: Found BZ expression, but Booleanizer expressions disabled\n\t{node}')

            for c in node.get_children():
                type_check_util(c)
            t: Type = node.get_child(0).type

            if isinstance(node, ArithmeticDivide):
                rhs: Node = node.get_rhs()
                if isinstance(rhs, Constant) and rhs.get_value() == 0:
                    status = False
                    logger.error(f'{node.ln}: Divide by zero\n\t{node}')

            for c in node.get_children():
                if c.type != t:
                    status = False
                    logger.error(f'{node.ln}: Operand of \'{node}\' must be of homogeneous type (found \'{c.type}\' and \'{t}\')')

            node.type = t
        elif isinstance(node, BitwiseOperator):
            if not bz:
                status = False
                logger.error(f'{node.ln}: Found BZ expression, but Booleanizer expressions disabled\n\t{node}')

            for c in node.get_children():
                type_check_util(c)
                if c.type != INT():
                    status = False
                    logger.error(f'{node.ln}: Invalid operands for \'{node.name}\', found \'{c.type}\' (\'{c}\') but expected \'int\'\n\t{node}')

            node.type = INT()
        elif isinstance(node, LogicalOperator):
            for c in node.get_children():
                type_check_util(c)
                if c.type != BOOL():
                    status = False
                    logger.error(f'{node.ln}: Invalid operands for \'{node.name}\', found \'{c.type}\' (\'{c}\') but expected \'bool\'\n\t{node}')

            node.type = BOOL()
        elif isinstance(node, TemporalOperator):
            for c in node.get_children():
                type_check_util(c)
                if c.type != BOOL():
                    status = False
                    logger.error(f'{node.ln}: Invalid operands for \'{node.name}\', found \'{c.type}\' (\'{c}\') but expected \'bool\'\n\t{node}')

            # check for mixed-time formulas
            if isinstance(node, FutureTimeOperator):
                if formula_type == FormulaType.PT:
                    status = False
                    logger.error(f'{node.ln}: Mixed-time formulas unsupported, found FT formula in PTSPEC.\n\t{node}')
            elif isinstance(node, PastTimeOperator):
                if formula_type == FormulaType.FT:
                    status = False
                    logger.error(f'{node.ln}: Mixed-time formulas unsupported, found PT formula in FTSPEC.\n\t{node}')

            if node.interval.lb > node.interval.ub:
                status = status
                logger.error(f'{node.ln}: Time interval invalid, lower bound must less than or equal to upper bound (found [{node.interval.lb},{node.interval.ub}])')

            node.type = BOOL()
        elif isinstance(node,Set):
            t: Type = NOTYPE()
            for m in node.get_children():
                type_check_util(m)
                t = m.type

            for m in node.get_children():
                if m.type != t:
                    status = False
                    logger.error(f'{node.ln}: Set \'{node}\' must be of homogeneous type (found \'{m.type}\' and \'{t}\')')

            node.type = SET(t)
        elif isinstance(node,Variable):
            if node.name in context.keys():
                node.type = context[node.name]
            else:
                status = False
                logger.error(f'{node.ln}: Variable \'{node}\' not recognized')
        elif isinstance(node,SetAggOperator):
            s: Set = node.get_set()
            boundvar: Variable = node.get_boundvar()

            type_check_util(s)

            if isinstance(s.type, SET):
                context[boundvar.name] = s.type.member_type
            else:
                status = False
                logger.error(f'{node.ln}: Set aggregation set must be Set type (found \'{s.type}\')')

            if isinstance(node, ForExactlyN) or isinstance(node, ForAtLeastN) or isinstance(node, ForAtMostN):
                if not bz:
                    status = False
                    logger.error(f'{node.ln}: Parameterized set aggregation operators require Booleanizer, but Booleanizer not enabled.')

                n: Node = node.num
                type_check_util(n)
                if not is_integer_type(n.type):
                    status = False
                    logger.error(f'{node.ln}: Parameter for set aggregation must be integer type (found \'{n.type}\')')

            expr: Node = node.get_expr()
            type_check_util(expr)

            if expr.type != BOOL():
                status = False
                logger.error(f'{node.ln}: Set aggregation argument must be Boolean (found \'{expr.type}\')')

            del context[boundvar.name]
            explored.remove(boundvar)
            node.type = BOOL()
        elif isinstance(node,Struct):
            for name,member in node.get_members().items():
                type_check_util(member)
                if st[node.name][name] != member.type:
                    logger.error(f'{node.ln}: Member \'{name}\' invalid type for struct \'{node.name}\' (expected \'{st[node.name][name]}\' but got \'{member.type}\')')

            node.type = STRUCT(node.name)
        elif isinstance(node,StructAccess):
            type_check_util(node.get_struct())

            st_name = node.get_struct().type.name
            if st_name in st.keys() and node.member in st[st_name].keys():
                node.type = st[st_name][node.member]
            else:
                status = False
                logger.error(f'{node.ln}: Member \'{node.member}\' invalid for struct \'{node.get_struct().name}\'')
        else:
            logger.error(f'{node.ln}: Invalid expression\n\t{node}')
            status = False

    def type_check_atomic(name: str, node: Node) -> ATInstruction|None:
        nonlocal status

        if isinstance(node, RelationalOperator):
            lhs: Node = node.get_lhs()
            rhs: Node = node.get_rhs()

            filter: str = ""
            filter_args: List[Node] = []

            # type check left-hand side
            if isinstance(lhs, Function):
                if lhs.name in at_filter_table:
                    if len(at_filter_table[lhs.name][1]) == len(lhs.get_children()):
                        for i in range(0, len(lhs.get_children())):
                            arg: Node = lhs.get_child(i)
                            if isinstance(rhs, Signal) or isinstance(rhs, Constant):
                                if arg.type != at_filter_table[lhs.name][1][i]:
                                    status = False
                                    logger.error(f"{node.ln}: Atomic '{name}' malformed, left- and right-hand sides must be of same type (found '{arg.type}' and '{at_filter_table[lhs.name][1][i]}').\n\t{node}")
                                    return

                                if isinstance(arg, Signal):
                                    if arg.name in program.signal_mapping:
                                        arg.sid = program.signal_mapping[arg.name]
                                    else:
                                        status = False
                                        logger.error(f'{arg.ln}: Signal \'{arg.name}\' not referenced in signal mapping.')
                            else:
                                status = False
                                logger.error(f"{node.ln}: Filter arguments must be signals or constants (found '{type(arg)}').\n\t{node}")
                        filter = lhs.name
                        filter_args = lhs.get_children()
                        lhs.type = at_filter_table[lhs.name][0]
                    else:
                        status = False
                        logger.error(f"{node.ln}: Atomic '{name}' malformed, filter '{lhs.name}' has incorrect number of arguments (expected {len(at_filter_table[lhs.name][1])}, found {len(lhs.get_children())}).\n\t{node}")
                        return
                else:
                    status = False
                    logger.error(f"{node.ln}: Atomic '{name}' malformed, filter '{lhs.name}' undefined.\n\t{node}")
                    return
            elif isinstance(lhs, Signal):
                if lhs.name in program.signal_mapping:
                    lhs.sid = program.signal_mapping[lhs.name]
                else:
                    status = False
                    logger.error(f'{lhs.ln}: Signal \'{lhs.name}\' not referenced in signal mapping.')

                filter = lhs.type.name
                filter_args = [lhs]
            elif not isinstance(lhs, Signal):
                status = False
                logger.error(f"{node.ln}: Atomic '{name}' malformed, expected filter or signal for left-hand side.\n\t{node}")
                return

            # type check right-hand side
            if isinstance(rhs, Signal) or isinstance(rhs, Constant):
                if lhs.type != rhs.type:
                    status = False
                    logger.error(f"{node.ln}: Atomic '{name}' malformed, left- and right-hand sides must be of same type (found '{lhs.type}' and '{rhs.type}').\n\t{node}")
                    return

                if isinstance(rhs, Signal):
                    if rhs.name in program.signal_mapping:
                        rhs.sid = program.signal_mapping[rhs.name]
                    else:
                        status = False
                        logger.error(f'{rhs.ln}: Signal \'{rhs.name}\' not referenced in signal mapping.')

            else:
                status = False
                logger.error(f"{node.ln}: Atomic '{name}' malformed, expected signal or constant for right-hand side.\n\t{node}")
                return

            return ATInstruction(node.ln, name, filter, filter_args, node, rhs)
        elif not isinstance(node, ATInstruction):
            status = False
            logger.error(f"{node.ln}: Atomic '{name}' malformed, expected relational operator at top-level.\n\t{node}")
            return

    # Type check FTSPEC
    formula_type = FormulaType.FT
    type_check_util(program.get_ft_specs())

    # Type check PTSPEC
    formula_type = FormulaType.PT
    type_check_util(program.get_pt_specs())

    # Type check atomics
    for name, expr in program.atomics.items():
        atomic: ATInstruction|None = type_check_atomic(name, expr)
        if atomic:
            program.atomics[name] = atomic

    if status:
        program.is_type_correct = True

    return status


def compute_scq_size(node: Node) -> int:
    """
    Computes SCQ sizes for each node in 'a' and returns the sum of each SCQ size. Sets this sum to the total_scq_size value of program.

    Must be called *after* tlids have been assigned.
    """
    visited: List[int] = []
    total: int = 0

    def compute_scq_size_util(node: Node) -> None:
        nonlocal visited
        nonlocal total

        if node.ftid < 0 or isinstance(node, Program):
            return

        if id(node) in visited:
            return
        visited.append(id(node))

        if isinstance(node, Specification):
            node.scq_size = 1
            total += node.scq_size
            return

        max_wpd: int = 0
        for p in node.get_parents():
            for s in p.get_children():
                if not id(s) == id(node):
                    max_wpd = s.wpd if s.wpd > max_wpd else max_wpd

        node.scq_size = max(max_wpd-node.bpd,0)+1 # works for +3 b/c of some bug -- ask Brian
        total += node.scq_size

    postorder_iterative(node, compute_scq_size_util)
    node.total_scq_size = total

    return total


def rewrite_extended_operators(program: Program) -> None:
    """
    Rewrites program formulas without extended operators i.e., formulas with only negation, conjunction, until, global, and future.

    Preconditions:
        - program is type correct.

    Postconditions:
        - program formulas only have negation, conjunction, until, and global TL operators.
    """

    if not program.is_type_correct:
        logger.error(f' Program must be type checked before rewriting.')
        return

    def rewrite_extended_operators_util(node: Node) -> None:

        if isinstance(node, LogicalOperator):
            if isinstance(node, LogicalOr):
                # p || q = !(!p && !q)
                node.replace(LogicalNegate(node.ln, LogicalAnd(node.ln, [LogicalNegate(c.ln, c) for c in node.get_children()])))
            elif isinstance(node, LogicalXor):
                lhs: Node = node.get_lhs()
                rhs: Node = node.get_rhs()
                # p xor q = (p && !q) || (!p && q) = !(!(p && !q) && !(!p && q))
                node.replace(LogicalNegate(node.ln, LogicalAnd(node.ln, [LogicalNegate(node.ln, \
                    LogicalAnd(node.ln, [lhs, LogicalNegate(rhs.ln, rhs)])), LogicalNegate(node.ln, \
                        LogicalAnd(node.ln, [LogicalNegate(lhs.ln, lhs), rhs]))])))
            elif isinstance(node, LogicalImplies):
                lhs: Node = node.get_lhs()
                rhs: Node = node.get_rhs()
                # p -> q = !(p && !q)
                node.replace(LogicalNegate(node.ln, LogicalAnd(lhs.ln, [lhs, LogicalNegate(rhs.ln, rhs)])))
            elif isinstance(node, LogicalIff):
                lhs: Node = node.get_lhs()
                rhs: Node = node.get_rhs()
                # p <-> q = !(p && !q) && !(p && !q)
                node.replace(LogicalAnd(node.ln,
                    [LogicalNegate(node.ln, LogicalAnd(lhs.ln, [lhs, LogicalNegate(rhs.ln, rhs)])),
                     LogicalNegate(node.ln, LogicalAnd(lhs.ln, [LogicalNegate(lhs.ln, lhs), rhs]))])
                )
        elif isinstance(node, Release):
            lhs: Node = node.get_lhs()
            rhs: Node = node.get_rhs()
            bounds: Interval = node.interval
            # p R q = !(!p U !q)
            node.replace(LogicalNegate(node.ln, Until(node.ln, LogicalNegate(lhs.ln, lhs), LogicalNegate(rhs.ln, rhs), bounds.lb, bounds.ub)))
        elif isinstance(node, Future):
            operand: Node = node.get_operand()
            bounds: Interval = node.interval
            # F p = True U p
            node.replace(Until(node.ln, Bool(node.ln, True), operand, bounds.lb, bounds.ub))

    postorder_iterative(program, rewrite_extended_operators_util)


def rewrite_boolean_normal_form(program: Program) -> None:
    """
    Converts program formulas to Boolean Normal Form (BNF). An MLTL formula in BNF has only negation, conjunction, and until operators.

    Preconditions:
        - program is type checked

    Postconditions:
        - program formulas are in boolean normal form
    """

    if not program.is_type_correct:
        logger.error(f' Program must be type checked before converting to boolean normal form.')
        return

    def rewrite_boolean_normal_form_util(node: Node) -> None:

        if isinstance(node, LogicalOr):
            # p || q = !(!p && !q)
            node.replace(LogicalNegate(node.ln, LogicalAnd(node.ln, [LogicalNegate(c.ln, c) for c in node.get_children()])))
        elif isinstance(node, LogicalImplies):
            lhs: Node = node.get_lhs()
            rhs: Node = node.get_rhs()
            # p -> q = !(p && !q)
            node.replace(LogicalNegate(node.ln, LogicalAnd(node.ln, [lhs, LogicalNegate(rhs.ln, rhs)])))
        elif isinstance(node, LogicalXor):
            lhs: Node = node.get_lhs()
            rhs: Node = node.get_rhs()
            # p xor q = !(!p && !q) && !(p && q)
            node.replace(LogicalAnd(node.ln, [LogicalNegate(node.ln, LogicalAnd(lhs.ln, [LogicalNegate(lhs.ln, lhs), \
                LogicalNegate(rhs.ln, rhs)])), LogicalNegate(lhs.ln, LogicalAnd(lhs.ln, [lhs, rhs]))]))
        elif isinstance(node, Future):
            operand: Node = node.get_operand()
            bounds: Interval = node.interval
            # F p = True U p
            node.replace(Until(node.ln, Bool(operand.ln, True), operand, bounds.lb, bounds.ub))
        elif isinstance(node, Global):
            operand: Node = node.get_operand()
            bounds: Interval = node.interval
            # G p = !(True U !p)
            node.replace(LogicalNegate(node.ln, Until(node.ln, Bool(operand.ln, True), LogicalNegate(operand.ln, operand), bounds.lb, bounds.ub)))
        elif isinstance(node, Release):
            lhs: Node = node.get_lhs()
            rhs: Node = node.get_rhs()
            bounds: Interval = node.interval
            # p R q = !(!p U !q)
            node.replace(LogicalNegate(node.ln, Until(node.ln, LogicalNegate(lhs.ln, lhs), \
                                                      LogicalNegate(rhs.ln, rhs), bounds.lb, bounds.ub)))

        for child in node.get_children():
            rewrite_boolean_normal_form_util(child)

    rewrite_boolean_normal_form_util(program)


def rewrite_negative_normal_form(program: Program) -> None:
    """
    Converts program to Negative Normal Form (NNF). An MLTL formula in NNF has all MLTL operators, but negations are only applied to literals.

    Preconditions:
        - program is type checked

    Postconditions:
        - program formulas are in negative normal form
    """

    if not program.is_type_correct:
        logger.error(f' Program must be type checked before converting to negative normal form.')
        return

    def rewrite_negative_normal_form_util(node: Node) -> None:

        if isinstance(node, LogicalNegate):
            operand = node.get_operand()
            if isinstance(operand, LogicalNegate):
                # !!p = p
                node.replace(operand.get_operand())
            if isinstance(operand, LogicalOr):
                # !(p || q) = !p && !q
                node.replace(LogicalAnd(node.ln, [LogicalNegate(c.ln, c) for c in operand.get_children()]))
            if isinstance(operand, LogicalAnd):
                # !(p && q) = !p || !q
                node.replace(LogicalOr(node.ln, [LogicalNegate(c.ln, c) for c in operand.get_children()]))
            elif isinstance(operand, Future):
                bounds: Interval = operand.interval
                # !F p = G !p
                node.replace(Global(node.ln, LogicalNegate(operand.ln, operand), bounds.lb, bounds.ub))
            elif isinstance(operand, Global):
                bounds: Interval = operand.interval
                # !G p = F !p
                node.replace(Future(node.ln, LogicalNegate(operand.ln, operand), bounds.lb, bounds.ub))
            elif isinstance(operand, Until):
                lhs: Node = operand.get_lhs()
                rhs: Node = operand.get_rhs()
                bounds: Interval = operand.interval
                # !(p U q) = !p R !q
                node.replace(Release(node.ln, LogicalNegate(lhs.ln, lhs), LogicalNegate(rhs.ln, rhs), bounds.lb, bounds.ub))
            elif isinstance(operand, Release):
                lhs: Node = operand.get_lhs()
                rhs: Node = operand.get_rhs()
                bounds: Interval = operand.interval
                # !(p R q) = !p U !q
                node.replace(Until(node.ln, LogicalNegate(lhs.ln, lhs), LogicalNegate(rhs.ln, rhs), bounds.lb, bounds.ub))
        elif isinstance(node, LogicalImplies):
            lhs: Node = node.get_lhs()
            rhs: Node = node.get_rhs()
            # p -> q = !p || q
            node.replace(LogicalOr(node.ln, [LogicalNegate(lhs.ln, lhs), rhs]))
        elif isinstance(node, LogicalXor):
            lhs: Node = node.get_lhs()
            rhs: Node = node.get_rhs()
            # p xor q = (p && !q) || (!p && q)
            node.replace(LogicalOr(node.ln, [LogicalAnd(node.ln, [lhs, LogicalNegate(rhs.ln, rhs)]),\
                                       LogicalAnd(node.ln, [LogicalNegate(lhs.ln, lhs), rhs])]))

        for child in node.get_children():
            rewrite_negative_normal_form_util(child)

    rewrite_negative_normal_form_util(program)


def rewrite_set_aggregation(program: Program) -> None:
    """
    Rewrites set aggregation operators into corresponding BZ and TL operations e.g., foreach is rewritten into a conjunction.

    Preconditions:
        - program is type correct

    Postconditions:
        - program has no struct access operations
        - program has no variables
    """

    # could be done far more efficiently...currently traverses each set agg
    # expression sub tree searching for struct accesses. better approach: keep
    # track of these accesses on the frontend
    def rewrite_struct_access_util(node: Node) -> None:
        for c in node.get_children():
            rewrite_struct_access_util(c)

        if isinstance(node,StructAccess) and not isinstance(node.get_struct(),Variable):
            s: Struct = node.get_struct()
            node.replace(s.members[node.member])

    def rewrite_set_aggregation_util(a: Node) -> None:
        cur: Node = a

        if isinstance(a, ForEach):
            cur = LogicalAnd(a.ln,[rename(a.get_boundvar(),e,a.get_expr()) for e in a.get_set().get_children()])
            a.replace(cur)
            rewrite_struct_access_util(cur)
        elif isinstance(a, ForSome):
            cur = LogicalOr(a.ln,[rename(a.get_boundvar(),e,a.get_expr()) for e in a.get_set().get_children()])
            a.replace(cur)
            rewrite_struct_access_util(cur)
        elif isinstance(a, ForExactlyN):
            s: Set = a.get_set()
            cur = Equal(a.ln, Count(a.ln, Integer(a.ln, s.get_max_size()), [rename(a.get_boundvar(),e,a.get_expr()) for e in a.get_set().get_children()]), a.num)
            a.replace(cur)
            rewrite_struct_access_util(cur)
        elif isinstance(a, ForAtLeastN):
            s: Set = a.get_set()
            cur = GreaterThanOrEqual(a.ln, Count(a.ln, Integer(a.ln, s.get_max_size()), [rename(a.get_boundvar(),e,a.get_expr()) for e in a.get_set().get_children()]), a.num)
            a.replace(cur)
            rewrite_struct_access_util(cur)
        elif isinstance(a, ForAtMostN):
            s: Set = a.get_set()
            cur = LessThanOrEqual(a.ln, Count(a.ln, Integer(a.ln, s.get_max_size()), [rename(a.get_boundvar(),e,a.get_expr()) for e in a.get_set().get_children()]), a.num)
            a.replace(cur)
            rewrite_struct_access_util(cur)

        for c in cur.get_children():
            rewrite_set_aggregation_util(c)

    rewrite_set_aggregation_util(program)
    program.is_set_agg_free = True


def rewrite_struct_access(program: Program) -> None:
    """
    Rewrites struct access operations to the references member expression.

    Preconditions:
        - program is type correct
        - program has no set aggregation operators

    Postconditions:
        - program has no struct access operations
    """

    if not program.is_type_correct:
        logger.error(f' Program must be type checked before rewriting struct accesses.')
        return
    if not program.is_set_agg_free:
        logger.error(f' Program must be free of set aggregation operators before rewriting struct accesses.')
        return

    def rewrite_struct_access_util(node: Node) -> None:
        if isinstance(node, StructAccess):
            s: Struct = node.get_struct()
            node.replace(s.members[node.member])

    postorder_iterative(program, rewrite_struct_access_util)
    program.is_struct_access_free = True


def optimize_rewrite_rules(program: Node) -> None:

    def optimize_rewrite_rules_util(node: Node) -> None:
        if isinstance(node, LogicalNegate):
            opnd1 = node.get_operand()
            if isinstance(opnd1, Bool):
                if opnd1.value == True:
                    # !true = false
                    node.replace(Bool(node.ln, False))
                else:
                    # !false = true
                    node.replace(Bool(node.ln, True))
            elif isinstance(opnd1, LogicalNegate):
                # !!p = p
                node.replace(opnd1.get_operand())
            elif isinstance(opnd1, Global):
                opnd2 = opnd1.get_operand()
                if isinstance(opnd2, LogicalNegate):
                    # !(G[l,u](!p)) = F[l,u]p
                    node.replace(Future(node.ln, opnd2.get_operand(), opnd1.interval.lb, opnd1.interval.ub))
            elif isinstance(opnd1, Future):
                opnd2 = opnd1.get_operand()
                if isinstance(opnd2, LogicalNegate):
                    # !(F[l,u](!p)) = G[l,u]p
                    node.replace(Global(node.ln, opnd2.get_operand(), opnd1.interval.lb, opnd1.interval.ub))
        elif isinstance(node, Equal):
            lhs = node.get_lhs()
            rhs = node.get_rhs()
            if isinstance(lhs, Bool) and isinstance(rhs, Bool):
                pass
            elif isinstance(lhs, Bool):
                # (true == p) = p
                node.replace(rhs)
            elif isinstance(rhs, Bool):
                # (p == true) = p
                node.replace(lhs)
        elif isinstance(node, Global):
            opnd1 = node.get_operand()
            if node.interval.lb == 0 and node.interval.ub == 0:
                # G[0,0]p = p
                node.replace(opnd1)
            if isinstance(opnd1, Bool):
                if opnd1.value == True:
                    # G[l,u]True = True
                    node.replace(Bool(node.ln, True))
                else:
                    # G[l,u]False = False
                    node.replace(Bool(node.ln, False))
            elif isinstance(opnd1, Global):
                # G[l1,u1](G[l2,u2]p) = G[l1+l2,u1+u2]p
                opnd2 = opnd1.get_operand()
                lb: int = node.interval.lb + opnd1.interval.lb
                ub: int = node.interval.ub + opnd1.interval.ub
                node.replace(Global(node.ln, opnd2, lb, ub))
            elif isinstance(opnd1, Future):
                opnd2 = opnd1.get_operand()
                if node.interval.lb == node.interval.ub:
                    # G[a,a](F[l,u]p) = F[l+a,u+a]p
                    lb: int = node.interval.lb + opnd1.interval.lb
                    ub: int = node.interval.ub + opnd1.interval.ub
                    node.replace(Future(node.ln, opnd2, lb, ub))
        elif isinstance(node, Future):
            opnd1 = node.get_operand()
            if node.interval.lb == 0 and node.interval.ub == 0:
                # F[0,0]p = p
                node.replace(opnd1)
            if isinstance(opnd1, Bool):
                if opnd1.value == True:
                    # F[l,u]True = True
                    node.replace(Bool(node.ln, True))
                else:
                    # F[l,u]False = False
                    node.replace(Bool(node.ln, False))
            elif isinstance(opnd1, Future):
                # F[l1,u1](F[l2,u2]p) = F[l1+l2,u1+u2]p
                opnd2 = opnd1.get_operand()
                lb: int = node.interval.lb + opnd1.interval.lb
                ub: int = node.interval.ub + opnd1.interval.ub
                node.replace(Future(node.ln, opnd2, lb, ub))
            elif isinstance(opnd1, Global):
                opnd2 = opnd1.get_operand()
                if node.interval.lb == node.interval.ub:
                    # F[a,a](G[l,u]p) = G[l+a,u+a]p
                    lb: int = node.interval.lb + opnd1.interval.lb
                    ub: int = node.interval.ub + opnd1.interval.ub
                    node.replace(Global(node.ln, opnd2, lb, ub))
        elif isinstance(node, LogicalAnd):
            # Assume binary for now
            lhs = node.get_child(0)
            rhs = node.get_child(1)
            if isinstance(lhs, Global) and isinstance(rhs, Global):
                p = lhs.get_operand()
                q = rhs.get_operand()
                lb1: int = lhs.interval.lb
                ub1: int = lhs.interval.ub
                lb2: int = rhs.interval.lb
                ub2: int = rhs.interval.ub

                if str(p) == str(q): # check syntactic equivalence
                    # G[lb1,lb2]p && G[lb2,ub2]p
                    if lb1 <= lb2 and ub1 >= ub2:
                        # lb1 <= lb2 <= ub2 <= ub1
                        node.replace(Global(node.ln, p, lb1, ub1))
                        return
                    elif lb2 <= lb1 and ub2 >= ub1:
                        # lb2 <= lb1 <= ub1 <= ub2
                        node.replace(Global(node.ln, p, lb2, ub2))
                        return
                    elif lb1 <= lb2 and lb2 <= ub1+1:
                        # lb1 <= lb2 <= ub1+1
                        node.replace(Global(node.ln, p, lb1, max(ub1,ub2)))
                        return
                    elif lb2 <= lb1 and lb1 <= ub2+1:
                        # lb2 <= lb1 <= ub2+1
                        node.replace(Global(node.ln, p, lb2, max(ub1,ub2)))
                        return

                lb3: int = min(lb1, lb2)
                ub3: int = lb3 + min(ub1-lb1,ub2-lb2)

                node.replace(Global(node.ln, LogicalAnd(node.ln,
                        [Global(node.ln, p, lb1-lb3, ub1-ub3), Global(node.ln, q, lb2-lb3, ub2-ub3)]), lb3, ub3))
            elif isinstance(lhs, Future) and isinstance(rhs, Future):
                lhs_opnd = lhs.get_operand()
                rhs_opnd = rhs.get_operand()
                if str(lhs_opnd) == str(rhs_opnd): # check for syntactic equivalence
                    # F[l1,u1]p && F[l2,u2]p = F[max(l1,l2),min(u1,u2)]p
                    lb1 = lhs.interval.lb
                    ub1 = lhs.interval.ub
                    lb2 = rhs.interval.lb
                    ub2 = rhs.interval.ub
                    if lb1 >= lb2 and lb1 <= ub2:
                        # l2 <= l1 <= u2
                        node.replace(Future(node.ln, lhs_opnd, lb2, min(ub1,ub2)))
                    elif lb2 >= lb1 and lb2 <= ub1:
                        # l1 <= l2 <= u1
                        node.replace(Future(node.ln, lhs_opnd, lb1, min(ub1,ub2)))
            elif isinstance(lhs, Until) and isinstance(rhs, Until):
                lhs_lhs = lhs.get_lhs()
                lhs_rhs = lhs.get_rhs()
                rhs_lhs = rhs.get_lhs()
                rhs_rhs = rhs.get_rhs()
                # check for syntactic equivalence
                if str(lhs_rhs) == str(rhs_rhs) and lhs.interval.lb == rhs.interval.lb:
                    # (p U[l,u1] q) && (r U[l,u2] q) = (p && r) U[l,min(u1,u2)] q
                    node.replace(Until(node.ln, LogicalAnd(node.ln, [lhs_lhs, rhs_lhs]), lhs_rhs, lhs.interval.lb,
                        min(lhs.interval.ub, rhs.interval.ub)))
        elif isinstance(node, LogicalOr):
            # Assume binary for now
            lhs = node.get_child(0)
            rhs = node.get_child(1)
            if isinstance(lhs, Future) and isinstance(rhs, Future):
                p = lhs.get_operand()
                q = rhs.get_operand()
                lb1: int = lhs.interval.lb
                ub1: int = lhs.interval.ub
                lb2: int = rhs.interval.lb
                ub2: int = rhs.interval.ub

                if str(p) == str(q):
                    # F[lb1,lb2]p || F[lb2,ub2]p
                    if lb1 <= lb2 and ub1 >= ub2:
                        # lb1 <= lb2 <= ub2 <= ub1
                        node.replace(Future(node.ln, p, lb1, ub1))
                        return
                    elif lb2 <= lb1 and ub2 >= ub1:
                        # lb2 <= lb1 <= ub1 <= ub2
                        node.replace(Future(node.ln, p, lb2, ub2))
                        return
                    elif lb1 <= lb2 and lb2 <= ub1+1:
                        # lb1 <= lb2 <= ub1+1
                        node.replace(Future(node.ln, p, lb1, max(ub1,ub2)))
                        return
                    elif lb2 <= lb1 and lb1 <= ub2+1:
                        # lb2 <= lb1 <= ub2+1
                        node.replace(Future(node.ln, p, lb2, max(ub1,ub2)))
                        return

                # TODO: check for when lb==ub==0
                # (F[l1,u1]p) || (F[l2,u2]q) = F[l3,u3](F[l1-l3,u1-u3]p || F[l2-l3,u2-u3]q)
                lb3: int = min(lb1, lb2)
                ub3: int = lb3 + min(ub1-lb1,ub2-lb2)

                node.replace(Future(node.ln, LogicalOr(node.ln,
                        [Future(node.ln, p, lb1-lb3, ub1-ub3), Future(node.ln, q, lb2-lb3, ub2-ub3)]), lb3, ub3))
            elif isinstance(lhs, Global) and isinstance(rhs, Global):
                lhs_opnd = lhs.get_operand()
                rhs_opnd = rhs.get_operand()
                if str(lhs_opnd) == str(rhs_opnd):
                    # G[l1,u1]p || G[l2,u2]p = G[max(l1,l2),min(u1,u2)]p
                    lb1 = lhs.interval.lb
                    ub1 = lhs.interval.ub
                    lb2 = rhs.interval.lb
                    ub2 = rhs.interval.ub
                    if lb1 >= lb2 and lb1 <= ub2:
                        # l2 <= l1 <= u2
                        node.replace(Global(node.ln, lhs_opnd, lb2, min(ub1,ub2)))
                    elif lb2 >= lb1 and lb2 <= ub1:
                        # l1 <= l2 <= u1
                        node.replace(Global(node.ln, lhs_opnd, lb1, min(ub1,ub2)))
            elif isinstance(lhs, Until) and isinstance(rhs, Until):
                lhs_lhs = lhs.get_lhs()
                lhs_rhs = lhs.get_rhs()
                rhs_lhs = rhs.get_lhs()
                rhs_rhs = rhs.get_rhs()
                if str(lhs_lhs) == str(rhs_lhs) and lhs.interval.lb == rhs.interval.lb:
                    # (p U[l,u1] q) && (p U[l,u2] r) = p U[l,min(u1,u2)] (q || r)
                    node.replace(Until(node.ln, LogicalOr(node.ln, [lhs_rhs, rhs_rhs]), lhs_lhs, lhs.interval.lb,
                        min(lhs.interval.ub, rhs.interval.ub)))
        elif isinstance(node, Until):
            lhs = node.get_lhs()
            rhs = node.get_rhs()
            if isinstance(rhs, Global) and rhs.interval.lb == 0 and str(lhs) == str(rhs.get_operand()):
                # p U[l,u1] (G[0,u2]p) = G[l,l+u2]p
                node.replace(Global(node.ln, lhs, node.interval.lb, node.interval.lb+rhs.interval.ub))
            elif isinstance(rhs, Future) and rhs.interval.lb == 0 and str(lhs) == str(rhs.get_operand()):
                # p U[l,u1] (F[0,u2]p) = F[l,l+u2]p
                node.replace(Future(node.ln, lhs, node.interval.lb, node.interval.lb+rhs.interval.ub))

    postorder_iterative(program, optimize_rewrite_rules_util)


def optimize_stratify_associative_operators(node: Node) -> None:
    """TODO"""

    def optimize_associative_operators_rec(node: Node) -> None:
        if isinstance(node, LogicalAnd) and len(node.get_children()) > 2:
            n: int = len(node.get_children())
            children = [c for c in node.get_children()]
            wpds = [c.wpd for c in children]
            wpds.sort(reverse=True)

            T = max(children, key=lambda c: c.wpd)

            if (n-2)*(wpds[0]-wpds[1])-wpds[2]+min([c.bpd for c in node.get_children() if c.wpd < wpds[0]]):
                node.replace(LogicalAnd(node.ln, [LogicalAnd(node.ln, [c for c in children if c != children[0]]), children[0]]))
                children[0].get_parents().remove(node)

        elif isinstance(node, LogicalOr):
            max_wpd: int = max([c.wpd for c in node.get_children()])
            target: Node = next(c for c in node.get_children() if c.wpd == max_wpd)

            new_children = [c for c in node.get_children() if c != target]
            new_ast = LogicalOr(node.ln, [LogicalOr(node.ln, new_children), target])

            if compute_scq_size(new_ast) < compute_scq_size(node):
                # (a0 && a1 && ... && an) = ((a1 && a2 && ... && an-1) && an)
                node.replace(new_ast)

        for c in node.get_children():
            optimize_associative_operators_rec(c)

    optimize_associative_operators_rec(node)


def rewrite_contracts(program: Program) -> None:
    """Removes each contract from each specification in Program and adds the corresponding conditions to track."""

    for spec_set in program.get_children():
        for contract in [c for c in spec_set.get_children() if isinstance(c, Contract)]:
            spec_set.remove_child(contract)

            spec_set.add_child(Specification(
                contract.ln,
                contract.name,
                contract.formula_numbers[0],
                contract.get_assumption()
            ))

            spec_set.add_child(Specification(
                contract.ln,
                contract.name,
                contract.formula_numbers[1],
                LogicalImplies(contract.ln, contract.get_assumption(), contract.get_guarantee())
            ))

            spec_set.add_child(Specification(
                contract.ln,
                contract.name,
                contract.formula_numbers[2],
                LogicalAnd(contract.ln, [contract.get_assumption(), contract.get_guarantee()])
            ))

            program.contracts[contract.name] = contract.formula_numbers


def optimize_cse(program: Program) -> None:
    """
    Performs syntactic common sub-expression elimination on program. Uses string representation of each sub-expression to determine syntactic equivalence. Applies CSE to FT/PT formulas separately.

    Preconditions:
        - program is type correct.

    Postconditions:
        - Sets of FT/PT specifications have no distinct, syntactically equivalent sub-expressions (i.e., is CSE reduced).
        - Some nodes in AST may have multiple parents.
    """

    if not program.is_type_correct:
        logger.error(f' Program must be type checked before CSE.')
        return

    S: Dict[str, Node]

    def optimize_cse_util(node: Node) -> None:
        nonlocal S

        if str(node) in S:
            node.replace(S[str(node)])
        else:
            S[str(node)] = node

    S = {}
    postorder_iterative(program.get_ft_specs(), optimize_cse_util)

    S = {k:v for (k,v) in S.items() if isinstance(v, BZInstruction)}
    postorder_iterative(program.get_pt_specs(), optimize_cse_util)

    program.is_cse_reduced = True


def generate_aliases(program: Program) -> List[str]:
    """
    Generates strings corresponding to the alias file for the argument program. The alias file is used by R2U2 to print formula labels and contract status.

    Preconditions:
        - program is type correct

    Postconditions:
        - None
    """
    s: List[str] = []

    specs = [s for s in program.get_ft_specs().get_children() + program.get_pt_specs().get_children()]

    for spec in specs:
        if spec.name in program.contracts:
            # then formula is part of contract, ignore
            continue
        if isinstance(spec, Specification):
            s.append(f"F {spec.name} {spec.formula_number}")

    for label,fnums in program.contracts.items():
        s.append(f"C {label} {fnums[0]} {fnums[1]} {fnums[2]}")

    return s


def generate_assembly(program: Program, at: bool, bz: bool) -> Tuple[List[TLInstruction], List[TLInstruction], List[BZInstruction], List[ATInstruction]]:
    formula_type: FormulaType
    ftid: int = 0
    ptid: int = 0
    bzid: int = 0
    atid: int = 0

    ft_asm = []
    pt_asm = []
    bz_asm = []
    at_asm = []

    def assign_ftids(node: Node) -> None:
        nonlocal ftid, bzid, atid

        if isinstance(node, TLInstruction):
            node.ftid = ftid
            ftid += 1

        if isinstance(node, BZInstruction):
            if node.bzid < 0:
                node.bzid = bzid
                bzid += 1

            if node.has_tl_parent():
                node.ftid = ftid
                ftid += 1
                if node.atid < 0:
                    node.atid = atid
                    atid += 1

        if isinstance(node, Atomic):
            # Retrieve cached atomic number from program.atomics, assign from
            # atid counter on first lookup
            #
            # Key exception possible if atomic node does not appear in atomics
            if program.atomics[node.name].atid == -1:
                node.atid = atid
                program.atomics[node.name].atid = atid
                atid += 1
            else:
                node.atid = program.atomics[node.name].atid

    def assign_ptids(node: Node) -> None:
        nonlocal ptid, bzid, atid

        if isinstance(node, TLInstruction):
            node.ptid = ptid
            ptid += 1

        if isinstance(node, BZInstruction):
            if node.bzid < 0:
                node.bzid = bzid
                bzid += 1

            if node.has_tl_parent():
                node.ptid = ptid
                ptid += 1
                if node.atid < 0:
                    node.atid = atid
                    atid += 1

        if isinstance(node, Atomic):
            # Retrieve cached atomic number from program.atomics, assign from
            # atid counter on first lookup
            #
            # Key exception possible if atomic node does not appear in atomics
            if program.atomics[node.name].atid == -1:
                node.atid = atid
                program.atomics[node.name].atid = atid
                atid += 1
            else:
                node.atid = program.atomics[node.name].atid


    def generate_assembly_util(node: Node) -> None:
        nonlocal formula_type

        if isinstance(node, Instruction):
            if formula_type == FormulaType.FT and node.ftid > -1:
                ft_asm.append(node)
            elif formula_type == FormulaType.PT and node.ptid > -1:
                pt_asm.append(node)
            if node.bzid > -1 and not node in bz_asm:
                bz_asm.append(node)
        elif not isinstance(node, Bool):
            logger.critical(f" Invalid node type for assembly generation (found '{type(node)}').")

    postorder_iterative(program.get_ft_specs(), assign_ftids)
    postorder_iterative(program.get_pt_specs(), assign_ptids)

    formula_type = FormulaType.FT
    postorder_iterative(program.get_ft_specs(), generate_assembly_util)
    formula_type = FormulaType.PT
    postorder_iterative(program.get_pt_specs(), generate_assembly_util)

    for at_instr in [a for a in program.atomics.values() if a.atid >= 0]:
        at_asm.append(at_instr)

    at_asm.sort(key=lambda n: n.atid)
    bz_asm.sort(key=lambda n: n.bzid)
    ft_asm.sort(key=lambda n: n.ftid)
    pt_asm.sort(key=lambda n: n.ptid)

    return (ft_asm, pt_asm, bz_asm, at_asm)


def generate_scq_assembly(program: Program) -> List[Tuple[int,int]]:
    ret: List[Tuple[int,int]] = []
    pos: int = 0

    compute_scq_size(program.get_ft_specs())

    def gen_scq_assembly_util(a: Node) -> None:
        nonlocal ret
        nonlocal pos

        if a.ftid < 0 or isinstance(a,Program):
            return

        start_pos = pos
        end_pos = start_pos + a.scq_size
        pos = end_pos
        ret.append((start_pos,end_pos))

    postorder_iterative(program.get_ft_specs(), gen_scq_assembly_util)
    program.scq_assembly = ret

    return ret


def compute_cpu_wcet(program: Program, latency_table: Dict[str, int], clk: int) -> int:
    """
    Compute and return worst-case execution time in clock cycles for software version R2U2 running on a CPU. Sets this total to the cpu_wcet value of program.

    latency_table is a dictionary that maps the class names of AST nodes to their estimated computation time in CPU clock cycles. For instance, one key-value pair may be ('LogicalAnd': 15). If an AST node is found that does not have a corresponding value in the table, an error is reported.

    Preconditions:
        - program has had its assembly generated

    Postconditions:
        - None
    """
    wcet: int = 0

    def compute_cpu_wcet_util(a: Node) -> int:
        nonlocal latency_table

        classname: str = type(a).__name__
        if classname not in latency_table:
            logger.error(f' Operator \'{classname}\' not found in CPU latency table.')
            return 0
        else:
            return int((latency_table[classname] * a.scq_size) / clk)

    wcet = sum([compute_cpu_wcet_util(a) for a in program.assembly])
    program.cpu_wcet = wcet
    return wcet


def compute_fpga_wcet(program: Program, latency_table: Dict[str, Tuple[float, float]], clk: float) -> float:
    """
    Compute and return worst-case execution time in micro seconds for hardware version R2U2 running on an FPGA. Sets this total to the fpga_wcet value of program.

    latency_table is a dictionary that maps the class names of AST nodes to their estimated computation time in micro seconds. For instance, one key-value pair may be ('LogicalAnd': 15.0). If an AST node is found that does not have a corresponding value in the table, an error is reported.

    Preconditions:
        - program has had its assembly generated

    Postconditions:
        - None
    """
    wcet: float = 0

    def compute_fpga_wcet_util(a: Node) -> float:
        nonlocal latency_table

        classname: str = type(a).__name__
        if classname not in latency_table:
            logger.error(f' Operator \'{classname}\' not found in FPGA latency table.')
            return 0
        else:
            sum_scq_sizes_children = sum([c.scq_size for c in a.get_children()])
            return latency_table[classname][0] + latency_table[classname][1]*sum_scq_sizes_children

    wcet = sum([compute_fpga_wcet_util(a) for a in program.assembly]) / clk
    program.fpga_wcet = wcet
    return wcet


def parse(input: str) -> Program|None:
    lexer: C2POLexer = C2POLexer()
    parser: C2POParser = C2POParser()
    specs: Dict[FormulaType, SpecificationSet] = parser.parse(lexer.tokenize(input))

    if not parser.status:
        return None

    if not FormulaType.FT in specs:
        specs[FormulaType.FT] = SpecificationSet(0, FormulaType.FT, [])

    if not FormulaType.PT in specs:
        specs[FormulaType.PT] = SpecificationSet(0, FormulaType.PT, [])

    return Program(
        0,
        parser.structs,
        parser.atomics,
        specs[FormulaType.FT],
        specs[FormulaType.PT]
    )


def compile(
    input_filename: str,
    signals_filename: str,
    output_filename: str = "r2u2_spec.bin",
    impl: str = "c",
    int_width: int = 8,
    int_signed: bool = False,
    float_width: int = 32,
    cse: bool = False,
    at: bool = False,
    bz: bool = False,
    extops: bool = False,
<<<<<<< HEAD
=======
    rewrite: bool = False,
>>>>>>> 79d2c0f4
    color: bool = True,
    quiet: bool = False
) -> int:
    """Compile a C2PO input file, output generated R2U2 binaries and return error/success code.
    
    Args:
        input_filename: Name of a C2PO input file
        signals_filename: Name of a csv trace file or C2PO signals file
        output_filename: Name of binary output file
        impl: An R2U2 implementation to target. Should be one of 'c', 'cpp', or 'vhdl'
        int_width: Width to set C2PO INT type to. Should be one of 8, 16, 32, or 64
        int_signed: If true sets INT type to signed
        float_width: Width to set C2PO FLOAT type to. Should be one of 32 or 64
        cse: If true performs Common Subexpression Elimination
        at: If true enables and outputs Atomic Checker instructions
        bz: If true enables and outputs Booleanizer instructions
        extops: If true enables TL extended operators
        rewrite: If true enables MLTL rewrite rule optimizations
        color: If true enables color in logging output
        quiet: If true disables assembly output
    """
    set_types(int_width, int_signed, float_width)

    if bz and at:
        logger.error(f" Only one of AT and BZ can be enabled")
        return ReturnCode.ENGINE_SELECT_ERROR.value

    with open(input_filename, "r") as f:
        program: Program|None = parse(f.read())

    if not program:
        logger.error(" Failed parsing.")
        return ReturnCode.PARSE_ERROR.value

    # parse csv/signals file
    program.signal_mapping = parse_signals(signals_filename)

    # type check
    if not type_check(program, at, bz):
        logger.error(" Failed type check.")
        return ReturnCode.TYPE_CHECK_ERROR.value

    rewrite_contracts(program)
    rewrite_set_aggregation(program)
    rewrite_struct_access(program)

<<<<<<< HEAD
    optimize_rewrite_rules(program)
=======
    if rewrite:
        optimize_rewrite_rules(program)
>>>>>>> 79d2c0f4

    # rewrite without extended operators if enabled
    if not extops:
        rewrite_extended_operators(program)

<<<<<<< HEAD

=======
>>>>>>> 79d2c0f4
    # common sub-expressions elimination
    if cse:
        optimize_cse(program)

    # generate alias file
    aliases = generate_aliases(program)

    # generate assembly
    (ft_asm, pt_asm, bz_asm, at_asm) = generate_assembly(program, at, bz)
    scq_asm: List[Tuple[int,int]] = generate_scq_assembly(program)

    # print asm if 'quiet' option not enabled
    if not quiet:
        if at:
            print(Color.HEADER+"AT Assembly"+Color.ENDC+":")
            for s in at_asm:
                print(f"\t{s.at_asm()}")
        if bz:
            print(Color.HEADER+"BZ Assembly"+Color.ENDC+":")
            for s in bz_asm:
                print(f"\t{s.bz_asm()}")

        print(Color.HEADER+"FT Assembly"+Color.ENDC+":")
        for a in ft_asm:
            print(f"\t{a.ft_asm()}")

        print(Color.HEADER+"PT Assembly"+Color.ENDC+":")
        for a in pt_asm:
            print(f"\t{a.pt_asm()}")

        print(Color.HEADER+"SCQ Assembly"+Color.ENDC+":")
        for s in scq_asm:
            print(f"\t{s}")

        print(Color.HEADER+"Aliases"+Color.ENDC+":")
        for a in aliases:
            print(f"\t{a}")

    assemble(output_filename, at_asm, bz_asm, ft_asm, scq_asm, pt_asm, aliases)


    return ReturnCode.SUCCESS.value
<|MERGE_RESOLUTION|>--- conflicted
+++ resolved
@@ -1292,14 +1292,11 @@
     int_width: int = 8,
     int_signed: bool = False,
     float_width: int = 32,
-    cse: bool = False,
+    cse: bool = True,
     at: bool = False,
     bz: bool = False,
     extops: bool = False,
-<<<<<<< HEAD
-=======
     rewrite: bool = False,
->>>>>>> 79d2c0f4
     color: bool = True,
     quiet: bool = False
 ) -> int:
@@ -1346,21 +1343,13 @@
     rewrite_set_aggregation(program)
     rewrite_struct_access(program)
 
-<<<<<<< HEAD
-    optimize_rewrite_rules(program)
-=======
     if rewrite:
         optimize_rewrite_rules(program)
->>>>>>> 79d2c0f4
 
     # rewrite without extended operators if enabled
     if not extops:
         rewrite_extended_operators(program)
 
-<<<<<<< HEAD
-
-=======
->>>>>>> 79d2c0f4
     # common sub-expressions elimination
     if cse:
         optimize_cse(program)

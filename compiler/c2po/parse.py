--- conflicted
+++ resolved
@@ -91,15 +91,9 @@
 
 class C2POLexer(sly.Lexer):
 
-<<<<<<< HEAD
-    tokens = { KW_STRUCT, KW_INPUT, KW_DEFINE, KW_ATOMIC, KW_FTSPEC, KW_PTSPEC,
+    tokens = { KW_STRUCT, KW_INPUT, KW_DEFINE, KW_FTSPEC, KW_PTSPEC,
                KW_FOREACH, KW_FORSOME, KW_FOREXACTLY, KW_FORATLEAST, KW_FORATMOST, KW_TIMESTAMP,
-               TL_GLOBAL, TL_FUTURE, TL_HIST, TL_ONCE, TL_UNTIL, TL_RELEASE, TL_SINCE, TL_MISSION_TIME, TL_TRUE, TL_FALSE,
-=======
-    tokens = { KW_STRUCT, KW_INPUT, KW_DEFINE, KW_FTSPEC, KW_PTSPEC,
-               KW_FOREACH, KW_FORSOME, KW_FOREXACTLY, KW_FORATLEAST, KW_FORATMOST,
                TL_GLOBAL, TL_FUTURE, TL_HIST, TL_ONCE, TL_UNTIL, TL_RELEASE, TL_SINCE, TL_TRIGGER, TL_MISSION_TIME, TL_TRUE, TL_FALSE,
->>>>>>> c2075c54
                LOG_NEG, LOG_AND, LOG_OR, LOG_IMPL, LOG_IFF, LOG_XOR,
                BW_NEG, BW_AND, BW_OR, BW_XOR, BW_SHIFT_LEFT, BW_SHIFT_RIGHT,
                REL_EQ, REL_NEQ, REL_GTE, REL_LTE, REL_GT, REL_LT,

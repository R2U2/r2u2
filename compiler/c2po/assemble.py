--- conflicted
+++ resolved
@@ -40,44 +40,6 @@
     FLOAD = 0b000010
     ICONST = 0b000011
     FCONST = 0b000100
-<<<<<<< HEAD
-    BWNEG = 0b000101
-    BWAND = 0b000110
-    BWOR = 0b000111
-    BWXOR = 0b001000
-    IEQ = 0b001001
-    FEQ = 0b001010
-    INEQ = 0b001011
-    FNEQ = 0b001100
-    IGT = 0b001101
-    FGT = 0b001110
-    IGTE = 0b001111
-    FGTE = 0b010000
-    ILT = 0b010001
-    FLT = 0b010010
-    ILTE = 0b010011
-    FLTE = 0b010100
-    INEG = 0b010101
-    FNEG = 0b010110
-    IADD = 0b010111
-    FADD = 0b011000
-    ISUB = 0b011001
-    FSUB = 0b011010
-    IMUL = 0b011011
-    FMUL = 0b011100
-    IDIV = 0b011101
-    FDIV = 0b011110
-    MOD = 0b011111
-    IPOW  = 0b100000
-    FPOW  = 0b100001
-    ISQRT = 0b100010
-    FSQRT = 0b100011
-    IABS = 0b100100
-    FABS = 0b100101
-    IPREV = 0b100110
-    FPREV = 0b100111
-    TS = 0b101000
-=======
     STORE = 0b000101
     BWNEG = 0b000110
     BWAND = 0b000111
@@ -113,8 +75,7 @@
     IABS = 0b100101
     FABS = 0b100110
     PREV = 0b100111
->>>>>>> c2075c54
-
+    TS = 0b101000
 
     def is_constant(self) -> bool:
         return self is BZOperator.ICONST or self is BZOperator.FCONST
@@ -486,17 +447,14 @@
         operand1 = expr.value
         operand2 = 0
         operator = BZOperator.FCONST
-<<<<<<< HEAD
     elif isinstance(expr, cpt.CurrentTimestamp):
         operand1 = 0
         operand2 = 0
         operator = BZOperator.TS
-=======
     elif isinstance(expr, cpt.Atomic):
         operand1 = instructions[expr.children[0]].id
         operand2 = 0 if expr not in context.atomic_id else context.atomic_id[expr]
         operator = BZOperator.STORE
->>>>>>> c2075c54
     elif len(expr.children) == 1:
         operand1 = instructions[expr.children[0]].id
         operand2 = 0

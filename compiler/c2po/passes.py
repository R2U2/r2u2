--- conflicted
+++ resolved
@@ -1068,11 +1068,7 @@
         # two cases where we just assert signals as atomics: when we have no frontend and when we're parsing an MLTL file
         if context.options.frontend is types.R2U2Engine.NONE:
             if isinstance(expr, cpt.Signal):
-<<<<<<< HEAD
                 if expr.signal_id < 0 or not context.options.assembly_enabled:
-=======
-                if expr.signal_id < 0:
->>>>>>> 8cbe794a
                     context.atomic_id[expr] = aid
                     atomic_map[cpt.to_prefix_str(expr)] = aid
                     aid += 1

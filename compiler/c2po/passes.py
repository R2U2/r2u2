from __future__ import annotations
from copy import deepcopy
from typing import Callable, Optional, cast

from c2po import cpt, log, types, sat, eqsat, options

MODULE_CODE = "PASS"


def expand_definitions(program: cpt.Program, context: cpt.Context) -> None:
    """Expands each definition symbol in the definitions and specifications of `program` to its expanded definition. This is essentially macro expansion."""
    log.debug(MODULE_CODE, 1, "Expanding definitions")

    for expr in [
        expr
        for define in context.definitions.values()
        for expr in cpt.postorder(define, context)
    ] + [expr for expr in program.postorder(context)]:
        if not isinstance(expr, cpt.Variable):
            continue

        if expr.symbol in context.definitions:
            expr.replace(context.definitions[expr.symbol])
        elif expr.symbol in context.specifications:
            expr.replace(context.specifications[expr.symbol].get_expr())

    log.debug(MODULE_CODE, 1, f"Post definition expansion:\n{repr(program)}")


def convert_function_calls_to_structs(program: cpt.Program, context: cpt.Context) -> None:
    """Converts each function call in `program` that corresponds to a struct instantiation to a `cpt.Struct`."""
    log.debug(MODULE_CODE, 1, "Converting function calls to structs")
    for expr in [
        expr
        for define in context.definitions.values()
        for expr in cpt.postorder(define, context)
    ] + [expr for expr in program.postorder(context)]:
        if not isinstance(expr, cpt.FunctionCall):
            continue

        if expr.symbol not in context.structs:
            continue

        struct_members = [m for m in context.structs[expr.symbol].keys()]
        expr.replace(
            cpt.Struct(
                expr.loc,
                expr.symbol,
                {
                    name: struct_members.index(name)
                    for name in context.structs[expr.symbol].keys()
                },
                expr.children,
            )
        )


def resolve_contracts(program: cpt.Program, context: cpt.Context) -> None:
    """Removes each contract from each specification in Program and adds the corresponding conditions to track."""
    log.debug(MODULE_CODE, 1, "Replacing contracts")

    for contract in [
        spec for spec in program.get_specs() if isinstance(spec, cpt.Contract)
    ]:
        new_formulas = [
            cpt.Formula(
                contract.loc,
                f"__{contract.symbol}_active__",
                contract.formula_numbers[0],
                contract.get_assumption(),
            ),
            cpt.Formula(
                contract.loc,
                f"__{contract.symbol}_valid__",
                contract.formula_numbers[1],
                cpt.Operator.LogicalImplies(
                    contract.loc, contract.get_assumption(), contract.get_guarantee()
                ),
            ),
            cpt.Formula(
                contract.loc,
                f"__{contract.symbol}_verified__",
                contract.formula_numbers[2],
                cpt.Operator.LogicalAnd(
                    contract.loc, [contract.get_assumption(), contract.get_guarantee()]
                ),
            ),
        ]

        for formula in new_formulas:
            formula.get_expr().type = types.BoolType()

        new_formulas = cast("list[cpt.Specification]", new_formulas)

        program.replace_spec(contract, new_formulas)

        log.debug(MODULE_CODE, 1, f"Replaced contract '{contract.symbol}'")

    log.debug(MODULE_CODE, 1, f"Post contract replacement:\n{repr(program)}")


def unroll_set_aggregation(program: cpt.Program, context: cpt.Context) -> None:
    """Unrolls set aggregation operators into equivalent engine-supported operations e.g., `foreach` is rewritten into a conjunction."""
    log.debug(MODULE_CODE, 1, "Unrolling set aggregation expressions.")

    def resolve_struct_accesses(expr: cpt.Expression, context: cpt.Context) -> None:
        if not isinstance(expr, cpt.StructAccess):
            return

        s = expr.get_struct()
        if not isinstance(s, cpt.Struct):
            return

        member = s.get_member(expr.member)
        if not member:
            raise ValueError(f"Member {expr.member} not found in struct {s} --- issue with type checking\n"
                             f"Please open an issue at {log.ISSUE_URL}.")

        new_type = member.type
        if member:
            expr.replace(member)
            member.type = new_type

    for expr in program.preorder(context):
        if not isinstance(expr, cpt.SetAggregation):
            continue

        if expr.operator is cpt.SetAggregationKind.FOR_EACH:
            for subexpr in cpt.postorder(expr.get_set(), context):
                resolve_struct_accesses(subexpr, context)

            new = cpt.Operator.LogicalAnd(
                expr.loc,
                [
                    cpt.rename(expr.bound_var, e, expr.get_expr(), context)
                    for e in expr.get_set().children
                ],
            )

            expr.replace(new)

            for subexpr in cpt.postorder(new, context):
                resolve_struct_accesses(subexpr, context)
        elif expr.operator is cpt.SetAggregationKind.FOR_SOME:
            for subexpr in cpt.postorder(expr.get_set(), context):
                resolve_struct_accesses(subexpr, context)

            new = cpt.Operator.LogicalOr(
                expr.loc,
                [
                    cpt.rename(expr.bound_var, e, expr.get_expr(), context)
                    for e in expr.get_set().children
                ],
            )

            expr.replace(new)

            for subexpr in cpt.postorder(new, context):
                resolve_struct_accesses(subexpr, context)
        elif expr.operator is cpt.SetAggregationKind.FOR_EXACTLY:
            for subexpr in cpt.postorder(expr.get_set(), context):
                resolve_struct_accesses(subexpr, context)

            new = cpt.Operator.Equal(
                expr.loc,
                cpt.Operator.ArithmeticAdd(
                    expr.loc,
                    [
                        cpt.rename(expr.bound_var, e, expr.get_expr(), context)
                        for e in expr.get_set().children
                    ],
                    types.IntType(),
                ),
                expr.get_num(),
            )

            expr.replace(new)

            for subexpr in cpt.postorder(new, context):
                resolve_struct_accesses(subexpr, context)
        elif expr.operator is cpt.SetAggregationKind.FOR_AT_LEAST:
            for subexpr in cpt.postorder(expr.get_set(), context):
                resolve_struct_accesses(subexpr, context)

            new = cpt.Operator.GreaterThanOrEqual(
                expr.loc,
                cpt.Operator.ArithmeticAdd(
                    expr.loc,
                    [
                        cpt.rename(expr.bound_var, e, expr.get_expr(), context)
                        for e in expr.get_set().children
                    ],
                    types.IntType(),
                ),
                expr.get_num(),
            )

            expr.replace(new)

            for subexpr in cpt.postorder(new, context):
                resolve_struct_accesses(subexpr, context)
        elif expr.operator is cpt.SetAggregationKind.FOR_AT_MOST:
            for subexpr in cpt.postorder(expr.get_set(), context):
                resolve_struct_accesses(subexpr, context)

            new = cpt.Operator.LessThanOrEqual(
                expr.loc,
                cpt.Operator.ArithmeticAdd(
                    expr.loc,
                    [
                        cpt.rename(expr.bound_var, e, expr.get_expr(), context)
                        for e in expr.get_set().children
                    ],
                    types.IntType(),
                ),
                expr.get_num(),
            )

            expr.replace(new)

            for subexpr in cpt.postorder(new, context):
                resolve_struct_accesses(subexpr, context)

    log.debug(MODULE_CODE, 1, f"Post set aggregation unrolling:\n{repr(program)}")


def resolve_struct_accesses(program: cpt.Program, context: cpt.Context) -> None:
    """Resolves struct access operations to the underlying member expression."""
    log.debug(MODULE_CODE, 1, "Resolving struct accesses.")

    for expr in program.postorder(context):
        if not isinstance(expr, cpt.StructAccess):
            continue

        s = expr.get_struct()
        if not isinstance(s, cpt.Struct):
            continue

        member = s.get_member(expr.member)
        if not member:
            raise ValueError(f"Member {expr.member} not found in struct {s} --- issue with type checking\n"
                             f"Please open an issue at {log.ISSUE_URL}.")

        new_type = member.type
        if member:
            expr.replace(member)
            member.type = new_type

    log.debug(MODULE_CODE, 1, f"Post struct access resolution:\n{repr(program)}")


def resolve_array_accesses(program: cpt.Program, context: cpt.Context) -> None:
    """Resolves array access operations to the underlying member expression."""
    log.debug(MODULE_CODE, 1, "Resolving array accesses.")

    for expr in program.postorder(context):
        if not isinstance(expr, cpt.ArrayIndex):
            continue

        # Not all out-of-bounds errors are checked during type checking
        # Ex: a struct has an array member type of uninterpreted size,
        # must check this case here
        array_type = cast(types.ArrayType, expr.get_array().type)
        if expr.get_index() >= array_type.size:
            log.error(MODULE_CODE, f"Out-of-bounds array index ({expr})", expr.loc)
            context.status = False
            continue

        array = expr.get_array()
        expr.replace(array.children[expr.get_index()])

    log.debug(MODULE_CODE, 1, f"Post array access resolution:\n{repr(program)}")


def remove_extended_operators(program: cpt.Program, context: cpt.Context) -> None:
    """Removes extended operators (Global, Future, Historically, Once, xor, implies) from each specification in `program`."""
    log.debug(MODULE_CODE, 1, "Removing extended operators.")

    for expr in program.postorder(context):
        if not isinstance(expr, cpt.Operator):
            continue

        if expr.operator is cpt.OperatorKind.LOGICAL_XOR:
            lhs: cpt.Expression = expr.children[0]
            rhs: cpt.Expression = expr.children[1]
            # p xor q = !(p <-> q)
            expr.replace(
                cpt.Operator.LogicalNegate(
                    expr.loc,
                    cpt.Operator.LogicalIff(
                        expr.loc,
                        lhs, 
                        rhs,
                    ),
                )
            )
        elif expr.operator is cpt.OperatorKind.LOGICAL_IMPLIES:
            lhs: cpt.Expression = expr.children[0]
            rhs: cpt.Expression = expr.children[1]
            # p -> q = !p || q)
            expr.replace(
                cpt.Operator.LogicalOr(
                    expr.loc, [cpt.Operator.LogicalNegate(lhs.loc, lhs), rhs]
                ),
            )
        elif expr.operator is cpt.OperatorKind.FUTURE:
            expr = cast(cpt.TemporalOperator, expr)

            operand: cpt.Expression = expr.children[0]

            interval = expr.interval
            # F p = True U p
            expr.replace(
                cpt.TemporalOperator.Until(
                    expr.loc,
                    interval.lb,
                    interval.ub,
                    cpt.Constant(expr.loc, True),
                    operand,
                )
            )
        elif expr.operator is cpt.OperatorKind.GLOBAL:
            expr = cast(cpt.TemporalOperator, expr)

            operand: cpt.Expression = expr.children[0]

            interval = expr.interval
            # G p = False R p
            expr.replace(
                cpt.TemporalOperator.Release(
                    expr.loc,
                    interval.lb,
                    interval.ub,
                    cpt.Constant(expr.loc, False),
                    operand,
                )
            )
        elif expr.operator is cpt.OperatorKind.ONCE:
            expr = cast(cpt.TemporalOperator, expr)

            operand: cpt.Expression = expr.children[0]

            interval = expr.interval
            # O p = True S p
            expr.replace(
                cpt.TemporalOperator.Since(
                    expr.loc,
                    interval.lb,
                    interval.ub,
                    cpt.Constant(expr.loc, True),
                    operand,
                )
            )
        elif expr.operator is cpt.OperatorKind.HISTORICAL:
            expr = cast(cpt.TemporalOperator, expr)

            operand: cpt.Expression = expr.children[0]

            interval = expr.interval
            # H p = False T p
            expr.replace(
                cpt.TemporalOperator.Trigger(
                    expr.loc,
                    interval.lb,
                    interval.ub,
                    cpt.Constant(expr.loc, False),
                    operand,
                )
            )

    log.debug(MODULE_CODE, 1, f"Post extended operator removal:\n{repr(program)}")


def to_bnf(program: cpt.Program, context: cpt.Context) -> None:
    """Converts program formulas to Boolean Normal Form (BNF). An MLTL formula in BNF has only negation, conjunction, and until operators."""
    log.debug(MODULE_CODE, 1, "Converting to BNF")

    for expr in program.postorder(context):
        if not isinstance(expr, cpt.Operator):
            continue

        if expr.operator is cpt.OperatorKind.LOGICAL_OR:
            # p || q = !(!p && !q)
            expr.replace(
                cpt.Operator.LogicalNegate(
                    expr.loc,
                    cpt.Operator.LogicalAnd(
                        expr.loc,
                        [cpt.Operator.LogicalNegate(c.loc, c) for c in expr.children],
                    ),
                )
            )
        elif expr.operator is cpt.OperatorKind.LOGICAL_IMPLIES:
            lhs: cpt.Expression = expr.children[0]
            rhs: cpt.Expression = expr.children[1]
            # p -> q = !(p && !q)
            expr.replace(
                cpt.Operator.LogicalNegate(
                    expr.loc,
                    cpt.Operator.LogicalAnd(
                        expr.loc, [lhs, cpt.Operator.LogicalNegate(rhs.loc, rhs)]
                    ),
                )
            )
        elif expr.operator is cpt.OperatorKind.LOGICAL_XOR:
            lhs: cpt.Expression = expr.children[0]
            rhs: cpt.Expression = expr.children[1]
            # p xor q = !(!p && !q) && !(p && q)
            expr.replace(
                cpt.Operator.LogicalAnd(
                    expr.loc,
                    [
                        cpt.Operator.LogicalNegate(
                            expr.loc,
                            cpt.Operator.LogicalAnd(
                                lhs.loc,
                                [
                                    cpt.Operator.LogicalNegate(lhs.loc, lhs),
                                    cpt.Operator.LogicalNegate(rhs.loc, rhs),
                                ],
                            ),
                        ),
                        cpt.Operator.LogicalNegate(
                            lhs.loc, cpt.Operator.LogicalAnd(lhs.loc, [lhs, rhs])
                        ),
                    ],
                )
            )
        elif expr.operator is cpt.OperatorKind.FUTURE:
            expr = cast(cpt.TemporalOperator, expr)
            operand: cpt.Expression = expr.children[0]
            bounds: types.Interval = expr.interval
            # F p = True U p
            expr.replace(
                cpt.TemporalOperator.Until(
                    expr.loc,
                    bounds.lb,
                    bounds.ub,
                    cpt.Constant(operand.loc, True),
                    operand,
                )
            )
        elif expr.operator is cpt.OperatorKind.GLOBAL:
            expr = cast(cpt.TemporalOperator, expr)
            operand: cpt.Expression = expr.children[0]
            bounds: types.Interval = expr.interval
            # G p = !(True U !p)
            expr.replace(
                cpt.Operator.LogicalNegate(
                    expr.loc,
                    cpt.TemporalOperator.Until(
                        expr.loc,
                        bounds.lb,
                        bounds.ub,
                        cpt.Constant(operand.loc, True),
                        cpt.Operator.LogicalNegate(operand.loc, operand),
                    ),
                )
            )
        elif expr.operator is cpt.OperatorKind.RELEASE:
            expr = cast(cpt.TemporalOperator, expr)
            lhs: cpt.Expression = expr.children[0]
            rhs: cpt.Expression = expr.children[1]
            bounds: types.Interval = expr.interval
            # p R q = !(!p U !q)
            expr.replace(
                cpt.Operator.LogicalNegate(
                    expr.loc,
                    cpt.TemporalOperator.Until(
                        expr.loc,
                        bounds.lb,
                        bounds.ub,
                        cpt.Operator.LogicalNegate(lhs.loc, lhs),
                        cpt.Operator.LogicalNegate(rhs.loc, rhs),
                    ),
                )
            )

    log.debug(MODULE_CODE, 1, f"Post BNF conversion:\n{repr(program)}")


def to_nnf(program: cpt.Program, context: cpt.Context) -> None:
    """Converts program to Negative Normal Form (NNF). An MLTL formula in NNF has all MLTL operators, but negations are only applied to literals."""
    log.debug(MODULE_CODE, 1, "Converting to NNF")

    for expr in program.preorder(context):
        if cpt.is_operator(expr, cpt.OperatorKind.LOGICAL_NEGATE):
            operand = expr.children[0]

            if cpt.is_operator(operand, cpt.OperatorKind.LOGICAL_NEGATE):
                # !!p |-> p
                expr.replace(operand.children[0])
            elif cpt.is_operator(operand, cpt.OperatorKind.LOGICAL_OR):
                # !(p || q) |-> !p && !q
                expr.replace(
                    cpt.Operator.LogicalAnd(
                        expr.loc,
                        [
                            cpt.Operator.LogicalNegate(c.loc, c)
                            for c in operand.children
                        ],
                    )
                )
            elif cpt.is_operator(operand, cpt.OperatorKind.LOGICAL_AND):
                # !(p && q) |-> !p || !q
                expr.replace(
                    cpt.Operator.LogicalOr(
                        expr.loc,
                        [
                            cpt.Operator.LogicalNegate(c.loc, c)
                            for c in operand.children
                        ],
                    )
                )
            elif cpt.is_operator(operand, cpt.OperatorKind.LOGICAL_IMPLIES):
                lhs: cpt.Expression = operand.children[0]
                rhs: cpt.Expression = operand.children[1]

                # ! (p -> q) |-> ! (!p || q) |-> p && !q
                expr.replace(
                    cpt.Operator.LogicalAnd(
                        expr.loc, [lhs, cpt.Operator.LogicalNegate(lhs.loc, rhs)]
                    )
                )
            elif cpt.is_operator(operand, cpt.OperatorKind.LOGICAL_XOR):
                lhs: cpt.Expression = operand.children[0]
                rhs: cpt.Expression = operand.children[1]
                
                # ! (p xor q) |-> ! ((p && !q) || (!p && q)) |-> !(p && !q) && ! (!p && q) |-> (!p || q) && (p || !q)
                expr.replace(
                    cpt.Operator.LogicalAnd(
                        expr.loc,
                        [
                            cpt.Operator.LogicalAnd(
                                expr.loc, [cpt.Operator.LogicalNegate(rhs.loc, lhs), rhs]
                            ),
                            cpt.Operator.LogicalAnd(
                                expr.loc, [lhs, cpt.Operator.LogicalNegate(lhs.loc, rhs)]
                            ),
                        ],
                    )
                )
            elif cpt.is_operator(operand, cpt.OperatorKind.LOGICAL_EQUIV):
                lhs: cpt.Expression = operand.children[0]
                rhs: cpt.Expression = operand.children[1]
                
                # ! (p <-> q) |-> ! ((p -> q) && (q -> p)) |-> !(p -> q) || !(q -> p) |-> (p && !q) || (q && !p)
                expr.replace(
                    cpt.Operator.LogicalOr(
                        expr.loc,
                        [
                            cpt.Operator.LogicalAnd(
                                expr.loc, [lhs, cpt.Operator.LogicalNegate(rhs.loc, rhs)]
                            ),
                            cpt.Operator.LogicalAnd(
                                expr.loc, [cpt.Operator.LogicalNegate(rhs.loc, lhs), rhs]
                            ),
                        ],
                    )
                )
            elif cpt.is_operator(operand, cpt.OperatorKind.FUTURE):
                operand = cast(cpt.TemporalOperator, operand)
                bounds: types.Interval = operand.interval

                # !F p = G !p
                expr.replace(
                    cpt.TemporalOperator.Global(
                        expr.loc,
                        bounds.lb,
                        bounds.ub,
                        cpt.Operator.LogicalNegate(operand.loc, operand.children[0]),
                    )
                )
            elif cpt.is_operator(operand, cpt.OperatorKind.GLOBAL):
                operand = cast(cpt.TemporalOperator, operand)
                bounds: types.Interval = operand.interval

                # !G p = F !p
                expr.replace(
                    cpt.TemporalOperator.Future(
                        expr.loc,
                        bounds.lb,
                        bounds.ub,
                        cpt.Operator.LogicalNegate(operand.loc, operand.children[0]),
                    )
                )
            elif cpt.is_operator(operand, cpt.OperatorKind.UNTIL):
                operand = cast(cpt.TemporalOperator, operand)

                lhs: cpt.Expression = operand.children[0]
                rhs: cpt.Expression = operand.children[1]
                
                bounds: types.Interval = operand.interval

                # !(p U q) = !p R !q
                expr.replace(
                    cpt.TemporalOperator.Release(
                        expr.loc,
                        bounds.lb,
                        bounds.ub,
                        cpt.Operator.LogicalNegate(lhs.loc, lhs),
                        cpt.Operator.LogicalNegate(rhs.loc, rhs),
                    )
                )
            elif cpt.is_operator(operand, cpt.OperatorKind.RELEASE):
                operand = cast(cpt.TemporalOperator, operand)

                lhs: cpt.Expression = operand.children[0]
                rhs: cpt.Expression = operand.children[1]

                bounds: types.Interval = operand.interval

                # !(p R q) = !p U !q
                expr.replace(
                    cpt.TemporalOperator.Until(
                        expr.loc,
                        bounds.lb,
                        bounds.ub,
                        cpt.Operator.LogicalNegate(lhs.loc, lhs),
                        cpt.Operator.LogicalNegate(rhs.loc, rhs),
                    )
                )
        elif cpt.is_operator(expr, cpt.OperatorKind.LOGICAL_IMPLIES):
            lhs: cpt.Expression = expr.children[0]
            rhs: cpt.Expression = expr.children[1]

            # p -> q = !p || q
            expr.replace(
                cpt.Operator.LogicalOr(
                    expr.loc, [cpt.Operator.LogicalNegate(lhs.loc, lhs), rhs]
                )
            )
        elif cpt.is_operator(expr, cpt.OperatorKind.LOGICAL_XOR):
            lhs: cpt.Expression = expr.children[0]
            rhs: cpt.Expression = expr.children[1]
            
            # p xor q = (p && !q) || (!p && q)
            expr.replace(
                cpt.Operator.LogicalOr(
                    expr.loc,
                    [
                        cpt.Operator.LogicalAnd(
                            expr.loc, [lhs, cpt.Operator.LogicalNegate(rhs.loc, rhs)]
                        ),
                        cpt.Operator.LogicalAnd(
                            expr.loc, [cpt.Operator.LogicalNegate(lhs.loc, lhs), rhs]
                        ),
                    ],
                )
            )

    log.debug(MODULE_CODE, 1, f"Post NNF conversion:\n{repr(program)}")


def optimize_rewrite_rules(program: cpt.Program, context: cpt.Context) -> None:
    """Applies MLTL rewrite rules to reduce required SCQ memory."""
    log.debug(MODULE_CODE, 1, "Performing rewrites")

    for expr in program.postorder(context):
        new: Optional[cpt.Expression] = None

        if cpt.is_operator(expr, cpt.OperatorKind.LOGICAL_NEGATE):
            opnd1 = expr.children[0]
            if isinstance(opnd1, cpt.Constant):
                if opnd1.value is True:
                    # !true = false
                    new = cpt.Constant(expr.loc, False)
                else:
                    # !false = true
                    new = cpt.Constant(expr.loc, True)
            elif cpt.is_operator(opnd1, cpt.OperatorKind.LOGICAL_NEGATE):
                # !!p = p
                new = opnd1.children[0]
            elif cpt.is_operator(opnd1, cpt.OperatorKind.GLOBAL):
                opnd1 = cast(cpt.TemporalOperator, opnd1)

                opnd2 = opnd1.children[0]
                if cpt.is_operator(opnd2, cpt.OperatorKind.LOGICAL_NEGATE):
                    # !(G[l,u](!p)) = F[l,u]p
                    new = cpt.TemporalOperator.Future(
                        expr.loc,
                        opnd1.interval.lb,
                        opnd1.interval.ub,
                        opnd2.children[0],
                    )
            elif cpt.is_operator(opnd1, cpt.OperatorKind.FUTURE):
                opnd1 = cast(cpt.TemporalOperator, opnd1)

                opnd2 = opnd1.children[0]
                if cpt.is_operator(opnd2, cpt.OperatorKind.LOGICAL_NEGATE):
                    # !(F[l,u](!p)) = G[l,u]p
                    new = cpt.TemporalOperator.Global(
                        expr.loc,
                        opnd1.interval.lb,
                        opnd1.interval.ub,
                        opnd2.children[0],
                    )
        elif cpt.is_operator(expr, cpt.OperatorKind.EQUAL):
            lhs = expr.children[0]
            rhs = expr.children[1]
            if isinstance(lhs, cpt.Constant) and isinstance(rhs, cpt.Constant):
                pass
            elif isinstance(lhs, cpt.Constant) and isinstance(lhs.value, bool):
                # (true == p) = p
                new = rhs
            elif isinstance(rhs, cpt.Constant) and isinstance(rhs.value, bool):
                # (p == true) = p
                new = lhs
        elif cpt.is_operator(expr, cpt.OperatorKind.GLOBAL):
            expr = cast(cpt.TemporalOperator, expr)

            opnd1 = expr.children[0]
            if expr.interval.lb == 0 and expr.interval.ub == 0:
                # G[0,0]p = p
                new = opnd1
            if isinstance(opnd1, cpt.Constant):
                if opnd1.value is True:
                    # G[l,u]True = True
                    new = cpt.Constant(expr.loc, True)
                else:
                    # G[l,u]False = False
                    # erroneous: the empty trace satisfies "G[l,u] False", but not "False"
                    # new = cpt.Constant(expr.loc, False)
                    pass
            elif cpt.is_operator(opnd1, cpt.OperatorKind.GLOBAL):
                opnd1 = cast(cpt.TemporalOperator, opnd1)
                # G[l1,u1](G[l2,u2]p) = G[l1+l2,u1+u2]p
                opnd2 = opnd1.children[0]
                lb: int = expr.interval.lb + opnd1.interval.lb
                ub: int = expr.interval.ub + opnd1.interval.ub
                new = cpt.TemporalOperator.Global(expr.loc, lb, ub, opnd2)
            elif cpt.is_operator(opnd1, cpt.OperatorKind.FUTURE):
                opnd1 = cast(cpt.TemporalOperator, opnd1)
                opnd2 = opnd1.children[0]
                if expr.interval.lb == expr.interval.ub:
                    # G[a,a](F[l,u]p) = F[l+a,u+a]p
                    lb: int = expr.interval.lb + opnd1.interval.lb
                    ub: int = expr.interval.ub + opnd1.interval.ub
                    new = cpt.TemporalOperator.Future(expr.loc, lb, ub, opnd2)
                elif opnd1.interval.lb == opnd1.interval.ub:
                    # G[l,u](F[a,a]p) = G[l+a,u+a]p
                    lb: int = expr.interval.lb + opnd1.interval.lb
                    ub: int = expr.interval.ub + opnd1.interval.ub
                    new = cpt.TemporalOperator.Global(expr.loc, lb, ub, opnd2)
        elif cpt.is_operator(expr, cpt.OperatorKind.FUTURE):
            expr = cast(cpt.TemporalOperator, expr)

            opnd1 = expr.children[0]
            if expr.interval.lb == 0 and expr.interval.ub == 0:
                # F[0,0]p = p
                new = opnd1
            if isinstance(opnd1, cpt.Constant):
                if opnd1.value is True:
                    # F[l,u]True = True
                    # erroneous: the empty trace satisfies "True", but not "F[l,u] True"
                    # new = cpt.Constant(expr.loc, True)
                    pass
                else:
                    # F[l,u]False = False
                    new = cpt.Constant(expr.loc, False)
            elif cpt.is_operator(opnd1, cpt.OperatorKind.FUTURE):
                opnd1 = cast(cpt.TemporalOperator, opnd1)
                # F[l1,u1](F[l2,u2]p) = F[l1+l2,u1+u2]p
                opnd2 = opnd1.children[0]
                lb: int = expr.interval.lb + opnd1.interval.lb
                ub: int = expr.interval.ub + opnd1.interval.ub
                new = cpt.TemporalOperator.Future(expr.loc, lb, ub, opnd2)
            elif cpt.is_operator(opnd1, cpt.OperatorKind.GLOBAL):
                opnd1 = cast(cpt.TemporalOperator, opnd1)
                opnd2 = opnd1.children[0]
                if expr.interval.lb == expr.interval.ub:
                    # F[a,a](G[l,u]p) = G[l+a,u+a]p
                    lb: int = expr.interval.lb + opnd1.interval.lb
                    ub: int = expr.interval.ub + opnd1.interval.ub
                    new = cpt.TemporalOperator.Global(expr.loc, lb, ub, opnd2)
                elif opnd1.interval.lb == opnd1.interval.ub:
                    # F[l,u](G[a,a]p) = F[l+a,u+a]p
                    lb: int = expr.interval.lb + opnd1.interval.lb
                    ub: int = expr.interval.ub + opnd1.interval.ub
                    new = cpt.TemporalOperator.Future(expr.loc, lb, ub, opnd2)
        elif cpt.is_operator(expr, cpt.OperatorKind.LOGICAL_AND):
            # Assume binary for now
            lhs = expr.children[0]
            rhs = expr.children[1]
            if (
                cpt.is_operator(lhs, cpt.OperatorKind.GLOBAL) and 
                cpt.is_operator(rhs, cpt.OperatorKind.GLOBAL)
            ):
                lhs = cast(cpt.TemporalOperator, lhs)
                rhs = cast(cpt.TemporalOperator, rhs)

                p = lhs.children[0]
                q = rhs.children[0]
                lb1: int = lhs.interval.lb
                ub1: int = lhs.interval.ub
                lb2: int = rhs.interval.lb
                ub2: int = rhs.interval.ub

                if str(p) == str(q):  # check syntactic equivalence
                    # G[lb1,lb2]p && G[lb2,ub2]p
                    if lb1 <= lb2 and ub1 >= ub2:
                        # lb1 <= lb2 <= ub2 <= ub1
                        new = cpt.TemporalOperator.Global(expr.loc, lb1, ub1, p)
                    elif lb2 <= lb1 and ub2 >= ub1:
                        # lb2 <= lb1 <= ub1 <= ub2
                        new = cpt.TemporalOperator.Global(expr.loc,lb2, ub2, p)
                    elif lb1 <= lb2 and lb2 <= ub1 + 1:
                        # lb1 <= lb2 <= ub1+1
                        new = cpt.TemporalOperator.Global(expr.loc, lb1, max(ub1, ub2), p)
                    elif lb2 <= lb1 and lb1 <= ub2 + 1:
                        # lb2 <= lb1 <= ub2+1
                        new = cpt.TemporalOperator.Global(expr.loc, lb2, max(ub1, ub2), p)
                else:
                    lb3: int = min(lb1, lb2)
                    ub3: int = lb3 + min(ub1 - lb1, ub2 - lb2)

                    new = cpt.TemporalOperator.Global(
                        expr.loc,
                        lb3,
                        ub3,
                        cpt.Operator.LogicalAnd(
                            expr.loc,
                            [
                                cpt.TemporalOperator.Global(expr.loc, lb1 - lb3, ub1 - ub3, p),
                                cpt.TemporalOperator.Global(expr.loc, lb2 - lb3, ub2 - ub3, q),
                            ],
                        )
                    )
            elif (
                cpt.is_operator(lhs, cpt.OperatorKind.FUTURE) and 
                cpt.is_operator(rhs, cpt.OperatorKind.FUTURE)
            ):
                lhs = cast(cpt.TemporalOperator, lhs)
                rhs = cast(cpt.TemporalOperator, rhs)

                lhs_opnd = lhs.children[0]
                rhs_opnd = rhs.children[0]
                if str(lhs_opnd) == str(rhs_opnd):  # check for syntactic equivalence
                    # F[l1,u1]p && F[l2,u2]p = F[max(l1,l2),min(u1,u2)]p
                    lb1 = lhs.interval.lb
                    ub1 = lhs.interval.ub
                    lb2 = rhs.interval.lb
                    ub2 = rhs.interval.ub

                    if lb1 <= lb2 and ub1 >= ub2:
                        # lb1 <= lb2 <= ub2 <= ub1
                        new = cpt.TemporalOperator.Future(expr.loc, lb2, ub2, lhs_opnd)
                    elif lb2 <= lb1 and ub2 >= ub1:
                        # lb2 <= lb1 <= ub1 <= ub2
                        new = cpt.TemporalOperator.Future(expr.loc, lb1, ub1, lhs_opnd)
            elif (
                cpt.is_operator(lhs, cpt.OperatorKind.UNTIL) and
                cpt.is_operator(rhs, cpt.OperatorKind.UNTIL)
            ):
                lhs = cast(cpt.TemporalOperator, lhs)
                rhs = cast(cpt.TemporalOperator, rhs)

                lhs_lhs = lhs.children[0]
                lhs_rhs = lhs.children[1]
                rhs_lhs = rhs.children[0]
                rhs_rhs = rhs.children[1]
                # check for syntactic equivalence
                if str(lhs_rhs) == str(rhs_rhs) and lhs.interval.lb == rhs.interval.lb:
                    # (p U[l,u1] q) && (r U[l,u2] q) = (p && r) U[l,min(u1,u2)] q
                    new = cpt.TemporalOperator.Until(
                        expr.loc,
                        lhs.interval.lb,
                        min(lhs.interval.ub, rhs.interval.ub),
                        cpt.Operator.LogicalAnd(expr.loc, [lhs_lhs, rhs_lhs]),
                        lhs_rhs
                    )
        elif cpt.is_operator(expr, cpt.OperatorKind.LOGICAL_OR):
            # Assume binary for now
            lhs = expr.children[0]
            rhs = expr.children[1]
            if (
                cpt.is_operator(lhs, cpt.OperatorKind.FUTURE) and 
                cpt.is_operator(rhs, cpt.OperatorKind.FUTURE)
            ):
                lhs = cast(cpt.TemporalOperator, lhs)
                rhs = cast(cpt.TemporalOperator, rhs)

                p = lhs.children[0]
                q = rhs.children[0]
                lb1: int = lhs.interval.lb
                ub1: int = lhs.interval.ub
                lb2: int = rhs.interval.lb
                ub2: int = rhs.interval.ub

                if str(p) == str(q):
                    # F[lb1,lb2]p || F[lb2,ub2]p
                    if lb1 <= lb2 and ub1 >= ub2:
                        # lb1 <= lb2 <= ub2 <= ub1
                        new = cpt.TemporalOperator.Future(expr.loc, lb1, ub1, p)
                    elif lb2 <= lb1 and ub2 >= ub1:
                        # lb2 <= lb1 <= ub1 <= ub2
                        new = cpt.TemporalOperator.Future(expr.loc, lb2, ub2, p)
                    elif lb1 <= lb2 and lb2 <= ub1 + 1:
                        # lb1 <= lb2 <= ub1+1
                        new = cpt.TemporalOperator.Future(expr.loc, lb1, max(ub1, ub2), p)
                    elif lb2 <= lb1 and lb1 <= ub2 + 1:
                        # lb2 <= lb1 <= ub2+1
                        new = cpt.TemporalOperator.Future(expr.loc, lb2, max(ub1, ub2), p)
                else:
                    # TODO: check for when lb==ub==0
                    # (F[l1,u1]p) || (F[l2,u2]q) = F[l3,u3](F[l1-l3,u1-u3]p || F[l2-l3,u2-u3]q)
                    lb3: int = min(lb1, lb2)
                    ub3: int = lb3 + min(ub1 - lb1, ub2 - lb2)

                    new = cpt.TemporalOperator.Future(
                        expr.loc,
                        lb3,
                        ub3,
                        cpt.Operator.LogicalOr(
                            expr.loc,
                            [
                                cpt.TemporalOperator.Future(expr.loc, lb1 - lb3, ub1 - ub3, p),
                                cpt.TemporalOperator.Future(expr.loc, lb2 - lb3, ub2 - ub3, q),
                            ],
                        )
                    )
            elif (
                cpt.is_operator(lhs, cpt.OperatorKind.GLOBAL) and 
                cpt.is_operator(rhs, cpt.OperatorKind.GLOBAL)
            ):
                lhs = cast(cpt.TemporalOperator, lhs)
                rhs = cast(cpt.TemporalOperator, rhs)

                lhs_opnd = lhs.children[0]
                rhs_opnd = rhs.children[0]
                if str(lhs_opnd) == str(rhs_opnd):
                    # G[l1,u1]p || G[l2,u2]p = G[max(l1,l2),min(u1,u2)]p
                    lb1 = lhs.interval.lb
                    ub1 = lhs.interval.ub
                    lb2 = rhs.interval.lb
                    ub2 = rhs.interval.ub
                    if lb1 >= lb2 and ub1 <= ub2:
                        # l2 <= l1 <= u1 <= u2
                        new = cpt.TemporalOperator.Global(expr.loc, lb1, ub1, lhs_opnd)
                    elif lb2 >= lb1 and ub2 <= ub1:
                        # l1 <= l2 <= u1
                        new = cpt.TemporalOperator.Global(expr.loc, lb2, ub2, lhs_opnd)
        elif cpt.is_operator(expr, cpt.OperatorKind.UNTIL):
            expr = cast(cpt.TemporalOperator, expr)

            lhs = expr.children[0]
            rhs = expr.children[1]
            if (
                isinstance(rhs, cpt.TemporalOperator)
                and rhs.operator is cpt.OperatorKind.GLOBAL
                and rhs.interval.lb == 0
                and str(lhs) == str(rhs.children[0])
            ):
                # p U[l,u1] (G[0,u2]p) = G[l,l+u2]p
                new = cpt.TemporalOperator.Global(
                    expr.loc, expr.interval.lb, expr.interval.lb + rhs.interval.ub, lhs
                )
            elif (
                isinstance(rhs, cpt.TemporalOperator)
                and rhs.operator is cpt.OperatorKind.FUTURE
                and rhs.interval.lb == 0
                and str(lhs) == str(rhs.children[0])
            ):
                # p U[l,u1] (F[0,u2]p) = F[l,l+u2]p
                new = cpt.TemporalOperator.Future(
                    expr.loc, expr.interval.lb, expr.interval.lb + rhs.interval.ub, lhs
                )

        if new:
            log.debug(
                MODULE_CODE, 2, f"\n\t{expr}\n\t==>\n\t{new}"
            )
            expr.replace(new)

    log.debug(MODULE_CODE, 1, f"Post rewrite:\n{repr(program)}")


def optimize_cse(program: cpt.Program, context: cpt.Context) -> None:
    """Performs syntactic common sub-expression elimination on program. Uses string representation of each sub-expression to determine syntactic equivalence. Applies CSE to FT/PT formulas separately."""
    log.debug(MODULE_CODE, 1, "Performing CSE")

    expr_map: dict[str, cpt.Expression]

    def _optimize_cse(expr: cpt.Expression) -> None:
        nonlocal expr_map

        if repr(expr) in expr_map:
            log.debug(MODULE_CODE, 2, f"Replacing ---- {repr(expr)[:25]}")
            expr.replace(expr_map[repr(expr)])
        else:
            log.debug(MODULE_CODE, 2, f"Visiting ----- {repr(expr)[:25]}")
            expr_map[repr(expr)] = expr

    expr_map = {}
    for expr in cpt.postorder(program.ft_spec_set, context):
        _optimize_cse(expr)

    expr_map = {}
    for expr in cpt.postorder(program.pt_spec_set, context):
        _optimize_cse(expr)

    log.debug(MODULE_CODE, 1, f"Post CSE:\n{repr(program)}")


def multi_operators_to_binary(program: cpt.Program, context: cpt.Context) -> None:
    """Converts all multi-arity operators (e.g., &&, ||, +) to binary."""
    log.debug(MODULE_CODE, 1, "Converting multi-arity operators")

    for expr in program.postorder(context):
        if not cpt.is_multi_arity_operator(expr) or len(expr.children) < 3:
            continue

        expr = cast(cpt.Operator, expr)

        new = type(expr)(expr.loc, expr.operator, expr.children[0:2], expr.type)
        for i in range(2, len(expr.children) - 1):
            new = type(expr)(
                expr.loc, expr.operator, [new, expr.children[i]], expr.type
            )
        new = type(expr)(
            expr.loc, expr.operator, [new, expr.children[-1]], expr.type
        )

        expr.replace(new)

    log.debug(MODULE_CODE, 1, f"Post multi-arity operator conversion:\n{repr(program)}")


def flatten_multi_operators(program: cpt.Program, context: cpt.Context) -> None:
    """Flattens all multi-arity operators (i.e., &&, ||, +, *)."""
    log.debug(MODULE_CODE, 1, "Flattening multi-arity operators")

    MAX_ARITY = 4

    for expr in program.postorder(context):
        if not cpt.is_multi_arity_operator(expr):
            continue

        expr = cast(cpt.Operator, expr)

        new_children = []
        for child in expr.children:
            if cpt.is_operator(child, expr.operator) and len(new_children) < MAX_ARITY:
                new_children += child.children
            else:
                new_children.append(child)
        
        new = type(expr)(expr.loc, expr.operator, new_children, expr.type)
        expr.replace(new)


    log.debug(MODULE_CODE, 1, f"Post operator flattening:\n{repr(program)}")


def sort_operands_by_pd(program: cpt.Program, context: cpt.Context) -> None:
    """Sorts all operands of commutative operators by increasing worst-case propagation delay."""
    log.debug(MODULE_CODE, 1, "Sorting operands by WPD")

    for expr in program.postorder(context):
        if not cpt.is_commutative_operator(expr):
            continue

        expr.children.sort(key=lambda child: child.wpd)

    log.debug(MODULE_CODE, 1, f"Post operand sorting:\n{repr(program)}")


def compute_atomics(program: cpt.Program, context: cpt.Context) -> None:
    """Compute atomics and store them in `context`. An atomic is any expression that is *not* computed by the TL engine, but has at least one parent that is computed by the TL engine. Syntactically equivalent expressions share the same atomic ID."""
    atomic_map: dict[str, int] = {}
    context.atomic_id = {}
    aid: int = 0

    for expr in program.postorder(context):
        if (
            expr.engine == types.R2U2Engine.TEMPORAL_LOGIC 
            or isinstance(expr, cpt.Constant) 
            or expr in context.atomic_id
        ):
            continue

        if cpt.to_prefix_str(expr) in atomic_map:
            context.atomic_id[expr] = atomic_map[cpt.to_prefix_str(expr)]
            continue

        # two cases where we just assert signals as atomics: when we have no frontend and when we're parsing an MLTL file
        if context.options.frontend is types.R2U2Engine.NONE:
            if isinstance(expr, cpt.Signal):
                if expr.signal_id < 0 or not context.options.assembly_enabled:
                    context.atomic_id[expr] = aid
                    atomic_map[cpt.to_prefix_str(expr)] = aid
                    aid += 1
                    continue

                context.atomic_id[expr] = expr.signal_id
                atomic_map[cpt.to_prefix_str(expr)] = expr.signal_id
                continue
        else:
            for parent in [p for p in expr.parents if isinstance(p, cpt.Expression)]:
                if parent.engine != types.R2U2Engine.TEMPORAL_LOGIC:
                    continue

                if expr.engine == types.R2U2Engine.BOOLEANIZER and not isinstance(expr, cpt.Atomic):
                    # No cpt.Atomic expression between booleanizer and TL engine; therefore make one
                    new = cpt.Atomic(
                        expr.loc,
                        deepcopy(expr))
                    expr.replace(new)
                    if cpt.to_prefix_str(new) in atomic_map:
                        context.atomic_id[new] = atomic_map[cpt.to_prefix_str(new)]
                    else:
                        context.atomic_id[new] = aid
                        atomic_map[cpt.to_prefix_str(new)] = aid
                        aid += 1
                elif isinstance(expr, cpt.Atomic) and expr not in context.atomic_id:
                    context.atomic_id[expr] = aid
                    atomic_map[cpt.to_prefix_str(expr)] = aid
                    aid += 1

    log.debug(
        MODULE_CODE, 1,
        f"Computed atomics:\n\t[{', '.join(f'({a},{i})' for a,i in context.atomic_id.items())}]",
    )


def optimize_eqsat(program: cpt.Program, context: cpt.Context) -> None:
    """Performs equality saturation over the future-time specs in `program` via egglog. See eqsat.py"""
    compute_scq_sizes(program, context)

    log.stat(MODULE_CODE, "old_scq_size", program.total_scq_size)

    log.warning(MODULE_CODE, "Equality saturation is an experimental feature")
    log.debug(MODULE_CODE, 1, "Optimizing via EQSat")

    # flatten_multi_operators(program, context)
    sort_operands_by_pd(program, context)

    if len(program.ft_spec_set.children) == 0:
        return
    
    for formula in program.ft_spec_set.children:
        formula =  cast(cpt.Formula, formula)
        e_graph = eqsat.run_egglog(formula, context)

        if not e_graph:
            continue

        old = formula.get_expr()
        new = e_graph.extract(context)

        sat_result = sat.check_equiv(old, new, context)

        if sat_result is sat.SatResult.UNSAT:
            equiv_result = "equiv"
            old.replace(new)
            compute_scq_sizes(program, context)
        elif sat_result is sat.SatResult.SAT:
            log.warning(MODULE_CODE, "Equality saturation produced non-equivalent formula, defaulting to non-optimized formula")
            equiv_result = "not-equiv"
        else:
            log.warning(MODULE_CODE, "Equality saturation could not be validated, still using optimized formula")
            equiv_result = "unknown"
            old.replace(new)
            compute_scq_sizes(program, context)

        log.stat(MODULE_CODE, "equiv_result", equiv_result)
        log.stat(MODULE_CODE, "new_scq_size", program.total_scq_size)

    log.debug(MODULE_CODE, 1, f"Post EQSat:\n{repr(program)}")


def check_sat(program: cpt.Program, context: cpt.Context) -> None:
    """Checks that each specification in `program` is satisfiable and send a warning if any are either unsat or unknown."""
    log.debug(MODULE_CODE, 1, "Checking formulas satisfiability")
    
    results = sat.check_sat(program, context)

    for spec,result in results.items():
        if result is sat.SatResult.SAT:
            log.debug(MODULE_CODE, 1, f"{spec.symbol} is sat")
        elif result is sat.SatResult.UNSAT:
            log.warning(MODULE_CODE, f"{spec.symbol} is unsat")
        elif result is sat.SatResult.UNKNOWN:
            log.warning(MODULE_CODE, f"{spec.symbol} is unknown")


def compute_scq_sizes(program: cpt.Program, context: cpt.Context) -> None:
    """Computes SCQ sizes for each node."""
    total_scq_size = 0

    for expr in program.postorder(context):
        if isinstance(expr, cpt.SpecSection):
            continue

        if isinstance(expr, cpt.Formula):
            expr.scq_size = 1
            expr.total_scq_size = expr.get_expr().total_scq_size + expr.scq_size

            total_scq_size += expr.scq_size

            expr.scq = (
                total_scq_size - expr.scq_size,
                total_scq_size,
            )

            continue

        if (
            expr.engine != types.R2U2Engine.TEMPORAL_LOGIC
            and expr not in context.atomic_id
        ):
            continue

        max_wpd = max([sibling.wpd for sibling in expr.get_siblings()] + [0])

        expr.scq_size = max(max_wpd - expr.bpd, 0) + 1
        expr.total_scq_size = (
            sum([c.total_scq_size for c in expr.children if c.scq_size > -1])
            + expr.scq_size
        )

        total_scq_size += expr.scq_size

        expr.scq = (
            total_scq_size - expr.scq_size,
            total_scq_size,
        )

    program.total_scq_size = total_scq_size

    log.debug(MODULE_CODE, 1, f"Program SCQ size: {total_scq_size}")


# A Pass is a function with the signature:
#    pass(program, context) -> None
Pass = Callable[[cpt.Program, cpt.Context], None]


# This list is ORDER-SENSITIVE 
# We resolve struct accesses twice in the case that a struct is an element of an array and an array
# is a member of a struct
pass_list: list[Pass] = [
    expand_definitions,
    convert_function_calls_to_structs,
    resolve_contracts,
    resolve_struct_accesses,
    unroll_set_aggregation,
    resolve_struct_accesses,
    resolve_array_accesses,
    resolve_struct_accesses,
    compute_atomics, 
    optimize_rewrite_rules,
    optimize_eqsat,
    compute_atomics, 
    to_nnf,
    to_bnf,
    remove_extended_operators,
    multi_operators_to_binary,
    optimize_cse,
    check_sat,
    compute_scq_sizes, 
]


def setup(opts: options.Options) -> None:
    """Sets up the passes for the compiler."""
    log.debug(MODULE_CODE, 1, "Setting up passes")

<<<<<<< HEAD
    if options.spec_format == options.SpecFormat.MLTL:
        pass_list.remove(expand_definitions)
        pass_list.remove(convert_function_calls_to_structs)
        pass_list.remove(resolve_contracts)
        pass_list.remove(resolve_struct_accesses)
        pass_list.remove(unroll_set_aggregation)
        pass_list.remove(resolve_struct_accesses)
        pass_list.remove(resolve_array_accesses)
        pass_list.remove(resolve_struct_accesses)

    if not options.enable_rewrite:
=======
    if not opts.enable_rewrite:
>>>>>>> f1780724
        pass_list.remove(optimize_rewrite_rules)

    if not opts.enable_cse:
        pass_list.remove(optimize_cse)

    if opts.enable_extops:
        pass_list.remove(remove_extended_operators)

    if opts.enable_eqsat:
        if optimize_rewrite_rules in pass_list:
            pass_list.remove(optimize_rewrite_rules)
        if optimize_cse in pass_list:
            pass_list.remove(optimize_cse)
        if remove_extended_operators in pass_list:
            pass_list.remove(remove_extended_operators)

        # since optimize_egraph flattens operators, no need to convert them to binary
        pass_list.remove(multi_operators_to_binary)
    else: # not enable_egraph
        pass_list.remove(optimize_eqsat)
        
    if not opts.enable_nnf:
        pass_list.remove(to_nnf)

    if not opts.enable_bnf:
        pass_list.remove(to_bnf)

    if not opts.enable_sat:
        pass_list.remove(check_sat)<|MERGE_RESOLUTION|>--- conflicted
+++ resolved
@@ -1266,8 +1266,7 @@
     """Sets up the passes for the compiler."""
     log.debug(MODULE_CODE, 1, "Setting up passes")
 
-<<<<<<< HEAD
-    if options.spec_format == options.SpecFormat.MLTL:
+    if opts.spec_format == options.SpecFormat.MLTL:
         pass_list.remove(expand_definitions)
         pass_list.remove(convert_function_calls_to_structs)
         pass_list.remove(resolve_contracts)
@@ -1277,10 +1276,7 @@
         pass_list.remove(resolve_array_accesses)
         pass_list.remove(resolve_struct_accesses)
 
-    if not options.enable_rewrite:
-=======
     if not opts.enable_rewrite:
->>>>>>> f1780724
         pass_list.remove(optimize_rewrite_rules)
 
     if not opts.enable_cse:

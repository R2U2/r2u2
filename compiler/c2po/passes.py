--- conflicted
+++ resolved
@@ -2,12 +2,8 @@
 
 from typing import Callable, Optional, cast
 
-<<<<<<< HEAD
 from c2po import cpt, log, types, sat, eqsat, options
-=======
-from c2po import cpt, log, types, sat, eqsat
 from copy import deepcopy
->>>>>>> 12114c16
 
 MODULE_CODE = "PASS"
 
@@ -1071,27 +1067,9 @@
             continue
 
         # two cases where we just assert signals as atomics: when we have no frontend and when we're parsing an MLTL file
-<<<<<<< HEAD
-        if (
-            options.frontend is types.R2U2Engine.NONE 
-            and isinstance(expr, cpt.Signal) 
-        ):
-            if expr.signal_id < 0 or not options.assembly_enabled:
-                context.atomic_id[expr] = aid
-                atomic_map[cpt.to_prefix_str(expr)] = aid
-                aid += 1
-                continue
-
-            context.atomic_id[expr] = expr.signal_id
-            atomic_map[cpt.to_prefix_str(expr)] = expr.signal_id
-            continue
-
-        for parent in [p for p in expr.parents if isinstance(p, cpt.Expression)]:
-            if parent.engine != types.R2U2Engine.TEMPORAL_LOGIC:
-=======
-        if context.config.frontend is types.R2U2Engine.NONE:
+        if options.frontend is types.R2U2Engine.NONE:
             if isinstance(expr, cpt.Signal):
-                if expr.signal_id < 0 or not context.config.assembly_enabled:
+                if expr.signal_id < 0 or not options.assembly_enabled:
                     context.atomic_id[expr] = aid
                     atomic_map[cpt.to_prefix_str(expr)] = aid
                     aid += 1
@@ -1099,7 +1077,6 @@
 
                 context.atomic_id[expr] = expr.signal_id
                 atomic_map[cpt.to_prefix_str(expr)] = expr.signal_id
->>>>>>> 12114c16
                 continue
         else:
             for parent in [p for p in expr.parents if isinstance(p, cpt.Expression)]:

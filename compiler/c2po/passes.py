from __future__ import annotations
from copy import deepcopy
from typing import Callable, Optional, cast

from c2po import cpt, log, types, sat, eqsat, options

MODULE_CODE = "PASS"


def expand_definitions(program: cpt.Program, context: cpt.Context) -> None:
    """Expands each definition symbol in the definitions and specifications of `program` to its expanded definition. This is essentially macro expansion."""
    log.debug(MODULE_CODE, 1, "Expanding definitions")

    for expr in [
        expr
        for define in context.definitions.values()
        for expr in cpt.postorder(define, context)
    ] + [expr for expr in program.postorder(context)]:
        if not isinstance(expr, cpt.Variable):
            continue

        if expr.symbol in context.definitions:
            expr.replace(context.definitions[expr.symbol])
        elif expr.symbol in context.specifications:
            expr.replace(context.specifications[expr.symbol].get_expr())

    log.debug(MODULE_CODE, 1, f"Post definition expansion:\n{repr(program)}")


def convert_function_calls_to_structs(program: cpt.Program, context: cpt.Context) -> None:
    """Converts each function call in `program` that corresponds to a struct instantiation to a `cpt.Struct`."""
    log.debug(MODULE_CODE, 1, "Converting function calls to structs")
    for expr in [
        expr
        for define in context.definitions.values()
        for expr in cpt.postorder(define, context)
    ] + [expr for expr in program.postorder(context)]:
        if not isinstance(expr, cpt.FunctionCall):
            continue

        if expr.symbol not in context.structs:
            continue

        struct_members = [m for m in context.structs[expr.symbol].keys()]
        expr.replace(
            cpt.Struct(
                expr.loc,
                expr.symbol,
                {
                    name: struct_members.index(name)
                    for name in context.structs[expr.symbol].keys()
                },
                expr.children,
            )
        )


def resolve_contracts(program: cpt.Program, context: cpt.Context) -> None:
    """Removes each contract from each specification in Program and adds the corresponding conditions to track."""
    log.debug(MODULE_CODE, 1, "Replacing contracts")

    for contract in [
        spec for spec in program.get_specs() if isinstance(spec, cpt.Contract)
    ]:
        new_formulas = [
            cpt.Formula(
                contract.loc,
                f"__{contract.symbol}_active__",
                contract.formula_numbers[0],
                contract.get_assumption(),
            ),
            cpt.Formula(
                contract.loc,
                f"__{contract.symbol}_valid__",
                contract.formula_numbers[1],
                cpt.Operator.LogicalImplies(
                    contract.loc, contract.get_assumption(), contract.get_guarantee()
                ),
            ),
            cpt.Formula(
                contract.loc,
                f"__{contract.symbol}_verified__",
                contract.formula_numbers[2],
                cpt.Operator.LogicalAnd(
                    contract.loc, [contract.get_assumption(), contract.get_guarantee()]
                ),
            ),
        ]

        for formula in new_formulas:
            formula.get_expr().type = types.BoolType()

        new_formulas = cast("list[cpt.Specification]", new_formulas)

        program.replace_spec(contract, new_formulas)

        log.debug(MODULE_CODE, 1, f"Replaced contract '{contract.symbol}'")

    log.debug(MODULE_CODE, 1, f"Post contract replacement:\n{repr(program)}")


def unroll_set_aggregation(program: cpt.Program, context: cpt.Context) -> None:
    """Unrolls set aggregation operators into equivalent engine-supported operations e.g., `foreach` is rewritten into a conjunction."""
    log.debug(MODULE_CODE, 1, "Unrolling set aggregation expressions.")

    def resolve_struct_accesses(expr: cpt.Expression, context: cpt.Context) -> None:
        if not isinstance(expr, cpt.StructAccess):
            return

        s = expr.get_struct()
        if not isinstance(s, cpt.Struct):
            return

        member = s.get_member(expr.member)
        if not member:
            raise ValueError(f"Member {expr.member} not found in struct {s} --- issue with type checking\n"
                             f"Please open an issue at {log.ISSUE_URL}.")

        new_type = member.type
        if member:
            expr.replace(member)
            member.type = new_type

    for expr in program.preorder(context):
        if not isinstance(expr, cpt.SetAggregation):
            continue

        if expr.operator is cpt.SetAggregationKind.FOR_EACH:
            for subexpr in cpt.postorder(expr.get_set(), context):
                resolve_struct_accesses(subexpr, context)

            new = cpt.Operator.LogicalAnd(
                expr.loc,
                [
                    cpt.rename(expr.bound_var, e, expr.get_expr(), context)
                    for e in expr.get_set().children
                ],
            )

            expr.replace(new)

            for subexpr in cpt.postorder(new, context):
                resolve_struct_accesses(subexpr, context)
        elif expr.operator is cpt.SetAggregationKind.FOR_SOME:
            for subexpr in cpt.postorder(expr.get_set(), context):
                resolve_struct_accesses(subexpr, context)

            new = cpt.Operator.LogicalOr(
                expr.loc,
                [
                    cpt.rename(expr.bound_var, e, expr.get_expr(), context)
                    for e in expr.get_set().children
                ],
            )

            expr.replace(new)

            for subexpr in cpt.postorder(new, context):
                resolve_struct_accesses(subexpr, context)
        elif expr.operator is cpt.SetAggregationKind.FOR_EXACTLY:
            for subexpr in cpt.postorder(expr.get_set(), context):
                resolve_struct_accesses(subexpr, context)

            new = cpt.Operator.Equal(
                expr.loc,
                cpt.Operator.ArithmeticAdd(
                    expr.loc,
                    [
                        cpt.rename(expr.bound_var, e, expr.get_expr(), context)
                        for e in expr.get_set().children
                    ],
                    types.IntType(),
                ),
                expr.get_num(),
            )

            expr.replace(new)

            for subexpr in cpt.postorder(new, context):
                resolve_struct_accesses(subexpr, context)
        elif expr.operator is cpt.SetAggregationKind.FOR_AT_LEAST:
            for subexpr in cpt.postorder(expr.get_set(), context):
                resolve_struct_accesses(subexpr, context)

            new = cpt.Operator.GreaterThanOrEqual(
                expr.loc,
                cpt.Operator.ArithmeticAdd(
                    expr.loc,
                    [
                        cpt.rename(expr.bound_var, e, expr.get_expr(), context)
                        for e in expr.get_set().children
                    ],
                    types.IntType(),
                ),
                expr.get_num(),
            )

            expr.replace(new)

            for subexpr in cpt.postorder(new, context):
                resolve_struct_accesses(subexpr, context)
        elif expr.operator is cpt.SetAggregationKind.FOR_AT_MOST:
            for subexpr in cpt.postorder(expr.get_set(), context):
                resolve_struct_accesses(subexpr, context)

            new = cpt.Operator.LessThanOrEqual(
                expr.loc,
                cpt.Operator.ArithmeticAdd(
                    expr.loc,
                    [
                        cpt.rename(expr.bound_var, e, expr.get_expr(), context)
                        for e in expr.get_set().children
                    ],
                    types.IntType(),
                ),
                expr.get_num(),
            )

            expr.replace(new)

            for subexpr in cpt.postorder(new, context):
                resolve_struct_accesses(subexpr, context)

    log.debug(MODULE_CODE, 1, f"Post set aggregation unrolling:\n{repr(program)}")


def resolve_struct_accesses(program: cpt.Program, context: cpt.Context) -> None:
    """Resolves struct access operations to the underlying member expression."""
    log.debug(MODULE_CODE, 1, "Resolving struct accesses.")

    for expr in program.postorder(context):
        if not isinstance(expr, cpt.StructAccess):
            continue

        s = expr.get_struct()
        if not isinstance(s, cpt.Struct):
            continue

        member = s.get_member(expr.member)
        if not member:
            raise ValueError(f"Member {expr.member} not found in struct {s} --- issue with type checking\n"
                             f"Please open an issue at {log.ISSUE_URL}.")

        new_type = member.type
        if member:
            expr.replace(member)
            member.type = new_type

    log.debug(MODULE_CODE, 1, f"Post struct access resolution:\n{repr(program)}")


def resolve_array_accesses(program: cpt.Program, context: cpt.Context) -> None:
    """Resolves array access operations to the underlying member expression."""
    log.debug(MODULE_CODE, 1, "Resolving array accesses.")

    for expr in program.postorder(context):
        if not isinstance(expr, cpt.ArrayIndex):
            continue

        # Not all out-of-bounds errors are checked during type checking
        # Ex: a struct has an array member type of uninterpreted size,
        # must check this case here
        array_type = cast(types.ArrayType, expr.get_array().type)
        if expr.get_index() >= array_type.size:
            log.error(MODULE_CODE, f"Out-of-bounds array index ({expr})", expr.loc)
            context.status = False
            continue

        array = expr.get_array()
        expr.replace(array.children[expr.get_index()])

    log.debug(MODULE_CODE, 1, f"Post array access resolution:\n{repr(program)}")


def remove_extended_operators(program: cpt.Program, context: cpt.Context) -> None:
    """Removes extended operators (Global, Future, Historically, Once, xor, implies) from each specification in `program`."""
    log.debug(MODULE_CODE, 1, "Removing extended operators.")

    for expr in program.postorder(context):
        if not isinstance(expr, cpt.Operator):
            continue

        if expr.operator is cpt.OperatorKind.LOGICAL_XOR:
            lhs: cpt.Expression = expr.children[0]
            rhs: cpt.Expression = expr.children[1]
            # p xor q = !(p <-> q)
            expr.replace(
                cpt.Operator.LogicalNegate(
                    expr.loc,
                    cpt.Operator.LogicalIff(
                        expr.loc,
                        lhs, 
                        rhs,
                    ),
                )
            )
        elif expr.operator is cpt.OperatorKind.LOGICAL_IMPLIES:
            lhs: cpt.Expression = expr.children[0]
            rhs: cpt.Expression = expr.children[1]
            # p -> q = !p || q)
            expr.replace(
                cpt.Operator.LogicalOr(
                    expr.loc, [cpt.Operator.LogicalNegate(lhs.loc, lhs), rhs]
                ),
            )
        elif expr.operator is cpt.OperatorKind.FUTURE:
            expr = cast(cpt.TemporalOperator, expr)

            operand: cpt.Expression = expr.children[0]

            interval = expr.interval
            # F p = True U p
            expr.replace(
                cpt.TemporalOperator.Until(
                    expr.loc,
                    interval.lb,
                    interval.ub,
                    cpt.Constant(expr.loc, True),
                    operand,
                )
            )
        elif expr.operator is cpt.OperatorKind.GLOBAL:
            expr = cast(cpt.TemporalOperator, expr)

            operand: cpt.Expression = expr.children[0]

            interval = expr.interval
            # G p = False R p
            expr.replace(
                cpt.TemporalOperator.Release(
                    expr.loc,
                    interval.lb,
                    interval.ub,
                    cpt.Constant(expr.loc, False),
                    operand,
                )
            )
        elif expr.operator is cpt.OperatorKind.ONCE:
            expr = cast(cpt.TemporalOperator, expr)

            operand: cpt.Expression = expr.children[0]

            interval = expr.interval
            # O p = True S p
            expr.replace(
                cpt.TemporalOperator.Since(
                    expr.loc,
                    interval.lb,
                    interval.ub,
                    cpt.Constant(expr.loc, True),
                    operand,
                )
            )
        elif expr.operator is cpt.OperatorKind.HISTORICAL:
            expr = cast(cpt.TemporalOperator, expr)

            operand: cpt.Expression = expr.children[0]

            interval = expr.interval
            # H p = False T p
            expr.replace(
                cpt.TemporalOperator.Trigger(
                    expr.loc,
                    interval.lb,
                    interval.ub,
                    cpt.Constant(expr.loc, False),
                    operand,
                )
            )

    log.debug(MODULE_CODE, 1, f"Post extended operator removal:\n{repr(program)}")


def to_bnf(program: cpt.Program, context: cpt.Context) -> None:
    """Converts program formulas to Boolean Normal Form (BNF). An MLTL formula in BNF has only negation, conjunction, and until operators."""
    log.debug(MODULE_CODE, 1, "Converting to BNF")

    for expr in program.postorder(context):
        if not isinstance(expr, cpt.Operator):
            continue

        if expr.operator is cpt.OperatorKind.LOGICAL_OR:
            # p || q = !(!p && !q)
            expr.replace(
                cpt.Operator.LogicalNegate(
                    expr.loc,
                    cpt.Operator.LogicalAnd(
                        expr.loc,
                        [cpt.Operator.LogicalNegate(c.loc, c) for c in expr.children],
                    ),
                )
            )
        elif expr.operator is cpt.OperatorKind.LOGICAL_IMPLIES:
            lhs: cpt.Expression = expr.children[0]
            rhs: cpt.Expression = expr.children[1]
            # p -> q = !(p && !q)
            expr.replace(
                cpt.Operator.LogicalNegate(
                    expr.loc,
                    cpt.Operator.LogicalAnd(
                        expr.loc, [lhs, cpt.Operator.LogicalNegate(rhs.loc, rhs)]
                    ),
                )
            )
        elif expr.operator is cpt.OperatorKind.LOGICAL_XOR:
            lhs: cpt.Expression = expr.children[0]
            rhs: cpt.Expression = expr.children[1]
            # p xor q = !(!p && !q) && !(p && q)
            expr.replace(
                cpt.Operator.LogicalAnd(
                    expr.loc,
                    [
                        cpt.Operator.LogicalNegate(
                            expr.loc,
                            cpt.Operator.LogicalAnd(
                                lhs.loc,
                                [
                                    cpt.Operator.LogicalNegate(lhs.loc, lhs),
                                    cpt.Operator.LogicalNegate(rhs.loc, rhs),
                                ],
                            ),
                        ),
                        cpt.Operator.LogicalNegate(
                            lhs.loc, cpt.Operator.LogicalAnd(lhs.loc, [lhs, rhs])
                        ),
                    ],
                )
            )
        elif expr.operator is cpt.OperatorKind.FUTURE:
            expr = cast(cpt.TemporalOperator, expr)
            operand: cpt.Expression = expr.children[0]
            bounds: types.Interval = expr.interval
            # F p = True U p
            expr.replace(
                cpt.TemporalOperator.Until(
                    expr.loc,
                    bounds.lb,
                    bounds.ub,
                    cpt.Constant(operand.loc, True),
                    operand,
                )
            )
        elif expr.operator is cpt.OperatorKind.GLOBAL:
            expr = cast(cpt.TemporalOperator, expr)
            operand: cpt.Expression = expr.children[0]
            bounds: types.Interval = expr.interval
            # G p = !(True U !p)
            expr.replace(
                cpt.Operator.LogicalNegate(
                    expr.loc,
                    cpt.TemporalOperator.Until(
                        expr.loc,
                        bounds.lb,
                        bounds.ub,
                        cpt.Constant(operand.loc, True),
                        cpt.Operator.LogicalNegate(operand.loc, operand),
                    ),
                )
            )
        elif expr.operator is cpt.OperatorKind.RELEASE:
            expr = cast(cpt.TemporalOperator, expr)
            lhs: cpt.Expression = expr.children[0]
            rhs: cpt.Expression = expr.children[1]
            bounds: types.Interval = expr.interval
            # p R q = !(!p U !q)
            expr.replace(
                cpt.Operator.LogicalNegate(
                    expr.loc,
                    cpt.TemporalOperator.Until(
                        expr.loc,
                        bounds.lb,
                        bounds.ub,
                        cpt.Operator.LogicalNegate(lhs.loc, lhs),
                        cpt.Operator.LogicalNegate(rhs.loc, rhs),
                    ),
                )
            )

    log.debug(MODULE_CODE, 1, f"Post BNF conversion:\n{repr(program)}")


def to_nnf(program: cpt.Program, context: cpt.Context) -> None:
    """Converts program to Negative Normal Form (NNF). An MLTL formula in NNF has all MLTL operators, but negations are only applied to literals."""
    log.debug(MODULE_CODE, 1, "Converting to NNF")

    for expr in program.preorder(context):
        if cpt.is_operator(expr, cpt.OperatorKind.LOGICAL_NEGATE):
            operand = expr.children[0]

            if cpt.is_operator(operand, cpt.OperatorKind.LOGICAL_NEGATE):
                # !!p |-> p
                expr.replace(operand.children[0])
            elif cpt.is_operator(operand, cpt.OperatorKind.LOGICAL_OR):
                # !(p || q) |-> !p && !q
                expr.replace(
                    cpt.Operator.LogicalAnd(
                        expr.loc,
                        [
                            cpt.Operator.LogicalNegate(c.loc, c)
                            for c in operand.children
                        ],
                    )
                )
            elif cpt.is_operator(operand, cpt.OperatorKind.LOGICAL_AND):
                # !(p && q) |-> !p || !q
                expr.replace(
                    cpt.Operator.LogicalOr(
                        expr.loc,
                        [
                            cpt.Operator.LogicalNegate(c.loc, c)
                            for c in operand.children
                        ],
                    )
                )
            elif cpt.is_operator(operand, cpt.OperatorKind.LOGICAL_IMPLIES):
                lhs: cpt.Expression = operand.children[0]
                rhs: cpt.Expression = operand.children[1]

                # ! (p -> q) |-> ! (!p || q) |-> p && !q
                expr.replace(
                    cpt.Operator.LogicalAnd(
                        expr.loc, [lhs, cpt.Operator.LogicalNegate(lhs.loc, rhs)]
                    )
                )
            elif cpt.is_operator(operand, cpt.OperatorKind.LOGICAL_XOR):
                lhs: cpt.Expression = operand.children[0]
                rhs: cpt.Expression = operand.children[1]
                
                # ! (p xor q) |-> ! ((p && !q) || (!p && q)) |-> !(p && !q) && ! (!p && q) |-> (!p || q) && (p || !q)
                expr.replace(
                    cpt.Operator.LogicalAnd(
                        expr.loc,
                        [
                            cpt.Operator.LogicalAnd(
                                expr.loc, [cpt.Operator.LogicalNegate(rhs.loc, lhs), rhs]
                            ),
                            cpt.Operator.LogicalAnd(
                                expr.loc, [lhs, cpt.Operator.LogicalNegate(lhs.loc, rhs)]
                            ),
                        ],
                    )
                )
            elif cpt.is_operator(operand, cpt.OperatorKind.LOGICAL_EQUIV):
                lhs: cpt.Expression = operand.children[0]
                rhs: cpt.Expression = operand.children[1]
                
                # ! (p <-> q) |-> ! ((p -> q) && (q -> p)) |-> !(p -> q) || !(q -> p) |-> (p && !q) || (q && !p)
                expr.replace(
                    cpt.Operator.LogicalOr(
                        expr.loc,
                        [
                            cpt.Operator.LogicalAnd(
                                expr.loc, [lhs, cpt.Operator.LogicalNegate(rhs.loc, rhs)]
                            ),
                            cpt.Operator.LogicalAnd(
                                expr.loc, [cpt.Operator.LogicalNegate(rhs.loc, lhs), rhs]
                            ),
                        ],
                    )
                )
            elif cpt.is_operator(operand, cpt.OperatorKind.FUTURE):
                operand = cast(cpt.TemporalOperator, operand)
                bounds: types.Interval = operand.interval

                # !F p = G !p
                expr.replace(
                    cpt.TemporalOperator.Global(
                        expr.loc,
                        bounds.lb,
                        bounds.ub,
                        cpt.Operator.LogicalNegate(operand.loc, operand.children[0]),
                    )
                )
            elif cpt.is_operator(operand, cpt.OperatorKind.GLOBAL):
                operand = cast(cpt.TemporalOperator, operand)
                bounds: types.Interval = operand.interval

                # !G p = F !p
                expr.replace(
                    cpt.TemporalOperator.Future(
                        expr.loc,
                        bounds.lb,
                        bounds.ub,
                        cpt.Operator.LogicalNegate(operand.loc, operand.children[0]),
                    )
                )
            elif cpt.is_operator(operand, cpt.OperatorKind.UNTIL):
                operand = cast(cpt.TemporalOperator, operand)

                lhs: cpt.Expression = operand.children[0]
                rhs: cpt.Expression = operand.children[1]
                
                bounds: types.Interval = operand.interval

                # !(p U q) = !p R !q
                expr.replace(
                    cpt.TemporalOperator.Release(
                        expr.loc,
                        bounds.lb,
                        bounds.ub,
                        cpt.Operator.LogicalNegate(lhs.loc, lhs),
                        cpt.Operator.LogicalNegate(rhs.loc, rhs),
                    )
                )
            elif cpt.is_operator(operand, cpt.OperatorKind.RELEASE):
                operand = cast(cpt.TemporalOperator, operand)

                lhs: cpt.Expression = operand.children[0]
                rhs: cpt.Expression = operand.children[1]

                bounds: types.Interval = operand.interval

                # !(p R q) = !p U !q
                expr.replace(
                    cpt.TemporalOperator.Until(
                        expr.loc,
                        bounds.lb,
                        bounds.ub,
                        cpt.Operator.LogicalNegate(lhs.loc, lhs),
                        cpt.Operator.LogicalNegate(rhs.loc, rhs),
                    )
                )
        elif cpt.is_operator(expr, cpt.OperatorKind.LOGICAL_IMPLIES):
            lhs: cpt.Expression = expr.children[0]
            rhs: cpt.Expression = expr.children[1]

            # p -> q = !p || q
            expr.replace(
                cpt.Operator.LogicalOr(
                    expr.loc, [cpt.Operator.LogicalNegate(lhs.loc, lhs), rhs]
                )
            )
        elif cpt.is_operator(expr, cpt.OperatorKind.LOGICAL_XOR):
            lhs: cpt.Expression = expr.children[0]
            rhs: cpt.Expression = expr.children[1]
            
            # p xor q = (p && !q) || (!p && q)
            expr.replace(
                cpt.Operator.LogicalOr(
                    expr.loc,
                    [
                        cpt.Operator.LogicalAnd(
                            expr.loc, [lhs, cpt.Operator.LogicalNegate(rhs.loc, rhs)]
                        ),
                        cpt.Operator.LogicalAnd(
                            expr.loc, [cpt.Operator.LogicalNegate(lhs.loc, lhs), rhs]
                        ),
                    ],
                )
            )

    log.debug(MODULE_CODE, 1, f"Post NNF conversion:\n{repr(program)}")


def optimize_rewrite_rules(program: cpt.Program, context: cpt.Context) -> None:
    """Applies MLTL rewrite rules to reduce required SCQ memory."""
    log.debug(MODULE_CODE, 1, "Performing rewrites")

    for expr in program.postorder(context):
        new: Optional[cpt.Expression] = None

        if cpt.is_operator(expr, cpt.OperatorKind.LOGICAL_NEGATE):
            opnd1 = expr.children[0]
            if isinstance(opnd1, cpt.Constant):
                if opnd1.value is True:
                    # !true = false
                    new = cpt.Constant(expr.loc, False)
                else:
                    # !false = true
                    new = cpt.Constant(expr.loc, True)
            elif cpt.is_operator(opnd1, cpt.OperatorKind.LOGICAL_NEGATE):
                # !!p = p
                new = opnd1.children[0]
            elif cpt.is_operator(opnd1, cpt.OperatorKind.GLOBAL):
                opnd1 = cast(cpt.TemporalOperator, opnd1)

                opnd2 = opnd1.children[0]
                if cpt.is_operator(opnd2, cpt.OperatorKind.LOGICAL_NEGATE):
                    # !(G[l,u](!p)) = F[l,u]p
                    new = cpt.TemporalOperator.Future(
                        expr.loc,
                        opnd1.interval.lb,
                        opnd1.interval.ub,
                        opnd2.children[0],
                    )
            elif cpt.is_operator(opnd1, cpt.OperatorKind.FUTURE):
                opnd1 = cast(cpt.TemporalOperator, opnd1)

                opnd2 = opnd1.children[0]
                if cpt.is_operator(opnd2, cpt.OperatorKind.LOGICAL_NEGATE):
                    # !(F[l,u](!p)) = G[l,u]p
                    new = cpt.TemporalOperator.Global(
                        expr.loc,
                        opnd1.interval.lb,
                        opnd1.interval.ub,
                        opnd2.children[0],
                    )
        elif cpt.is_operator(expr, cpt.OperatorKind.EQUAL):
            lhs = expr.children[0]
            rhs = expr.children[1]
            if isinstance(lhs, cpt.Constant) and isinstance(rhs, cpt.Constant):
                pass
            elif isinstance(lhs, cpt.Constant) and isinstance(lhs.value, bool):
                # (true == p) = p
                new = rhs
            elif isinstance(rhs, cpt.Constant) and isinstance(rhs.value, bool):
                # (p == true) = p
                new = lhs
        elif cpt.is_operator(expr, cpt.OperatorKind.GLOBAL):
            expr = cast(cpt.TemporalOperator, expr)

            opnd1 = expr.children[0]
            if expr.interval.lb == 0 and expr.interval.ub == 0:
                # G[0,0]p = p
                new = opnd1
            if isinstance(opnd1, cpt.Constant):
                if opnd1.value is True:
                    # G[l,u]True = True
                    new = cpt.Constant(expr.loc, True)
                else:
                    # G[l,u]False = False
                    # erroneous: the empty trace satisfies "G[l,u] False", but not "False"
                    # new = cpt.Constant(expr.loc, False)
                    pass
            elif cpt.is_operator(opnd1, cpt.OperatorKind.GLOBAL):
                opnd1 = cast(cpt.TemporalOperator, opnd1)
                # G[l1,u1](G[l2,u2]p) = G[l1+l2,u1+u2]p
                opnd2 = opnd1.children[0]
                lb: int = expr.interval.lb + opnd1.interval.lb
                ub: int = expr.interval.ub + opnd1.interval.ub
                new = cpt.TemporalOperator.Global(expr.loc, lb, ub, opnd2)
            elif cpt.is_operator(opnd1, cpt.OperatorKind.FUTURE):
                opnd1 = cast(cpt.TemporalOperator, opnd1)
                opnd2 = opnd1.children[0]
                if expr.interval.lb == expr.interval.ub:
                    # G[a,a](F[l,u]p) = F[l+a,u+a]p
                    lb: int = expr.interval.lb + opnd1.interval.lb
                    ub: int = expr.interval.ub + opnd1.interval.ub
                    new = cpt.TemporalOperator.Future(expr.loc, lb, ub, opnd2)
                elif opnd1.interval.lb == opnd1.interval.ub:
                    # G[l,u](F[a,a]p) = G[l+a,u+a]p
                    lb: int = expr.interval.lb + opnd1.interval.lb
                    ub: int = expr.interval.ub + opnd1.interval.ub
                    new = cpt.TemporalOperator.Global(expr.loc, lb, ub, opnd2)
        elif cpt.is_operator(expr, cpt.OperatorKind.FUTURE):
            expr = cast(cpt.TemporalOperator, expr)

            opnd1 = expr.children[0]
            if expr.interval.lb == 0 and expr.interval.ub == 0:
                # F[0,0]p = p
                new = opnd1
            if isinstance(opnd1, cpt.Constant):
                if opnd1.value is True:
                    # F[l,u]True = True
                    # erroneous: the empty trace satisfies "True", but not "F[l,u] True"
                    # new = cpt.Constant(expr.loc, True)
                    pass
                else:
                    # F[l,u]False = False
                    new = cpt.Constant(expr.loc, False)
            elif cpt.is_operator(opnd1, cpt.OperatorKind.FUTURE):
                opnd1 = cast(cpt.TemporalOperator, opnd1)
                # F[l1,u1](F[l2,u2]p) = F[l1+l2,u1+u2]p
                opnd2 = opnd1.children[0]
                lb: int = expr.interval.lb + opnd1.interval.lb
                ub: int = expr.interval.ub + opnd1.interval.ub
                new = cpt.TemporalOperator.Future(expr.loc, lb, ub, opnd2)
            elif cpt.is_operator(opnd1, cpt.OperatorKind.GLOBAL):
                opnd1 = cast(cpt.TemporalOperator, opnd1)
                opnd2 = opnd1.children[0]
                if expr.interval.lb == expr.interval.ub:
                    # F[a,a](G[l,u]p) = G[l+a,u+a]p
                    lb: int = expr.interval.lb + opnd1.interval.lb
                    ub: int = expr.interval.ub + opnd1.interval.ub
                    new = cpt.TemporalOperator.Global(expr.loc, lb, ub, opnd2)
                elif opnd1.interval.lb == opnd1.interval.ub:
                    # F[l,u](G[a,a]p) = F[l+a,u+a]p
                    lb: int = expr.interval.lb + opnd1.interval.lb
                    ub: int = expr.interval.ub + opnd1.interval.ub
                    new = cpt.TemporalOperator.Future(expr.loc, lb, ub, opnd2)
        elif cpt.is_operator(expr, cpt.OperatorKind.LOGICAL_AND):
            # Assume binary for now
            lhs = expr.children[0]
            rhs = expr.children[1]
            if (
                cpt.is_operator(lhs, cpt.OperatorKind.GLOBAL) and 
                cpt.is_operator(rhs, cpt.OperatorKind.GLOBAL)
            ):
                lhs = cast(cpt.TemporalOperator, lhs)
                rhs = cast(cpt.TemporalOperator, rhs)

                p = lhs.children[0]
                q = rhs.children[0]
                lb1: int = lhs.interval.lb
                ub1: int = lhs.interval.ub
                lb2: int = rhs.interval.lb
                ub2: int = rhs.interval.ub

                if str(p) == str(q):  # check syntactic equivalence
                    # G[lb1,lb2]p && G[lb2,ub2]p
                    if lb1 <= lb2 and ub1 >= ub2:
                        # lb1 <= lb2 <= ub2 <= ub1
                        new = cpt.TemporalOperator.Global(expr.loc, lb1, ub1, p)
                    elif lb2 <= lb1 and ub2 >= ub1:
                        # lb2 <= lb1 <= ub1 <= ub2
                        new = cpt.TemporalOperator.Global(expr.loc,lb2, ub2, p)
                    elif lb1 <= lb2 and lb2 <= ub1 + 1:
                        # lb1 <= lb2 <= ub1+1
                        new = cpt.TemporalOperator.Global(expr.loc, lb1, max(ub1, ub2), p)
                    elif lb2 <= lb1 and lb1 <= ub2 + 1:
                        # lb2 <= lb1 <= ub2+1
                        new = cpt.TemporalOperator.Global(expr.loc, lb2, max(ub1, ub2), p)
                else:
                    lb3: int = min(lb1, lb2)
                    ub3: int = lb3 + min(ub1 - lb1, ub2 - lb2)

                    new = cpt.TemporalOperator.Global(
                        expr.loc,
                        lb3,
                        ub3,
                        cpt.Operator.LogicalAnd(
                            expr.loc,
                            [
                                cpt.TemporalOperator.Global(expr.loc, lb1 - lb3, ub1 - ub3, p),
                                cpt.TemporalOperator.Global(expr.loc, lb2 - lb3, ub2 - ub3, q),
                            ],
                        )
                    )
            elif (
                cpt.is_operator(lhs, cpt.OperatorKind.FUTURE) and 
                cpt.is_operator(rhs, cpt.OperatorKind.FUTURE)
            ):
                lhs = cast(cpt.TemporalOperator, lhs)
                rhs = cast(cpt.TemporalOperator, rhs)

                lhs_opnd = lhs.children[0]
                rhs_opnd = rhs.children[0]
                if str(lhs_opnd) == str(rhs_opnd):  # check for syntactic equivalence
                    # F[l1,u1]p && F[l2,u2]p = F[max(l1,l2),min(u1,u2)]p
                    lb1 = lhs.interval.lb
                    ub1 = lhs.interval.ub
                    lb2 = rhs.interval.lb
                    ub2 = rhs.interval.ub

                    if lb1 <= lb2 and ub1 >= ub2:
                        # lb1 <= lb2 <= ub2 <= ub1
                        new = cpt.TemporalOperator.Future(expr.loc, lb2, ub2, lhs_opnd)
                    elif lb2 <= lb1 and ub2 >= ub1:
                        # lb2 <= lb1 <= ub1 <= ub2
                        new = cpt.TemporalOperator.Future(expr.loc, lb1, ub1, lhs_opnd)
            elif (
                cpt.is_operator(lhs, cpt.OperatorKind.UNTIL) and
                cpt.is_operator(rhs, cpt.OperatorKind.UNTIL)
            ):
                lhs = cast(cpt.TemporalOperator, lhs)
                rhs = cast(cpt.TemporalOperator, rhs)

                lhs_lhs = lhs.children[0]
                lhs_rhs = lhs.children[1]
                rhs_lhs = rhs.children[0]
                rhs_rhs = rhs.children[1]
                # check for syntactic equivalence
                if str(lhs_rhs) == str(rhs_rhs) and lhs.interval.lb == rhs.interval.lb:
                    # (p U[l,u1] q) && (r U[l,u2] q) = (p && r) U[l,min(u1,u2)] q
                    new = cpt.TemporalOperator.Until(
                        expr.loc,
                        lhs.interval.lb,
                        min(lhs.interval.ub, rhs.interval.ub),
                        cpt.Operator.LogicalAnd(expr.loc, [lhs_lhs, rhs_lhs]),
                        lhs_rhs
                    )
        elif cpt.is_operator(expr, cpt.OperatorKind.LOGICAL_OR):
            # Assume binary for now
            lhs = expr.children[0]
            rhs = expr.children[1]
            if (
                cpt.is_operator(lhs, cpt.OperatorKind.FUTURE) and 
                cpt.is_operator(rhs, cpt.OperatorKind.FUTURE)
            ):
                lhs = cast(cpt.TemporalOperator, lhs)
                rhs = cast(cpt.TemporalOperator, rhs)

                p = lhs.children[0]
                q = rhs.children[0]
                lb1: int = lhs.interval.lb
                ub1: int = lhs.interval.ub
                lb2: int = rhs.interval.lb
                ub2: int = rhs.interval.ub

                if str(p) == str(q):
                    # F[lb1,lb2]p || F[lb2,ub2]p
                    if lb1 <= lb2 and ub1 >= ub2:
                        # lb1 <= lb2 <= ub2 <= ub1
                        new = cpt.TemporalOperator.Future(expr.loc, lb1, ub1, p)
                    elif lb2 <= lb1 and ub2 >= ub1:
                        # lb2 <= lb1 <= ub1 <= ub2
                        new = cpt.TemporalOperator.Future(expr.loc, lb2, ub2, p)
                    elif lb1 <= lb2 and lb2 <= ub1 + 1:
                        # lb1 <= lb2 <= ub1+1
                        new = cpt.TemporalOperator.Future(expr.loc, lb1, max(ub1, ub2), p)
                    elif lb2 <= lb1 and lb1 <= ub2 + 1:
                        # lb2 <= lb1 <= ub2+1
                        new = cpt.TemporalOperator.Future(expr.loc, lb2, max(ub1, ub2), p)
                else:
                    # TODO: check for when lb==ub==0
                    # (F[l1,u1]p) || (F[l2,u2]q) = F[l3,u3](F[l1-l3,u1-u3]p || F[l2-l3,u2-u3]q)
                    lb3: int = min(lb1, lb2)
                    ub3: int = lb3 + min(ub1 - lb1, ub2 - lb2)

                    new = cpt.TemporalOperator.Future(
                        expr.loc,
                        lb3,
                        ub3,
                        cpt.Operator.LogicalOr(
                            expr.loc,
                            [
                                cpt.TemporalOperator.Future(expr.loc, lb1 - lb3, ub1 - ub3, p),
                                cpt.TemporalOperator.Future(expr.loc, lb2 - lb3, ub2 - ub3, q),
                            ],
                        )
                    )
            elif (
                cpt.is_operator(lhs, cpt.OperatorKind.GLOBAL) and 
                cpt.is_operator(rhs, cpt.OperatorKind.GLOBAL)
            ):
                lhs = cast(cpt.TemporalOperator, lhs)
                rhs = cast(cpt.TemporalOperator, rhs)

                lhs_opnd = lhs.children[0]
                rhs_opnd = rhs.children[0]
                if str(lhs_opnd) == str(rhs_opnd):
                    # G[l1,u1]p || G[l2,u2]p = G[max(l1,l2),min(u1,u2)]p
                    lb1 = lhs.interval.lb
                    ub1 = lhs.interval.ub
                    lb2 = rhs.interval.lb
                    ub2 = rhs.interval.ub
                    if lb1 >= lb2 and ub1 <= ub2:
                        # l2 <= l1 <= u1 <= u2
                        new = cpt.TemporalOperator.Global(expr.loc, lb1, ub1, lhs_opnd)
                    elif lb2 >= lb1 and ub2 <= ub1:
                        # l1 <= l2 <= u1
                        new = cpt.TemporalOperator.Global(expr.loc, lb2, ub2, lhs_opnd)
        elif cpt.is_operator(expr, cpt.OperatorKind.UNTIL):
            expr = cast(cpt.TemporalOperator, expr)

            lhs = expr.children[0]
            rhs = expr.children[1]
            if (
                isinstance(rhs, cpt.TemporalOperator)
                and rhs.operator is cpt.OperatorKind.GLOBAL
                and rhs.interval.lb == 0
                and str(lhs) == str(rhs.children[0])
            ):
                # p U[l,u1] (G[0,u2]p) = G[l,l+u2]p
                new = cpt.TemporalOperator.Global(
                    expr.loc, expr.interval.lb, expr.interval.lb + rhs.interval.ub, lhs
                )
            elif (
                isinstance(rhs, cpt.TemporalOperator)
                and rhs.operator is cpt.OperatorKind.FUTURE
                and rhs.interval.lb == 0
                and str(lhs) == str(rhs.children[0])
            ):
                # p U[l,u1] (F[0,u2]p) = F[l,l+u2]p
                new = cpt.TemporalOperator.Future(
                    expr.loc, expr.interval.lb, expr.interval.lb + rhs.interval.ub, lhs
                )

        if new:
            log.debug(
                MODULE_CODE, 2, f"\n\t{expr}\n\t==>\n\t{new}"
            )
            expr.replace(new)

    log.debug(MODULE_CODE, 1, f"Post rewrite:\n{repr(program)}")


def optimize_cse(program: cpt.Program, context: cpt.Context) -> None:
    """Performs syntactic common sub-expression elimination on program. Uses string representation of each sub-expression to determine syntactic equivalence. Applies CSE to FT/PT formulas separately."""
    log.debug(MODULE_CODE, 1, "Performing CSE")

    expr_map: dict[str, cpt.Expression]

    def _optimize_cse(expr: cpt.Expression) -> None:
        nonlocal expr_map

        if repr(expr) in expr_map:
            log.debug(MODULE_CODE, 2, f"Replacing ---- {repr(expr)[:25]}")
            expr.replace(expr_map[repr(expr)])
        else:
            log.debug(MODULE_CODE, 2, f"Visiting ----- {repr(expr)[:25]}")
            expr_map[repr(expr)] = expr

    expr_map = {}
    for expr in cpt.postorder(program.ft_spec_set, context):
        _optimize_cse(expr)

    expr_map = {}
    for expr in cpt.postorder(program.pt_spec_set, context):
        _optimize_cse(expr)

    log.debug(MODULE_CODE, 1, f"Post CSE:\n{repr(program)}")


def multi_operators_to_binary(program: cpt.Program, context: cpt.Context) -> None:
    """Converts all multi-arity operators (e.g., &&, ||, +) to binary."""
    log.debug(MODULE_CODE, 1, "Converting multi-arity operators")

    for expr in program.postorder(context):
        if not cpt.is_multi_arity_operator(expr) or len(expr.children) < 3:
            continue

        expr = cast(cpt.Operator, expr)

        new = type(expr)(expr.loc, expr.operator, expr.children[0:2], expr.type)
        for i in range(2, len(expr.children) - 1):
            new = type(expr)(
                expr.loc, expr.operator, [new, expr.children[i]], expr.type
            )
        new = type(expr)(
            expr.loc, expr.operator, [new, expr.children[-1]], expr.type
        )

        expr.replace(new)

    log.debug(MODULE_CODE, 1, f"Post multi-arity operator conversion:\n{repr(program)}")


def flatten_multi_operators(program: cpt.Program, context: cpt.Context) -> None:
    """Flattens all multi-arity operators (i.e., &&, ||, +, *)."""
    log.debug(MODULE_CODE, 1, "Flattening multi-arity operators")

    MAX_ARITY = 4

    for expr in program.postorder(context):
        if not cpt.is_multi_arity_operator(expr):
            continue

        expr = cast(cpt.Operator, expr)

        new_children = []
        for child in expr.children:
            if cpt.is_operator(child, expr.operator) and len(new_children) < MAX_ARITY:
                new_children += child.children
            else:
                new_children.append(child)
        
        new = type(expr)(expr.loc, expr.operator, new_children, expr.type)
        expr.replace(new)


    log.debug(MODULE_CODE, 1, f"Post operator flattening:\n{repr(program)}")


def sort_operands_by_pd(program: cpt.Program, context: cpt.Context) -> None:
    """Sorts all operands of commutative operators by increasing worst-case propagation delay."""
    log.debug(MODULE_CODE, 1, "Sorting operands by WPD")

    for expr in program.postorder(context):
        if not cpt.is_commutative_operator(expr):
            continue

        expr.children.sort(key=lambda child: child.wpd)

    log.debug(MODULE_CODE, 1, f"Post operand sorting:\n{repr(program)}")


def compute_atomics(program: cpt.Program, context: cpt.Context) -> None:
    """Compute atomics and store them in `context`. An atomic is any expression that is *not* computed by the TL engine, but has at least one parent that is computed by the TL engine. Syntactically equivalent expressions share the same atomic ID."""
    atomic_map: dict[str, int] = {}
    aid: int = 0

    for expr in program.postorder(context):
        if (
            expr.engine == types.R2U2Engine.TEMPORAL_LOGIC 
            or isinstance(expr, cpt.Constant) 
            or expr in context.atomic_id
        ):
            continue

        if cpt.to_prefix_str(expr) in atomic_map:
            context.atomic_id[expr] = atomic_map[cpt.to_prefix_str(expr)]
            continue

        # we just cast signals as atomics when we have no frontend
        if context.options.frontend is types.R2U2Engine.NONE:
            if isinstance(expr, cpt.Signal):
                if expr.signal_id < 0 or not context.options.assembly_enabled:
                    context.atomic_id[expr] = aid
                    atomic_map[cpt.to_prefix_str(expr)] = aid
                    aid += 1
                    continue

                context.atomic_id[expr] = expr.signal_id
                atomic_map[cpt.to_prefix_str(expr)] = expr.signal_id
                continue
        elif not isinstance(expr, cpt.Atomic):
            # add atomic node between any TL and BZ nodes
            tl_parents = [
                p for p in expr.parents if p.engine == types.R2U2Engine.TEMPORAL_LOGIC
            ]

            if expr.engine == types.R2U2Engine.BOOLEANIZER and len(tl_parents) > 0:
                new = cpt.Atomic(expr.loc, deepcopy(expr))
                for parent in tl_parents:
                    for i in range(0, len(parent.children)):
                        if id(parent.children[i]) == id(expr):
                            parent.children[i] = new
                    new.parents.append(parent)

                if cpt.to_prefix_str(new) in atomic_map:
                    context.atomic_id[new] = atomic_map[cpt.to_prefix_str(new)]
                else:
                    context.atomic_id[new] = aid
                    atomic_map[cpt.to_prefix_str(new)] = aid
                    aid += 1

    log.debug(
        MODULE_CODE, 1,
        f"Computed atomics:\n\t[{', '.join(f'({a},{i})' for a,i in context.atomic_id.items())}]",
    )


def optimize_eqsat(program: cpt.Program, context: cpt.Context) -> None:
    """Performs equality saturation over the future-time specs in `program` via egglog. See eqsat.py"""
    compute_scq_sizes(program, context)

    log.debug(MODULE_CODE, 1, "Optimizing via EQSat")

    # flatten_multi_operators(program, context)
    sort_operands_by_pd(program, context)

    if len(program.ft_spec_set.children) == 0:
        return
    
    for formula in program.ft_spec_set.children:
        formula =  cast(cpt.Formula, formula)
        e_graph = eqsat.run_egglog(formula, context)

        if not e_graph:
            continue

        old = formula.get_expr()
        new = e_graph.extract(context)

        sat_result = sat.check_equiv(old, new, context)

        if sat_result is sat.SatResult.UNSAT:
            equiv_result = "equiv"
            old.replace(new)
            compute_scq_sizes(program, context)
        elif sat_result is sat.SatResult.SAT:
            log.warning(MODULE_CODE, "Equality saturation produced non-equivalent formula, defaulting to non-optimized formula")
            equiv_result = "not-equiv"
        else:
            log.warning(MODULE_CODE, "Equality saturation could not be validated, still using optimized formula")
            equiv_result = "unknown"
            old.replace(new)
            compute_scq_sizes(program, context)
        
        context.stats.eqsat_equiv_result = equiv_result

    log.debug(MODULE_CODE, 1, f"Post EQSat:\n{repr(program)}")


def check_sat(program: cpt.Program, context: cpt.Context) -> None:
    """Checks that each specification in `program` is satisfiable and send a warning if any are either unsat or unknown."""
    log.debug(MODULE_CODE, 1, "Checking formulas satisfiability")
    
    results = sat.check_sat(program, context)

    for spec,result in results.items():
        if result is sat.SatResult.SAT:
            log.debug(MODULE_CODE, 1, f"{spec.symbol} is sat")
        elif result is sat.SatResult.UNSAT:
            log.warning(MODULE_CODE, f"{spec.symbol} is unsat")
        elif result is sat.SatResult.UNKNOWN:
            log.warning(MODULE_CODE, f"{spec.symbol} is unknown")


def compute_scq_sizes(program: cpt.Program, context: cpt.Context) -> None:
    """Computes SCQ sizes for each node."""
    total_scq_size = 0

<<<<<<< HEAD
    for expr in program.postorder(context):
=======
    for expr in cpt.postorder(cast("list[cpt.Expression]", program.get_specs()), context):
>>>>>>> 6a2bd6e2
        if isinstance(expr, cpt.SpecSection):
            continue

        if isinstance(expr, cpt.Formula):
            expr.scq_size = 1 + context.options.scq_constant
            expr.total_scq_size = expr.get_expr().total_scq_size + expr.scq_size

            total_scq_size += expr.scq_size

            expr.scq = (
                total_scq_size - expr.scq_size,
                total_scq_size,
            )

            continue

        if (
            expr.engine != types.R2U2Engine.TEMPORAL_LOGIC
            and expr not in context.atomic_id
        ):
            continue

        max_wpd = max([sibling.wpd for sibling in expr.get_siblings()] + [0])

        expr.scq_size = max(max_wpd - expr.bpd, 0) + 1 + context.options.scq_constant
        expr.total_scq_size = (
            sum([c.total_scq_size for c in expr.children if c.scq_size > -1])
            + expr.scq_size
        )

        total_scq_size += expr.scq_size

        expr.scq = (
            total_scq_size - expr.scq_size,
            total_scq_size,
        )

    program.total_scq_size = total_scq_size
    context.stats.total_scq_size = total_scq_size

    log.debug(MODULE_CODE, 1, f"Program SCQ size: {total_scq_size}")


# A Pass is a function with the signature:
#    pass(program, context) -> None
Pass = Callable[[cpt.Program, cpt.Context], None]


# This list is ORDER-SENSITIVE 
# We resolve struct accesses twice in the case that a struct is an element of an array and an array
# is a member of a struct
pass_list: list[Pass] = [
    expand_definitions,
    convert_function_calls_to_structs,
    resolve_contracts,
    resolve_struct_accesses,
    unroll_set_aggregation,
    resolve_struct_accesses,
    resolve_array_accesses,
    resolve_struct_accesses,
    compute_atomics, 
    optimize_rewrite_rules,
    optimize_eqsat,
    compute_atomics, 
    to_nnf,
    to_bnf,
    remove_extended_operators,
    multi_operators_to_binary,
    optimize_cse,
    check_sat,
    compute_scq_sizes, 
]


def setup(opts: options.Options) -> None:
    """Sets up the passes for the compiler."""
    log.debug(MODULE_CODE, 1, "Setting up passes")

    if opts.spec_format == options.SpecFormat.MLTL:
        pass_list.remove(expand_definitions)
        pass_list.remove(convert_function_calls_to_structs)
        pass_list.remove(resolve_contracts)
        pass_list.remove(resolve_struct_accesses)
        pass_list.remove(unroll_set_aggregation)
        pass_list.remove(resolve_struct_accesses)
        pass_list.remove(resolve_array_accesses)
        pass_list.remove(resolve_struct_accesses)

    if not opts.enable_rewrite:
        pass_list.remove(optimize_rewrite_rules)

    if not opts.enable_cse:
        pass_list.remove(optimize_cse)

    if opts.enable_extops:
        pass_list.remove(remove_extended_operators)

    if opts.enable_eqsat:
        if optimize_rewrite_rules in pass_list:
            pass_list.remove(optimize_rewrite_rules)
        if optimize_cse in pass_list:
            pass_list.remove(optimize_cse)
        if remove_extended_operators in pass_list:
            pass_list.remove(remove_extended_operators)

        # since optimize_egraph flattens operators, no need to convert them to binary
        pass_list.remove(multi_operators_to_binary)
    else: # not enable_egraph
        pass_list.remove(optimize_eqsat)
        
    if not opts.enable_nnf:
        pass_list.remove(to_nnf)

    if not opts.enable_bnf:
        pass_list.remove(to_bnf)

    if not opts.enable_sat:
        pass_list.remove(check_sat)<|MERGE_RESOLUTION|>--- conflicted
+++ resolved
@@ -1182,11 +1182,7 @@
     """Computes SCQ sizes for each node."""
     total_scq_size = 0
 
-<<<<<<< HEAD
-    for expr in program.postorder(context):
-=======
     for expr in cpt.postorder(cast("list[cpt.Expression]", program.get_specs()), context):
->>>>>>> 6a2bd6e2
         if isinstance(expr, cpt.SpecSection):
             continue
 

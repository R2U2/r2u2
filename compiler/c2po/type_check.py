--- conflicted
+++ resolved
@@ -88,26 +88,6 @@
                 expr.signal_id = options.signal_mapping[expr.symbol]
 
             expr.type = context.signals[expr.symbol]
-<<<<<<< HEAD
-        elif isinstance(expr, cpt.AtomicChecker):
-            if options.frontend is not types.R2U2Engine.ATOMIC_CHECKER:
-                log.error(
-                    MODULE_CODE,
-                    "Atomic checkers not enabled, but found in expression\n\t"
-                    f"{expr}",
-                    expr.loc,
-                )
-                return False
-
-            if expr.symbol not in context.atomic_checkers:
-                log.error(
-                    MODULE_CODE,
-                    f"Atomic checker '{expr.symbol}' not defined",
-                    expr.loc,
-                )
-                return False
-=======
->>>>>>> 12114c16
         elif isinstance(expr, cpt.Variable):
             symbol = expr.symbol
 

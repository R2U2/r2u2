--- conflicted
+++ resolved
@@ -1,9 +1,4 @@
-<<<<<<< HEAD
-from c2po.ast import *
-from c2po.egraph import *
-=======
 from __future__ import annotations
->>>>>>> eb0a1e81
 
 from typing import Callable, Optional, cast
 
@@ -897,53 +892,11 @@
         )
 
 
-<<<<<<< HEAD
-def optimize_egraph(program: C2POProgram, context: C2POContext):
-
-    def match(egraph: EGraph) -> List[Tuple[C2POExpression, int]]:
-        for enode in egraph.enodes():
-            pass
-
-        return []
-
-    egraph = EGraph(set(program.get_top_level_expressions()))
-    
-    # matches = match(egraph)
-    # while len(matches) != 0:
-    #     for (repl, eclass1) in matches:
-    #         eclass2 = egraph.add(repl)
-    #         egraph.merge(eclass1, eclass2)
-
-    #     egraph.rebuild()
-
-    for node in [n for s in program.get_spec_sections() for n in postorder(s)]:
-        if isinstance(node, C2POLogicalAnd):
-            new_children = []
-            for child in [c for c in node.children]:
-                if isinstance(child, C2POLogicalAnd):
-                    new_children += child.children
-                else:
-                    new_children.append(child)
-
-            print("----------------")
-            print("Pre")
-            print(egraph)
-
-            eclass_id = egraph.add(C2POLogicalAnd(node.ln, new_children))
-            egraph.merge(egraph.eclass[egraph.canonicalize(node)], eclass_id)
-            egraph.rebuild()
-
-            print("----------------")
-            print("Post")
-            print(egraph)
-
-    # print(egraph)
-
-
-# A C2POTransform is a function with the signature:
-=======
+def optimize_egraph(program: cpt.Program, context: cpt.Context):
+    pass
+
+
 # A ast.C2POTransform is a function with the signature:
->>>>>>> eb0a1e81
 #    transform(program, context) -> None
 C2POTransform = Callable[[cpt.Program, cpt.Context], None]
 
@@ -960,11 +913,6 @@
     transform_negative_normal_form,
     transform_boolean_normal_form,
     optimize_cse,
-<<<<<<< HEAD
-    compute_atomics, # not a transform, but needed for assembly+analysis
-    compute_scq_sizes, # not a transform, but needed for assembly+analysis
-=======
     compute_atomics,  # not a transform, but needed for assembly+analysis
     compute_scq_sizes,  # not a transform, but needed for assembly+analysis
->>>>>>> eb0a1e81
 ]
import pathlib
import shutil

from c2po import cpt, log, sat, types, options

MODULE_CODE = "SRLZ"


def write_outputs(
    program: cpt.Program,
    context: cpt.Context
) -> None:
    """Writes `program` to each of the given filenames if they are not `None`."""
    if context.options.write_c2po_filename is not None:
        log.debug(MODULE_CODE, 1, f"Writing C2PO to {context.options.write_c2po_filename}")
        with open(context.options.write_c2po_filename, "w") as f:
            f.write(str(program))
    
    if context.options.write_prefix_filename is not None:
        log.debug(MODULE_CODE, 1, f"Writing prefix format to {context.options.write_prefix_filename}")
        with open(context.options.write_prefix_filename, "w") as f:
            f.write(repr(program))

    if context.options.write_mltl_filename is not None:
        log.debug(MODULE_CODE, 1, f"Dumping MLTL standard format to {context.options.write_mltl_filename}")
        with open(context.options.write_mltl_filename, "w") as f:
            f.write(cpt.to_mltl_std(program, context))

    if context.options.write_pickle_filename is not None:
        log.debug(MODULE_CODE, 1, f"Writing pickled program to {context.options.write_pickle_filename}")
        with open(context.options.write_pickle_filename, "wb") as f:
            f.write(program.pickle())

    if context.options.write_smt_dirname is not None:
        log.debug(MODULE_CODE, 1, f"Writing SMT encoding to {context.options.write_smt_dirname}")

        smt_output_path = pathlib.Path(context.options.write_smt_dirname)
        if smt_output_path.is_file():
            smt_output_path.unlink()
        elif smt_output_path.is_dir():
            shutil.rmtree(smt_output_path)
        
        smt_output_path.mkdir()

        for spec in program.ft_spec_set.get_specs():
            if isinstance(spec, cpt.Contract):
                continue
            expr = spec.get_expr()
            with open(str(smt_output_path / f"{spec.symbol}.smt"), "w") as f:
                if context.options.smt_encoding == options.SMTTheories.UFLIA:
                    f.write(sat.to_uflia_smtlib2(expr, context))
                elif context.options.smt_encoding == options.SMTTheories.QF_BV:
                    f.write(sat.to_qfbv_smtlib2(expr, context, expr.wpd + 1))
                elif context.options.smt_encoding == options.SMTTheories.QF_BV_INCR:
<<<<<<< HEAD
                    log.warning(MODULE_CODE, "qf_bv_incr encoding writes multiple files incrementally depending on SMT results, not writing")

    if context.options.write_hydra_filename is not None:
        log.debug(MODULE_CODE, 1, f"Dumping Hydra format to {context.options.write_hydra_filename}")
        if not context.options.enable_bnf:
            log.error(MODULE_CODE, "Hydra format requires BNF form, enable with --bnf flag")
            return
        with open(context.options.write_hydra_filename, "w") as f:
            f.write(cpt.to_hydra(program, context))
=======
                    log.warning(MODULE_CODE, "qf_bv_log_incr encoding writes multiple files incrementally depending on SMT results, not writing")
>>>>>>> d53bfcbc

    if context.options.write_bounds_filename is not None:
        write_bounds_path = pathlib.Path(context.options.write_bounds_filename)
        if write_bounds_path.is_file():
            log.warning(MODULE_CODE, f"File {write_bounds_path} already exists. Overwriting.")
        elif write_bounds_path.exists():
            log.warning(MODULE_CODE, f"Path {write_bounds_path} not a file and already exists. Skipping.")
            return
        
        if context.options.impl == types.R2U2Implementation.C:
            log.debug(MODULE_CODE, 1, f"Writing bounds.h to {write_bounds_path}")
            with open(write_bounds_path, "w") as f:
                f.write(program.get_bounds_c_file())
        elif context.options.impl == types.R2U2Implementation.RUST:
            log.debug(MODULE_CODE, 1, f"Writing config.toml to {write_bounds_path}")
            with open(write_bounds_path, "w") as f:
                f.write(program.get_bounds_rs_file())
        else:
            log.warning(MODULE_CODE, f"Unsupported implementation {context.options.impl}, skipping bounds file write")<|MERGE_RESOLUTION|>--- conflicted
+++ resolved
@@ -52,7 +52,6 @@
                 elif context.options.smt_encoding == options.SMTTheories.QF_BV:
                     f.write(sat.to_qfbv_smtlib2(expr, context, expr.wpd + 1))
                 elif context.options.smt_encoding == options.SMTTheories.QF_BV_INCR:
-<<<<<<< HEAD
                     log.warning(MODULE_CODE, "qf_bv_incr encoding writes multiple files incrementally depending on SMT results, not writing")
 
     if context.options.write_hydra_filename is not None:
@@ -62,9 +61,6 @@
             return
         with open(context.options.write_hydra_filename, "w") as f:
             f.write(cpt.to_hydra(program, context))
-=======
-                    log.warning(MODULE_CODE, "qf_bv_log_incr encoding writes multiple files incrementally depending on SMT results, not writing")
->>>>>>> d53bfcbc
 
     if context.options.write_bounds_filename is not None:
         write_bounds_path = pathlib.Path(context.options.write_bounds_filename)

--- conflicted
+++ resolved
@@ -47,13 +47,9 @@
                 continue
             expr = spec.get_expr()
             with open(str(smt_output_path / f"{spec.symbol}.smt"), "w") as f:
-<<<<<<< HEAD
-                f.write(sat.to_uflia_smtlib2(expr, context))
-=======
                 if options.smt_theory == options.SMTTheories.UFLIA:
                     f.write(sat.to_uflia_smtlib2(expr, context))
                 elif options.smt_theory == options.SMTTheories.AUFBV:
                     f.write(sat.to_aufbv_smtlib2(expr, context))
                 elif options.smt_theory == options.SMTTheories.QF_AUFBV:
-                    f.write(sat.to_qfaufbv_smtlib2(expr, context))
->>>>>>> b7aa1281
+                    f.write(sat.to_qfaufbv_smtlib2(expr, context))
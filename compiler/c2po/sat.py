import subprocess
import enum
import sys
import math

from typing import cast

from c2po import cpt, log, util, types, options

MODULE_CODE = "SAT"

PREAMBLE = f"""(set-info :source |SMT encoding for satisfiability checking of Mission-time Linear Temporal Logic (MLTL) formulas.\nEncoded by C2PO v{log.VERSION}, see https://github.com/R2U2/r2u2/tree/develop/compiler.|)"""


class SatResult(enum.Enum):
    SAT = "sat"
    UNSAT = "unsat"
    UNKNOWN = "unknown"
    TIMEOUT = "timeout"
    MEMOUT = "memout"
    FAILURE = "fail"


def check_solver(smt_solver: str) -> bool:
    try:
        proc0 = subprocess.run([smt_solver, "-version"], capture_output=True)
        proc1 = subprocess.run([smt_solver, "--version"], capture_output=True)
        return proc0.returncode == 0 or proc1.returncode == 0
    except FileNotFoundError:
        return False


def run_smt_solver(smt_encoding: str, timeout: float, context: cpt.Context) -> tuple[SatResult, float]:
    """Runs the SMT solver on the given SMT-LIB2 encoding and returns the result."""
    log.debug(MODULE_CODE, 1, "Running SMT solver.")

    if not check_solver(context.options.smt_solver_path):
        log.error(MODULE_CODE, f"{context.options.smt_solver_path} not found")
        return (SatResult.FAILURE, -1.0)

    smt_file_path = context.options.workdir / "__tmp__.smt"
    with open(smt_file_path, "w") as f:
        f.write(smt_encoding)

    command = [context.options.smt_solver_path, str(smt_file_path)] + [opt.replace('"', '') for opt in context.options.smt_options]
    if (
        context.options.smt_encoding == options.SMTTheories.UFLIA
        or context.options.smt_encoding == options.SMTTheories.QF_UFLIA
    ) and "cvc5" in context.options.smt_solver_path:
        # cvc5 requires the --finite-model-find option for UFLIA encoding
        command.append("--finite-model-find")
        command.append("--fmf-bound")

    log.debug(MODULE_CODE, 1, f"Running '{' '.join(command)}'")

    start = util.get_resource_time()
    proc = subprocess.Popen(command, preexec_fn=util.set_max_memory_offset(context.options.smt_max_memory), stdout=subprocess.PIPE, stderr=subprocess.PIPE)
    try:
        (stdout, stderr) = proc.communicate(timeout=timeout)
    except subprocess.TimeoutExpired:
        proc.kill()
        log.warning(MODULE_CODE, f"{context.options.smt_solver_path} timed out")
        return (SatResult.TIMEOUT, -1.0)
    
    end = util.get_resource_time()
    stdout = stdout.decode() if stdout else ""
    stderr = stderr.decode() if stderr else ""

    if proc.returncode != 0:
        # z3 memout: 
        #   stdout=
        #   stderr=(error "out of memory")
        #   returncode=101
        if "z3" in context.options.smt_solver_path and "(error \"out of memory\")" in stderr:
            log.warning(MODULE_CODE, f"{context.options.smt_solver_path} ran out of memory")
            return (SatResult.MEMOUT, -1.0)

        # cvc5 memout: 
        #   stdout(error "std::bad_alloc")
        #   stderr=
        #   returncode=1
        if "cvc5" in context.options.smt_solver_path and "std::bad_alloc" in stdout or "std::bad_alloc" in stderr:
            log.warning(MODULE_CODE, f"{context.options.smt_solver_path} ran out of memory")
            return (SatResult.MEMOUT, -1.0)

        # yices memout:
        #   stdout=
        #   stderr=out of memory
        #   returncode=16
        if "yices" in context.options.smt_solver_path and "Out of memory" in stderr:
            log.warning(MODULE_CODE, f"{context.options.smt_solver_path} ran out of memory")
            return (SatResult.MEMOUT, -1.0)

        # mathsat memout
        #   stdout=
        #   stderr=
        #   returncode=6
        if "mathsat" in context.options.smt_solver_path and proc.returncode == -6:
            log.warning(MODULE_CODE, f"{context.options.smt_solver_path} ran out of memory")
            return (SatResult.MEMOUT, -1.0)

        # bitwuzla memout
        #   stdout=
        #   stderr=terminate called after throwing an instance of 'std::bad_alloc'
        #            what():  std::bad_alloc
        #   returncode=-6
        if "bitwuzla" in context.options.smt_solver_path and "std::bad_alloc" in stderr:
            log.warning(MODULE_CODE, f"{context.options.smt_solver_path} ran out of memory")
            return (SatResult.MEMOUT, -1.0)
        
        log.error(
            MODULE_CODE,
            f"{context.options.smt_solver_path} failed with return code {proc.returncode}",
        )
        log.debug(MODULE_CODE, 1, "stdout:")
        print(stdout[:-1])
        log.debug(MODULE_CODE, 1, "stderr:")
        print(stderr[:-1])
        return (SatResult.FAILURE, -1.0)

    if stdout.find("unsat") > -1:
        log.debug(MODULE_CODE, 1, "unsat")
        result = SatResult.UNSAT
    elif stdout.find("sat") > -1:
        log.debug(MODULE_CODE, 1, "sat")
        result = SatResult.SAT
    else:
        log.debug(MODULE_CODE, 1, "unknown")
        result = SatResult.UNKNOWN

    sat_time = end - start
    return (result, sat_time)


def to_qfbv_smtlib2(start: cpt.Expression, context: cpt.Context, trace_len: int) -> str:
    log.debug(
        MODULE_CODE,
        1,
        f"Encoding MLTL formula in QF_BV logic (up to length {trace_len}):\n\t{repr(start)}",
    )

    bv_width = trace_len
    bv_sort = f"(_ BitVec {bv_width})"

    # Need to set this in case bv literals have more than 4300 digits (in decimal) for to_bv
    # 0 means no limit
    sys.set_int_max_str_digits(0) 

    def to_bv(value: int):
        nonlocal bv_width
        return f"(_ bv{min(value, (2**bv_width) - 1)} {bv_width})"

    def ones():
        nonlocal bv_width
        return f"(_ bv{2**bv_width - 1} {bv_width})"

    def zeros():
        nonlocal bv_width
        return f"(_ bv0 {bv_width})"

    smt_commands: list[str] = [PREAMBLE]
    smt_commands.append("(set-logic QF_BV)")

    expr_map: dict[cpt.Expression, str] = {}
    cnt = 0

    atomic_map: dict[str, str] = {}
    for signal in context.signals.keys():
        atomic_map[signal] = f"f_{signal}"
        smt_commands.append(f"(declare-fun f_{signal} () {bv_sort})")

    decomposed_expr = cpt.decompose_intervals(start, context)
    for expr in cpt.postorder(decomposed_expr, context):
        if expr in expr_map:
            continue

        if isinstance(expr, cpt.Atomic):
            expr_map[expr] = expr_map[expr.children[0]]
            continue

        expr_id = f"f_e{cnt}"
        cnt += 1
        expr_map[expr] = expr_id

        if expr.type != types.BoolType():
            log.error(MODULE_CODE, f"Unsupported type {expr.type} ({expr})")
            return ""

        fun_signature = "define-fun {0} () " + bv_sort

        if isinstance(expr, cpt.Constant) and expr.value:
            smt_commands.append(f"({fun_signature.format(expr_id)} {ones()})")
        elif isinstance(expr, cpt.Constant) and not expr.value:
            smt_commands.append(f"({fun_signature.format(expr_id)} {zeros()})")
        elif isinstance(expr, cpt.Signal):
            smt_commands.append(f"({fun_signature.format(expr_id)} {atomic_map[expr.symbol]})")
        elif cpt.is_operator(expr, cpt.OperatorKind.LOGICAL_NEGATE):
            smt_commands.append(
                f"({fun_signature.format(expr_id)} (bvnot {expr_map[expr.children[0]]}))"
            )
        elif cpt.is_operator(expr, cpt.OperatorKind.LOGICAL_AND):
            op = f"(bvand {expr_map[expr.children[0]]} {expr_map[expr.children[1]]})"
            for child in expr.children[2:]:
                op = f"(bvand {op} {expr_map[child]})"
            smt_commands.append(f"({fun_signature.format(expr_id)} {op})")
        elif cpt.is_operator(expr, cpt.OperatorKind.LOGICAL_OR):
            op = f"(bvor {expr_map[expr.children[0]]} {expr_map[expr.children[1]]})"
            for child in expr.children[2:]:
                op = f"(bvor {op} {expr_map[child]})"
            smt_commands.append(f"({fun_signature.format(expr_id)} {op})")
        elif cpt.is_operator(expr, cpt.OperatorKind.LOGICAL_EQUIV):
            smt_commands.append(
                f"({fun_signature.format(expr_id)} (bvxnor {expr_map[expr.children[0]]} {expr_map[expr.children[1]]}))"
            )
        elif cpt.is_operator(expr, cpt.OperatorKind.GLOBAL):
            expr = cast(cpt.TemporalOperator, expr)
            child = expr.children[0]
            lb = expr.interval.lb
            ub = expr.interval.ub
            i = 0

            if ub == 0:
                # then expr is G[0,0] phi
                smt_commands.append(
                    f"({fun_signature.format(expr_id)} {expr_map[child]})"
                )
                continue
            elif lb > 0:
                # then expr is G[a,a+2^k-1] phi
                shift_amt = lb
                shift_ones_bitmask = to_bv(2**shift_amt - 1)
                smt_commands.append(
                    f"({fun_signature.format(f'{expr_id}_{i}')} (bvor (bvshl {expr_map[expr.children[0]]} {to_bv(shift_amt)}) {shift_ones_bitmask}))"
                )
                i += 1
                ub -= lb

            for j in range(0, int(math.log2(ub+1))):
                shift_amt = 2**j
                shift_ones_bitmask = to_bv(2**shift_amt - 1)
                smt_commands.append(
                    f"({fun_signature.format(f'{expr_id}_{i}')} (bvor (bvshl {f'{expr_id}_{i-1}' if i > 0 else expr_map[expr.children[0]]} {to_bv(shift_amt)}) {shift_ones_bitmask}))"
                )
                i += 1
                smt_commands.append(
                    f"({fun_signature.format(f'{expr_id}_{i}')} (bvand {f'{expr_id}_{i-1}'} {f'{expr_id}_{i-2}' if i > 1 else expr_map[expr.children[0]]}))"
                )
                i += 1

            smt_commands.append(
                f"({fun_signature.format(expr_id)} {f'{expr_id}_{i-1}'})"
            )
        elif cpt.is_operator(expr, cpt.OperatorKind.FUTURE):
            expr = cast(cpt.TemporalOperator, expr)
            child = expr.children[0]
            lb = expr.interval.lb
            ub = expr.interval.ub
            i = 0

            if ub == 0:
                smt_commands.append(
                    f"({fun_signature.format(expr_id)} {expr_map[child]})"
                )
                continue
            elif lb > 0:
                shift_amt = lb
                smt_commands.append(
                    f"({fun_signature.format(f'{expr_id}_{i}')} (bvshl {expr_map[expr.children[0]]} {to_bv(shift_amt)}))"
                )
                i += 1
                ub -= lb

            for j in range(0, int(math.log2(ub+1))):
                shift_amt = 2**j
                smt_commands.append(
                    f"({fun_signature.format(f'{expr_id}_{i}')} (bvshl {f'{expr_id}_{i-1}' if i > 0 else expr_map[expr.children[0]]} {to_bv(shift_amt)}))"
                )
                i += 1
                smt_commands.append(
                    f"({fun_signature.format(f'{expr_id}_{i}')} (bvor {f'{expr_id}_{i-1}'} {f'{expr_id}_{i-2}' if i > 1 else expr_map[expr.children[0]]}))"
                )
                i += 1

            smt_commands.append(
                f"({fun_signature.format(expr_id)} {f'{expr_id}_{i-1}'})"
            )
        elif cpt.is_operator(expr, cpt.OperatorKind.UNTIL):
            expr = cast(cpt.TemporalOperator, expr)
            lhs = expr.children[0]
            rhs = expr.children[1]
            lb = expr.interval.lb
            ub = expr.interval.ub
            i = 0
            j = 0

            if ub == 0:
                smt_commands.append(
                    f"({fun_signature.format(expr_id)} {expr_map[rhs]})"
                )
                continue
            elif lb > 0:
                smt_commands.append(
                    f"({fun_signature.format(f'{expr_id}_L_{j}')} (bvshl {expr_map[lhs]} {to_bv(lb)}))"
                )
                smt_commands.append(
                    f"({fun_signature.format(f'{expr_id}_R_{i}')} (bvshl {expr_map[rhs]} {to_bv(lb)}))"
                )
                i += 1
                j += 1
                ub -= lb
             
            for k in range(0, int(math.log2(ub+1))):
                # expr_R = expr_R_{j} | (expr_L_{i-1} & (expr_R_{j} << 2^k))
                # (expr_R_{i} << 1)
                smt_commands.append(
                    f"({fun_signature.format(f'{expr_id}_R_{i}')} (bvshl {f'{expr_id}_R_{i-1}' if i > 0 else expr_map[rhs]} {to_bv(2**k)}))"
                )
                # (expr_L_{j-1} & (expr_R_{i} << 2^k))
                smt_commands.append(
                    f"({fun_signature.format(f'{expr_id}_R_{i+1}')} (bvand {f'{expr_id}_R_{i}'} {f'{expr_id}_L_{j-1}' if j > 0 else expr_map[lhs]}))"
                )
                # expr_R_{i} | (expr_L_{j-1} & (expr_R_{i} << 2^k))
                smt_commands.append(
                    f"({fun_signature.format(f'{expr_id}_R_{i+2}')} (bvor {f'{expr_id}_R_{i+1}'} {f'{expr_id}_R_{i-1}' if i > 0 else expr_map[rhs]}))"
                )
                i += 3

                # expr_L = expr_L_{j-1} & (expr_L_{j-1} << 2^k)
                # expr_L_{j-1} << 2^k
                smt_commands.append(
                    f"({fun_signature.format(f'{expr_id}_L_{j}')} (bvshl {f'{expr_id}_L_{j-1}' if j > 0 else expr_map[lhs]} {to_bv(2**k)}))"
                )
                # expr_R_{j-1} & (expr_R_{j-1} << 2^k)
                smt_commands.append(
                    f"({fun_signature.format(f'{expr_id}_L_{j+1}')} (bvand {f'{expr_id}_L_{j}'} {f'{expr_id}_L_{j-1}' if j > 0 else expr_map[lhs]}))"
                )
                j += 2

            smt_commands.append(
                f"({fun_signature.format(expr_id)} {f'{expr_id}_R_{i-1}'})"
            )
        else:
            log.error(MODULE_CODE, f"Unsupported operator ({expr})")
            return ""

    smt_commands.append(f"(assert (bvugt {expr_map[decomposed_expr]} {zeros()}))")
    smt_commands.append("(check-sat)")

    smt = "\n".join(smt_commands)

    return smt


def to_qfuflia_smtlib2(start: cpt.Expression, context: cpt.Context) -> str:
    """Returns a string representing an SMT-LIB2 encoding of the MLTL sat problem using the QF_UFLIA logic."""
    log.debug(
        MODULE_CODE, 1, f"Encoding MLTL formula in QF_UFLIA logic:\n\t{repr(start)}"
    )

    is_nonlinear: bool = False
    smt_commands: list[str] = [PREAMBLE]
    smt_commands.append("(set-logic QF_UFLIA)")

    expr_map: dict[cpt.Expression, str] = {}
    cnt = 0

    atomic_map: dict[str, str] = {}
    for signal, typ in context.signals.items():
        atomic_map[signal] = f"f_{signal}"
        smt_commands.append(f"(declare-fun f_{signal} (Int) {types.to_smt_type(typ)})")

    for expr in cpt.postorder(start, context):
        if expr.type != types.BoolType() and expr.type != types.IntType():
            log.error(MODULE_CODE, f"Unsupported type {expr.type} ({expr})")
            return ""
        
        if expr in expr_map:
            continue

        if isinstance(expr, cpt.Atomic):
            expr_map[expr] = expr_map[expr.children[0]]
            continue

        expr_id = f"f_e{cnt}"
        cnt += 1
        expr_map[expr] = expr_id

        fun_signature = (
            f"define-fun {expr_id} ((k Int) (len Int)) {types.to_smt_type(expr.type)}"
        )

        if isinstance(expr, cpt.Constant) and types.is_bool_type(expr.type) and expr.value:
            smt_commands.append(f"({fun_signature} true)")
        elif isinstance(expr, cpt.Constant) and types.is_bool_type(expr.type) and not expr.value:
            smt_commands.append(f"({fun_signature} false)")
        elif isinstance(expr, cpt.Constant):
            smt_commands.append(f"({fun_signature} {expr.value})")
        elif isinstance(expr, cpt.Signal) and types.is_bool_type(expr.type):
            smt_commands.append(
                f"({fun_signature} (and (> len k) ({atomic_map[expr.symbol]} k)))"
            )
        elif isinstance(expr, cpt.Signal):
            smt_commands.append(f"({fun_signature} ({atomic_map[expr.symbol]} k))")
        elif cpt.is_operator(expr, cpt.OperatorKind.ARITHMETIC_ADD):
            smt_commands.append(
                f"({fun_signature} (+ ({expr_map[expr.children[0]]} k len) ({expr_map[expr.children[1]]} k len)))"
            )
        elif cpt.is_operator(expr, cpt.OperatorKind.ARITHMETIC_SUBTRACT):
            smt_commands.append(
                f"({fun_signature} (- ({expr_map[expr.children[0]]} k len) ({expr_map[expr.children[1]]} k len)))"
            )
        elif cpt.is_operator(expr, cpt.OperatorKind.ARITHMETIC_MULTIPLY):
            is_nonlinear = True
            smt_commands.append(
                f"({fun_signature} (* ({expr_map[expr.children[0]]} k len) ({expr_map[expr.children[1]]} k len)))"
            )
        elif cpt.is_operator(expr, cpt.OperatorKind.ARITHMETIC_DIVIDE):
            is_nonlinear = True
            smt_commands.append(
                f"({fun_signature} (div ({expr_map[expr.children[0]]} k len) ({expr_map[expr.children[1]]} k len)))"
            )
        elif cpt.is_operator(expr, cpt.OperatorKind.ARITHMETIC_MODULO):
            is_nonlinear = True
            smt_commands.append(
                f"({fun_signature} (mod ({expr_map[expr.children[0]]} k len) ({expr_map[expr.children[1]]} k len)))"
            )
        elif cpt.is_operator(expr, cpt.OperatorKind.ARITHMETIC_NEGATE):
            smt_commands.append(
                f"({fun_signature} (- ({expr_map[expr.children[0]]} k len)))"
            )
        elif cpt.is_operator(expr, cpt.OperatorKind.EQUAL):
            smt_commands.append(
                f"({fun_signature} (and (> len k) (= ({expr_map[expr.children[0]]} k len) ({expr_map[expr.children[1]]} k len))))"
            )
        elif cpt.is_operator(expr, cpt.OperatorKind.NOT_EQUAL):
            smt_commands.append(
                f"({fun_signature} (and (> len k) (not (= ({expr_map[expr.children[0]]} k len) ({expr_map[expr.children[1]]} k len)))))"
            )
        elif cpt.is_operator(expr, cpt.OperatorKind.GREATER_THAN):
            smt_commands.append(
                f"({fun_signature} (and (> len k) (> ({expr_map[expr.children[0]]} k len) ({expr_map[expr.children[1]]} k len))))"
            )
        elif cpt.is_operator(expr, cpt.OperatorKind.GREATER_THAN_OR_EQUAL):
            smt_commands.append(
                f"({fun_signature} (and (> len k) (>= ({expr_map[expr.children[0]]} k len) ({expr_map[expr.children[1]]} k len))))"
            )
        elif cpt.is_operator(expr, cpt.OperatorKind.LESS_THAN):
            smt_commands.append(
                f"({fun_signature} (and (> len k) (< ({expr_map[expr.children[0]]} k len) ({expr_map[expr.children[1]]} k len))))"
            )
        elif cpt.is_operator(expr, cpt.OperatorKind.LESS_THAN_OR_EQUAL):
            smt_commands.append(
                f"({fun_signature} (and (> len k) (<= ({expr_map[expr.children[0]]} k len) ({expr_map[expr.children[1]]} k len))))"
            )
        elif cpt.is_operator(expr, cpt.OperatorKind.LOGICAL_NEGATE):
            smt_commands.append(
                f"({fun_signature} (and (> len k) (not ({expr_map[expr.children[0]]} k len))))"
            )
        elif cpt.is_operator(expr, cpt.OperatorKind.LOGICAL_AND):
            operands = " ".join(
                [f"({expr_map[child]} k len)" for child in expr.children]
            )
            smt_commands.append(f"({fun_signature} (and (> len k) {operands}))")
        elif cpt.is_operator(expr, cpt.OperatorKind.LOGICAL_OR):
            operands = " ".join(
                [f"({expr_map[child]} k len)" for child in expr.children]
            )
            smt_commands.append(
                f"({fun_signature} (and (> len k) (or {operands})))"
            )
        elif cpt.is_operator(expr, cpt.OperatorKind.LOGICAL_IMPLIES):
            smt_commands.append(
                f"({fun_signature} (and (> len k) (=> ({expr_map[expr.children[0]]} k len) ({expr_map[expr.children[1]]} k len))))"
            )
        elif cpt.is_operator(expr, cpt.OperatorKind.LOGICAL_EQUIV):
            smt_commands.append(
                f"({fun_signature} (and (> len k) (= ({expr_map[expr.children[0]]} k len) ({expr_map[expr.children[1]]} k len))))"
            )
        elif cpt.is_operator(expr, cpt.OperatorKind.GLOBAL):
            expr = cast(cpt.TemporalOperator, expr)
            lb = expr.interval.lb
            ub = expr.interval.ub
            conds = [
                f"(=> (> len (+ k {i})) ({expr_map[expr.children[0]]} (+ k {i}) len))"
                for i in range(lb, ub + 1)
            ]
            smt_commands.append(
                f"({fun_signature} "
                f"(and (> len k) (or (<= len (+ {lb} k)) "
                f"(and {' '.join(conds)}))))"
            )
        elif cpt.is_operator(expr, cpt.OperatorKind.FUTURE):
            expr = cast(cpt.TemporalOperator, expr)
            lb = expr.interval.lb
            ub = expr.interval.ub
            conds = [
                f"({expr_map[expr.children[0]]} (+ k {i}) len)"
                for i in range(lb, ub + 1)
            ]
            smt_commands.append(
                f"({fun_signature} "
                f"(and (> len (+ {lb} k)) "
                f"(or {' '.join(conds)})))"
            )
        elif cpt.is_operator(expr, cpt.OperatorKind.UNTIL):
            expr = cast(cpt.TemporalOperator, expr)
            lb = expr.interval.lb
            ub = expr.interval.ub

            unroll = f"({expr_map[expr.children[1]]} (+ {ub} k) len)"
            for i in reversed(range(lb, ub)):
                unroll = f"(or ({expr_map[expr.children[1]]} (+ {i} k) len) (and ({expr_map[expr.children[0]]} (+ {i} k) len) {unroll}))"

            smt_commands.append(
                f"({fun_signature} (and (> len (+ {lb} k)) {unroll}))"
            )
        elif cpt.is_operator(expr, cpt.OperatorKind.RELEASE):
            log.error(
                MODULE_CODE, f"Release not implemented for MLTL-SAT via QF_UFLIA\n\t{expr}"
            )
            return ""
        else:
            log.error(MODULE_CODE, f"Unsupported operator ({expr})")
            return ""

    smt_commands.append("(declare-fun len () Int)")
    smt_commands.append(f"(assert ({expr_map[start]} 0 len))")
    smt_commands.append("(check-sat)")

    if is_nonlinear:
        log.warning(MODULE_CODE, "Nonlinear arithmetic detected, setting logic to QF_UFNIA")
        smt_commands[1] = "(set-logic QF_UFNIA)"

    smt = "\n".join(smt_commands)

    return smt


def to_uflia_smtlib2(start: cpt.Expression, context: cpt.Context) -> str:
    """Returns a string representing an SMT-LIB2 encoding of the MLTL sat problem.

    See https://link.springer.com/chapter/10.1007/978-3-030-25543-5_1

    The paper's implementation is actually incorrect because of the way that duals are defined, especially with regard to the end-of-trace semantics. In the semantics for `p U[lb,ub] q`, where we evaluate `pi` at time `i`, both:

        1) `pi` must be as least as long so as to have data at index `lower_bound + i` (`|pi| > i+lb`) and

        2) there is some `j` where `i+lb <= j <= i+ub` such that `pi` models `q` at `j` and for all `k` where `i+lb <= k < j` we have that `pi` models `p` at `k`.

    Assuming that `(p U[lb,ub] q) = !(!p R[lb,ub] !q)`, then, the semantics of `p R[lb,ub] q` must be such that EITHER 1 fails to hold or the negation of 2 holds. For example, `!(p U[lb,ub] q) = (!p R[lb,ub] !q)` could be true for trace `pi` at time `i` because `|pi| >= i+lb` (this is easier to see when we read the Until expression as "it's NOT the case that `p U[lb,ub] q` holds"). The implementation does not handle the case with `pi` not being long enough correctly. This is only a problem because the operators are defined as duals.

    The same goes for future and global -- `F[l,u] p = ! G[l,u] !p`, where the expression `G[l,u] !p` could be true because `!p` held from `l` to `u` starting at `i`, or because the trace had a length shorter than or equal to `i+l`.

    mltlsat translates all `! G[lb,ub] p` to `True U[lb,ub] !p` and `! F[lb,ub] p` to `False R[lb,ub] !p`

    For atomics, the mltlsat implementation assumes only boolean atomic propositions, which is not a limitation of the approach. Instead of having an uninterpreted function for each atomic, we have an uninterpreted function for each input signal. For example, if `i0` is an `int`, it will have an uninterpreted function `f_i0` that takes an `Int` and returns an `Int`.
    """
    log.debug(MODULE_CODE, 1, f"Encoding MLTL formula in UFLIA logic:\n\t{repr(start)}")

    is_nonlinear: bool = False 
    smt_commands: list[str] = [PREAMBLE]

    smt_commands.append("(set-logic UFLIA)")

    atomic_map: dict[str, str] = {}
    for signal, typ in context.signals.items():
        atomic_map[signal] = f"f_{signal}"
        smt_commands.append(f"(declare-fun f_{signal} (Int) {types.to_smt_type(typ)})")

    expr_map: dict[cpt.Expression, str] = {}
    cnt = 0

    for expr in cpt.postorder(start, context):
        if expr.type != types.BoolType() and expr.type != types.IntType():
            log.error(MODULE_CODE, f"Unsupported type {expr.type} ({expr})")
            return ""

        if expr in expr_map:
            continue

        if isinstance(expr, cpt.Atomic):
            expr_map[expr] = expr_map[expr.children[0]]
            continue

        expr_id = f"f_e{cnt}"
        cnt += 1
        expr_map[expr] = expr_id

        fun_signature = (
            f"define-fun {expr_id} ((k Int) (len Int)) {types.to_smt_type(expr.type)}"
        )

        if isinstance(expr, cpt.Constant) and types.is_bool_type(expr.type) and expr.value:
            smt_commands.append(f"({fun_signature} true)")
        elif isinstance(expr, cpt.Constant) and types.is_bool_type(expr.type) and not expr.value:
            smt_commands.append(f"({fun_signature} false)")
        elif isinstance(expr, cpt.Constant):
            smt_commands.append(f"({fun_signature} {expr.value})")
        elif isinstance(expr, cpt.Signal) and types.is_bool_type(expr.type):
            smt_commands.append(
                f"({fun_signature} (and (> len k) ({atomic_map[expr.symbol]} k)))"
            )
        elif isinstance(expr, cpt.Signal):
            smt_commands.append(f"({fun_signature} ({atomic_map[expr.symbol]} k))")
        elif cpt.is_operator(expr, cpt.OperatorKind.ARITHMETIC_ADD):
            smt_commands.append(
                f"({fun_signature} (+ ({expr_map[expr.children[0]]} k len) ({expr_map[expr.children[1]]} k len)))"
            )
        elif cpt.is_operator(expr, cpt.OperatorKind.ARITHMETIC_SUBTRACT):
            smt_commands.append(
                f"({fun_signature} (- ({expr_map[expr.children[0]]} k len) ({expr_map[expr.children[1]]} k len)))"
            )
        elif cpt.is_operator(expr, cpt.OperatorKind.ARITHMETIC_MULTIPLY):
            is_nonlinear = True
            smt_commands.append(
                f"({fun_signature} (* ({expr_map[expr.children[0]]} k len) ({expr_map[expr.children[1]]} k len)))"
            )
        elif cpt.is_operator(expr, cpt.OperatorKind.ARITHMETIC_DIVIDE):
            is_nonlinear = True
            smt_commands.append(
                f"({fun_signature} (div ({expr_map[expr.children[0]]} k len) ({expr_map[expr.children[1]]} k len)))"
            )
        elif cpt.is_operator(expr, cpt.OperatorKind.ARITHMETIC_MODULO):
            is_nonlinear = True
            smt_commands.append(
                f"({fun_signature} (mod ({expr_map[expr.children[0]]} k len) ({expr_map[expr.children[1]]} k len)))"
            )
        elif cpt.is_operator(expr, cpt.OperatorKind.ARITHMETIC_NEGATE):
            smt_commands.append(
                f"({fun_signature} (- ({expr_map[expr.children[0]]} k len)))"
            )
        elif cpt.is_operator(expr, cpt.OperatorKind.EQUAL):
            smt_commands.append(
                f"({fun_signature} (and (> len k) (= ({expr_map[expr.children[0]]} k len) ({expr_map[expr.children[1]]} k len))))"
            )
        elif cpt.is_operator(expr, cpt.OperatorKind.NOT_EQUAL):
            smt_commands.append(
                f"({fun_signature} (and (> len k) (not (= ({expr_map[expr.children[0]]} k len) ({expr_map[expr.children[1]]} k len)))))"
            )
        elif cpt.is_operator(expr, cpt.OperatorKind.GREATER_THAN):
            smt_commands.append(
                f"({fun_signature} (and (> len k) (> ({expr_map[expr.children[0]]} k len) ({expr_map[expr.children[1]]} k len))))"
            )
        elif cpt.is_operator(expr, cpt.OperatorKind.GREATER_THAN_OR_EQUAL):
            smt_commands.append(
                f"({fun_signature} (and (> len k) (>= ({expr_map[expr.children[0]]} k len) ({expr_map[expr.children[1]]} k len))))"
            )
        elif cpt.is_operator(expr, cpt.OperatorKind.LESS_THAN):
            smt_commands.append(
                f"({fun_signature} (and (> len k) (< ({expr_map[expr.children[0]]} k len) ({expr_map[expr.children[1]]} k len))))"
            )
        elif cpt.is_operator(expr, cpt.OperatorKind.LESS_THAN_OR_EQUAL):
            smt_commands.append(
                f"({fun_signature} (and (> len k) (<= ({expr_map[expr.children[0]]} k len) ({expr_map[expr.children[1]]} k len))))"
            )
        elif cpt.is_operator(expr, cpt.OperatorKind.LOGICAL_NEGATE):
            smt_commands.append(
                f"({fun_signature} (and (> len k) (not ({expr_map[expr.children[0]]} k len))))"
            )
        elif cpt.is_operator(expr, cpt.OperatorKind.LOGICAL_AND):
            operands = " ".join(
                [f"({expr_map[child]} k len)" for child in expr.children]
            )
            smt_commands.append(f"({fun_signature} (and (> len k) (and {operands})))")
        elif cpt.is_operator(expr, cpt.OperatorKind.LOGICAL_OR):
            operands = " ".join(
                [f"({expr_map[child]} k len)" for child in expr.children]
            )
            smt_commands.append(f"({fun_signature} (and (> len k) (or {operands})))")
        elif cpt.is_operator(expr, cpt.OperatorKind.LOGICAL_IMPLIES):
            smt_commands.append(
                f"({fun_signature} (and (> len k) (=> ({expr_map[expr.children[0]]} k len) ({expr_map[expr.children[1]]} k len))))"
            )
        elif cpt.is_operator(expr, cpt.OperatorKind.LOGICAL_EQUIV):
            smt_commands.append(
                f"({fun_signature} (and (> len k) (= ({expr_map[expr.children[0]]} k len) ({expr_map[expr.children[1]]} k len))))"
            )
        elif cpt.is_operator(expr, cpt.OperatorKind.GLOBAL):
            expr = cast(cpt.TemporalOperator, expr)
            lb = expr.interval.lb
            ub = expr.interval.ub
            smt_commands.append(
                f"({fun_signature} (and (> len k) (or (<= len (+ {lb} k)) (forall ((i Int)) (=> (and (<= (+ {lb} k) i) (<= i (+ {ub} k)) (< i len)) ({expr_map[expr.children[0]]} i len))))))"
            )
        elif cpt.is_operator(expr, cpt.OperatorKind.FUTURE):
            expr = cast(cpt.TemporalOperator, expr)
            lb = expr.interval.lb
            ub = expr.interval.ub
            smt_commands.append(
                f"({fun_signature} (and (> len (+ {lb} k)) (exists ((i Int)) (and (<= (+ {lb} k) i) (<= i (+ {ub} k)) (< i len) ({expr_map[expr.children[0]]} i len)))))"
            )
        elif cpt.is_operator(expr, cpt.OperatorKind.UNTIL):
            expr = cast(cpt.TemporalOperator, expr)
            lb = expr.interval.lb
            ub = expr.interval.ub
            smt_commands.append(
                f"({fun_signature} (and (> len (+ {lb} k)) (exists ((i Int)) (and (<= (+ {lb} k) i) (<= i (+ {ub} k)) (< i len) ({expr_map[expr.children[1]]} i len) (forall ((j Int)) (=> (and (<= (+ {lb} k) j) (< j i)) ({expr_map[expr.children[0]]} j len)))))))"
            )
        elif cpt.is_operator(expr, cpt.OperatorKind.RELEASE):
            expr = cast(cpt.TemporalOperator, expr)
            lb = expr.interval.lb
            ub = expr.interval.ub
            smt_commands.append(
                f"({fun_signature} (and (> len k) (or (<= len (+ {lb} k)) (forall ((i Int)) (=> (and (<= (+ {lb} k) i) (<= i (+ {ub} k)) (< i len)) (or ({expr_map[expr.children[1]]} i len) (exists ((j Int)) (and (<= (+ {lb} k) j) (< j i) ({expr_map[expr.children[0]]} j len)))))))))"
            )
        elif cpt.is_operator(expr, cpt.OperatorKind.ONCE):
            # pi,k |= O[lb,ub] p iff lb < k < |pi| and there exists i such that k-ub <= i <= k-lb
            # and pi,i |= p
            expr = cast(cpt.TemporalOperator, expr)
            lb = expr.interval.lb
            ub = expr.interval.ub
            smt_commands.append(
                f"({fun_signature} (and (and (< {lb} k) (< k len)) (exists ((i Int)) (and (<= (- k {ub}) i) (<= i (- k {lb})) (> i 0) ({expr_map[expr.children[0]]} i len)))))"
            )
        elif cpt.is_operator(expr, cpt.OperatorKind.HISTORICAL):
            # pi,k |= H[lb,ub] p iff ! (lb < k < |pi|) or for all i such that k-ub <= i <= k-lb it
            # holds that pi,i |= p
            expr = cast(cpt.TemporalOperator, expr)
            lb = expr.interval.lb
            ub = expr.interval.ub
            smt_commands.append(
                f"({fun_signature} (and (not (and (< {lb} k) (< k len))) (forall ((i Int)) (=> (<= (- k {ub}) i) (<= i (- k {lb})) (> i 0) ({expr_map[expr.children[0]]} i len)))))"
            )
        elif cpt.is_operator(expr, cpt.OperatorKind.SINCE):
            # pi,k |= p S[lb,ub] q iff lb < k < |pi| and there exists i such that k-ub <= i <= k-lb
            # and pi,i |= p and for all j such that i < j <= k it holds that pi,j |= q
            expr = cast(cpt.TemporalOperator, expr)
            lb = expr.interval.lb
            ub = expr.interval.ub
            smt_commands.append(
                f"({fun_signature} (and (not (and (< {lb} k) (< k len))) (forall ((i Int)) (=> (<= (- k {ub}) i) (<= i (- k {lb})) (> i 0) ({expr_map[expr.children[0]]} i len)))))"
            )
        else:
            log.error(MODULE_CODE, f"Unsupported operator ({expr} {type(expr)})")
            return ""

    smt_commands.append(f"(assert (exists ((len Int)) ({expr_map[start]} 0 len)))")
    smt_commands.append("(check-sat)")

    if is_nonlinear:
        log.warning(MODULE_CODE, "Nonlinear arithmetic detected, setting logic to UFNIA")
        smt_commands[1] = "(set-logic UFNIA)"

    smt = "\n".join(smt_commands)

    return smt


def check_sat_qfbv_incr(start: cpt.Expression, context: cpt.Context) -> SatResult:
    """Incrementally searches for an int `len` up to `start.wpd` such that `check_sat(to_qfbv_smtlib2(start, context, len))` is not unknown."""
    total_sat_time: float = 0
    total_enc_time: float = 0
    trace_len: int = 1

    def update_stats(enc_time: float, sat_time: float, result: SatResult) -> None:
        context.stats.smt_num_calls += 1
        context.stats.smt_solver_time += sat_time
        context.stats.smt_encoding_time += enc_time
        context.stats.smt_solver_result = result.value

    def done(result: SatResult) -> bool:
        # We know we are done when the result is sat, timeout, or failure or we have checked traces with length up to start.wpd + 1
        nonlocal trace_len
        return result in {SatResult.SAT, SatResult.TIMEOUT, SatResult.MEMOUT, SatResult.FAILURE} or trace_len >= (start.wpd + 1)

    log.debug(
        MODULE_CODE,
        1,
        f"Checking satisfiability of MLTL formula in QF_BV logic:\n\t{repr(start)}",
    )

    if context.options.enable_booleanizer:
        log.warning(
            MODULE_CODE,
            "Booleanizer enabled, skipping QF_BV sat check.\n\t"
            "Consider using a different SMT theory.",
        )
        return SatResult.UNKNOWN

    # start with a quick check
    enc_start = util.get_resource_time()
    smt = to_qfbv_smtlib2(start, context, trace_len)
    enc_end = util.get_resource_time()
    enc_time = enc_end - enc_start
    total_enc_time += enc_time

    (result, sat_time) = run_smt_solver(smt, context.options.smt_max_time, context)

    total_sat_time += sat_time
    update_stats(enc_time, sat_time, result)
    if done(result):
        return result

    # if wpd is less than 256 then just go straight for it
    if start.wpd <= 255:
        trace_len = start.wpd + 1
        enc_start = util.get_resource_time()
        smt = to_qfbv_smtlib2(start, context, trace_len)
        enc_end = util.get_resource_time()
        enc_time = enc_end - enc_start
        total_enc_time += enc_time

        (result, sat_time) = run_smt_solver(smt, context.options.smt_max_time - total_sat_time, context)

        total_sat_time += sat_time
        update_stats(enc_time, sat_time, result)
        return result

    # otherwise wpd >= 256, so try its bpd first, then its wpd
    trace_len = start.bpd + 1
    enc_start = util.get_resource_time()
    smt = to_qfbv_smtlib2(start, context, trace_len)
    enc_end = util.get_resource_time()
    enc_time = enc_end - enc_start
    total_enc_time += enc_time

    (result, sat_time) = run_smt_solver(smt, context.options.smt_max_time - total_sat_time, context)

    total_sat_time += sat_time
    update_stats(enc_time, sat_time, result)
    if done(result):
        return result
    
    trace_len = start.wpd + 1
    enc_start = util.get_resource_time()
    smt = to_qfbv_smtlib2(start, context, trace_len)
    enc_end = util.get_resource_time()
    enc_time += enc_end - enc_start
    total_enc_time += enc_time

    (result, sat_time) = run_smt_solver(smt, context.options.smt_max_time - total_sat_time, context)

    total_sat_time += sat_time
    update_stats(enc_time, sat_time, result)
    return result


def check_sat_expr(expr: cpt.Expression, context: cpt.Context) -> SatResult:
    """Returns result of running SMT solver on the SMT encoding of `expr`."""
    log.debug(MODULE_CODE, 1, f"Checking satisfiability:\n\t{repr(expr)}")

<<<<<<< HEAD
    start = util.get_resource_time()
=======
    if not check_solver(context.options.smt_solver_path):
        log.error(MODULE_CODE, f"{context.options.smt_solver_path} not found")
        return SatResult.FAILURE

    start = util.get_rusage_time()
>>>>>>> ef6d73c5
    if context.options.smt_encoding == options.SMTTheories.UFLIA:
        smt = to_uflia_smtlib2(expr, context)
    elif context.options.smt_encoding == options.SMTTheories.QF_UFLIA:
        smt = to_qfuflia_smtlib2(expr, context)
    elif context.options.smt_encoding == options.SMTTheories.QF_BV:
        smt = to_qfbv_smtlib2(expr, context, expr.wpd + 1)
    elif context.options.smt_encoding == options.SMTTheories.QF_BV_INCR:
        return check_sat_qfbv_incr(expr, context)
    else:
        log.error(MODULE_CODE, f"Unsupported SMT theory {context.options.smt_encoding}")
        return SatResult.UNKNOWN
    end = util.get_resource_time()
    encoding_time = end - start

    (result, solving_time) = run_smt_solver(smt, context.options.smt_max_time, context)

    context.stats.smt_encoding_time += encoding_time
    context.stats.smt_solver_time += solving_time
    context.stats.smt_num_calls += 1
    context.stats.smt_solver_result = result.value

    return result


def check_equiv(
    expr1: cpt.Expression, expr2: cpt.Expression, context: cpt.Context
) -> SatResult:
    """Returns true if `expr1` is equivalent to `expr2`, false if they are not, and None if the check timed our or failed in some other way.

    To check equivalence, this function encodes the formula `!(expr1 <-> expr2)`: if this formula is unsatisfiable it means there is no trace `pi` such that `pi |== expr` and `pi |=/= expr` or vice versa.
    """
    log.debug(
        MODULE_CODE,
        1,
        f"Checking equivalence:\n\t{repr(expr1)}\n\t\t<->\n\t{repr(expr2)}",
    )

    neg_equiv_expr = cpt.Operator.LogicalNegate(
        expr1.loc, cpt.Operator.LogicalIff(expr1.loc, expr1, expr2)
    )

    result = check_sat_expr(neg_equiv_expr, context)

    context.stats.eqsat_equiv_encoding_time = context.stats.smt_encoding_time
    context.stats.eqsat_equiv_solver_time = context.stats.smt_solver_time
    context.stats.eqsat_equiv_result = result.value
    context.stats.reset_smt_stats()

    if result is SatResult.SAT:
        log.debug(MODULE_CODE, 1, "Not equivalent")
    elif result is SatResult.UNSAT:
        log.debug(MODULE_CODE, 1, "Equivalent")
    else:
        log.debug(MODULE_CODE, 1, "Unknown")

    return result<|MERGE_RESOLUTION|>--- conflicted
+++ resolved
@@ -839,15 +839,12 @@
     """Returns result of running SMT solver on the SMT encoding of `expr`."""
     log.debug(MODULE_CODE, 1, f"Checking satisfiability:\n\t{repr(expr)}")
 
-<<<<<<< HEAD
-    start = util.get_resource_time()
-=======
     if not check_solver(context.options.smt_solver_path):
         log.error(MODULE_CODE, f"{context.options.smt_solver_path} not found")
         return SatResult.FAILURE
 
-    start = util.get_rusage_time()
->>>>>>> ef6d73c5
+    start = util.get_resource_time()
+
     if context.options.smt_encoding == options.SMTTheories.UFLIA:
         smt = to_uflia_smtlib2(expr, context)
     elif context.options.smt_encoding == options.SMTTheories.QF_UFLIA:

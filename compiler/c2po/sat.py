--- conflicted
+++ resolved
@@ -27,25 +27,14 @@
     """Runs the SMT solver on the given SMT-LIB2 encoding and returns the result."""
     log.debug(MODULE_CODE, 1, "Running SMT solver.")
 
-<<<<<<< HEAD
-def to_bv_smtlib2(start: cpt.Expression, context: cpt.Context) -> str:
-    """FIXME: Until not implemented correctly
-=======
     if not check_solver():
         log.error(MODULE_CODE, f"{options.smt_solver} not found")
         return SatResult.UNKNOWN
->>>>>>> b7aa1281
 
     smt_file_path = options.workdir / "__tmp__.smt"
     with open(smt_file_path, "w") as f:
         f.write(smt)
 
-<<<<<<< HEAD
-    See https://link.springer.com/chapter/10.1007/978-3-030-25543-5_1
-    """
-    if options.mission_time > 0:
-        mission_time = options.mission_time
-=======
     command = [options.smt_solver, str(smt_file_path)]
     if options.smt_options != "":
         command += options.smt_options.split(" ")
@@ -74,7 +63,6 @@
     elif proc.stdout.decode().find("sat") > -1:
         log.debug(MODULE_CODE, 1, "sat")
         result = SatResult.SAT
->>>>>>> b7aa1281
     else:
         log.debug(MODULE_CODE, 1, "unknown")
         result = SatResult.UNKNOWN
@@ -958,52 +946,6 @@
     """Returns result of running SMT solver on the SMT encoding of `expr`."""
     log.debug(MODULE_CODE, 1, f"Checking satisfiability:\n\t{repr(expr)}")
 
-<<<<<<< HEAD
-    if not check_solver_installed(options.smt_solver):
-        log.error(MODULE_CODE, f"{options.smt_solver} not found")
-        return SatResult.UNKNOWN
-
-    if options.enable_first_order:
-        smt = to_uflia_smtlib2_first_order(expr, context)
-    else:
-        smt = to_uflia_smtlib2(expr, context)
-
-    smt_file_path = options.workdir / "__tmp__.smt"
-    with open(smt_file_path, "w") as f:
-        f.write(smt)
-
-    command = [options.smt_solver, str(smt_file_path)]
-    log.debug(MODULE_CODE, 1, f"Running '{' '.join(command)}'")
-
-    start = util.get_rusage_time()
-
-    try:
-        proc = subprocess.run(
-            command, capture_output=True, timeout=options.timeout_sat
-        )
-    except subprocess.TimeoutExpired:
-        log.warning(MODULE_CODE, f"{options.smt_solver} timeout after {options.timeout_sat}s")
-        log.stat(MODULE_CODE, "sat_check_time=timeout")
-        return SatResult.UNKNOWN
-    
-    if proc.returncode != 0:
-        log.error(MODULE_CODE, f"z3 failed with return code {proc.returncode}")
-        log.debug(MODULE_CODE, 1, proc.stdout.decode()[:-1])
-        return SatResult.UNKNOWN
-
-    end = util.get_rusage_time()
-    sat_time = end - start
-    log.stat(MODULE_CODE, f"sat_check_time={sat_time}")
-
-    smt_file_path.unlink()
-
-    if proc.stdout.decode().find("unsat") > -1:
-        log.debug(MODULE_CODE, 1, "unsat")
-        return SatResult.UNSAT
-    elif proc.stdout.decode().find("sat") > -1:
-        log.debug(MODULE_CODE, 1, "sat")
-        return SatResult.SAT
-=======
     if options.smt_theory == options.SMTTheories.UFLIA:
         smt = to_uflia_smtlib2(expr, context)
     elif options.smt_theory == options.SMTTheories.AUFBV:
@@ -1012,7 +954,6 @@
         smt = to_qfaufbv_smtlib2(expr, context)
     elif options.smt_theory == options.SMTTheories.QF_BV:
         return check_sat_qfbv(expr, context)
->>>>>>> b7aa1281
     else:
         log.error(MODULE_CODE, f"Unsupported SMT theory {options.smt_theory}")
         return SatResult.UNKNOWN
@@ -1024,11 +965,7 @@
     program: cpt.Program, context: cpt.Context
 ) -> "dict[cpt.Specification, SatResult]":
     """Runs an SMT solver on the SMT encoding of the MLTL formulas in `program`."""
-<<<<<<< HEAD
-    if not check_solver_installed(options.smt_solver):
-=======
     if not check_solver():
->>>>>>> b7aa1281
         log.error(MODULE_CODE, f"{options.smt_solver} not found")
         return {}
 

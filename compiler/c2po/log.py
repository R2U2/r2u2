"""Module for logging.

Error messaging (source file location) are inspired by GNU error message standards (https://www.gnu.org/prep/standards/standards.html#Errors).
"""
import enum
import sys
from typing import NamedTuple, Optional

MAINTAINER_EMAIL: str = "cgjohann@iastate.edu"

<<<<<<< HEAD
OUT = sys.stdout
ERR = sys.stderr

log_level = 0
=======
debug_level = 0
>>>>>>> 12114c16
enable_stat = False
enable_quiet = False


class FileLocation(NamedTuple):
    filename: str
    lineno: int

EMPTY_FILE_LOC = FileLocation("",0)

class Color(enum.Enum):
    HEADER = "\033[95m"
    OKBLUE = "\033[94m"
    OKCYAN = "\033[96m"
    OKGREEN = "\033[92m"
    WARN = "\033[93m"
    FAIL = "\033[91m"
    ENDC = "\033[0m"
    BOLD = "\033[1m"
    UNDERLINE = "\033[4m"


def set_log_level(level: int) -> None:
    global log_level
    log_level = level


def set_report_stats() -> None:
    global enable_stat
    enable_stat = True


def set_quiet() -> None:
    global enable_quiet
    enable_quiet = True


def format(
    message: str,
    level: str,
    color: Optional[Color],
    module: str,
    location: Optional[FileLocation] = None,
) -> str:
    formatted_message = ""

    if module:
        formatted_message += f"[{module.replace('c2po.', '')}]"

    if color:
        formatted_message += f"[{color.value}{level}{Color.ENDC.value}]"
    else:
        formatted_message += f"[{level}]"

    if location:
        formatted_message += f" {location.filename}:{location.lineno}:"

    formatted_message += f" {message}\n"

    return formatted_message


def stat(
    module: str,
    message: str,
    location: Optional[FileLocation] = None,
) -> None:
    global enable_stat
    if not enable_stat or enable_quiet:
        return
    formatted_message = format(
        message, "STAT", None, module, location
    )
    sys.stdout.write(formatted_message)


def debug(
    module: str,
    level: int,
    message: str,
    location: Optional[FileLocation] = None,
) -> None:
    global log_level
    if level > log_level or enable_quiet:
        return
    formatted_message = format(
        message, "DBG", Color.OKBLUE, module, location
    )
    sys.stderr.write(formatted_message)


def warning(
    module: str,
    message: str,
    location: Optional[FileLocation] = None,
) -> None:
    if enable_quiet:
        return
    formatted_message = format(message, "WRN", Color.WARN, module, location)
    sys.stderr.write(formatted_message)


def error(
    module: str,
    message: str,
    location: Optional[FileLocation] = None,
) -> None:
    if enable_quiet:
        return
    formatted_message = format(message, "ERR", Color.FAIL, module, location)
    sys.stderr.write(formatted_message)


def internal(
    module: str,
    message: str,
    location: Optional[FileLocation] = None,
) -> None:
    if enable_quiet:
        return
    formatted_message = format(message, "BUG", Color.FAIL, module, location)
    sys.stderr.write(formatted_message)<|MERGE_RESOLUTION|>--- conflicted
+++ resolved
@@ -8,14 +8,7 @@
 
 MAINTAINER_EMAIL: str = "cgjohann@iastate.edu"
 
-<<<<<<< HEAD
-OUT = sys.stdout
-ERR = sys.stderr
-
 log_level = 0
-=======
-debug_level = 0
->>>>>>> 12114c16
 enable_stat = False
 enable_quiet = False
 

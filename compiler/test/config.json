--- conflicted
+++ resolved
@@ -1,7 +1,6 @@
 {
     "cav": [
         {
-<<<<<<< HEAD
             "input": "cav/array_1.c2po", 
             "expected_prefix": "cav/array_1.prefix.c2po.expect", 
             "options": ["-bz", "--write-prefix", "output", "-c"]
@@ -15,16 +14,6 @@
             "input": "cav/struct.c2po", 
             "expected_prefix": "cav/struct.prefix.c2po.expect", 
             "options": ["-bz", "--write-prefix", "output", "-c"]
-=======
-            "input": "cav/array.c2po", 
-            "expected_serialization": "cav/array.prefix.c2po.expect", 
-            "options": ["-bz", "--write-prefix", "tmp.out", "-c"]
-        },
-        {
-            "input": "cav/struct.c2po", 
-            "expected_serialization": "cav/struct.prefix.c2po.expect", 
-            "options": ["-bz", "--write-prefix", "tmp.out", "-c"]
->>>>>>> f1780724
         }
     ],
     "cse": [
@@ -104,19 +93,13 @@
         },
         {
             "input": "type_check/array_index_prec.c2po", 
-<<<<<<< HEAD
             "expected_prefix": "type_check/array_index_prec.prefix.c2po.expect", 
             "options": ["-bz", "--write-prefix", "output", "-c"]
-=======
-            "expected_serialization": "type_check/array_index_prec.prefix.c2po.expect", 
-            "options": ["-bz", "--write-prefix", "tmp.out", "-c"]
->>>>>>> f1780724
         }
     ],
     "serialize": [
         {
             "input": "serialize/cav.c2po", 
-<<<<<<< HEAD
             "expected_c2po": "serialize/cav.c2po.expect", 
             "options": ["-bz", "--write-c2po", "output", "-c"]
         },
@@ -149,40 +132,6 @@
             "input": "serialize/multi_arity.c2po", 
             "expected_c2po": "serialize/multi_arity.c2po.expect", 
             "options": ["--write-c2po", "output", "-c"]
-=======
-            "expected_serialization": "serialize/cav.c2po.expect", 
-            "options": ["-bz", "--write-c2po", "tmp.out", "-c"]
-        },
-        {
-            "input": "serialize/simple.c2po", 
-            "expected_serialization": "serialize/simple.c2po.expect", 
-            "options": ["--write-c2po", "tmp.out", "-c"]
-        },
-        {
-            "input": "serialize/simple.c2po", 
-            "expected_serialization": "serialize/simple.mltl.expect", 
-            "options": ["--write-mltl", "tmp.out", "-c"]
-        },
-        {
-            "input": "serialize/simple.c2po", 
-            "expected_serialization": "serialize/simple.prefix.c2po.expect", 
-            "options": ["--write-prefix", "tmp.out", "-c"]
-        },
-        {
-            "input": "serialize/multi_arity.c2po", 
-            "expected_serialization": "serialize/multi_arity.mltl.expect", 
-            "options": ["--write-mltl", "tmp.out", "-c"]
-        },
-        {
-            "input": "serialize/multi_arity.c2po", 
-            "expected_serialization": "serialize/multi_arity.prefix.c2po.expect", 
-            "options": ["--write-prefix", "tmp.out", "-c"]
-        },
-        {
-            "input": "serialize/multi_arity.c2po", 
-            "expected_serialization": "serialize/multi_arity.c2po.expect", 
-            "options": ["--write-c2po", "tmp.out", "-c"]
->>>>>>> f1780724
         }
     ],
     "mltl": [
@@ -207,16 +156,19 @@
             "input": "normal_forms/nnf_logic.c2po", 
             "expected_output": "normal_forms/nnf_logic.c2po.expect", 
             "options": ["--map", "default.map", "--extops", "--nnf"]
+            "options": ["--map", "default.map", "--extops", "--nnf"]
         },
         {
             "input": "normal_forms/nnf_logic.c2po", 
             "expected_output": "normal_forms/nnf_logic.c2po.noextops.expect", 
             "options": ["--map", "default.map", "--nnf"]
+            "options": ["--map", "default.map", "--nnf"]
         },
         {
             "input": "normal_forms/nnf_temporal.c2po", 
             "expected_output": "normal_forms/nnf_temporal.c2po.expect", 
             "options": ["--map", "default.map", "--extops", "--nnf"]
+            "options": ["--map", "default.map", "--extops", "--nnf"]
         }
     ],
     "rewrite": [
@@ -596,52 +548,31 @@
         {
             "input": "sat/sat_1.mltl", 
             "expected_output": "sat/sat_1.mltl.expect", 
-<<<<<<< HEAD
-            "options": ["-c", "--sat", "--extops", "--smt-encoding", "aufbv"]
-=======
-            "options": ["-c", "--check-sat", "--extops"]
->>>>>>> f1780724
+            "options": ["-c", "--sat", "--extops", "--smt-encoding", "aufbv"]
         },
         {
             "input": "sat/sat_2.mltl", 
             "expected_output": "sat/sat_2.mltl.expect", 
-<<<<<<< HEAD
-            "options": ["-c", "--sat", "--extops", "--smt-encoding", "aufbv"]
-=======
-            "options": ["-c", "--check-sat", "--extops"]
->>>>>>> f1780724
+            "options": ["-c", "--sat", "--extops", "--smt-encoding", "aufbv"]
         },
         {
             "input": "sat/sat_3.mltl", 
             "expected_output": "sat/sat_3.mltl.expect", 
-<<<<<<< HEAD
-            "options": ["-c", "--sat", "--extops", "--smt-encoding", "aufbv"]
-=======
-            "options": ["-c", "--check-sat", "--extops"]
->>>>>>> f1780724
+            "options": ["-c", "--sat", "--extops", "--smt-encoding", "aufbv"]
         },
         {
             "input": "sat/sat_4.mltl", 
             "expected_output": "sat/sat_4.mltl.expect", 
-<<<<<<< HEAD
-            "options": ["-c", "--sat", "--extops", "--smt-encoding", "aufbv"]
-=======
-            "options": ["-c", "--check-sat", "--extops"]
->>>>>>> f1780724
+            "options": ["-c", "--sat", "--extops", "--smt-encoding", "aufbv"]
         },
         {
             "input": "sat/sat_5.mltl", 
             "expected_output": "sat/sat_5.mltl.expect", 
-<<<<<<< HEAD
-            "options": ["-c", "--sat", "--extops", "--smt-encoding", "aufbv"]
-=======
-            "options": ["-c", "--check-sat", "--extops"]
->>>>>>> f1780724
+            "options": ["-c", "--sat", "--extops", "--smt-encoding", "aufbv"]
         },
         {
             "input": "sat/sat_6.mltl", 
             "expected_output": "sat/sat_6.mltl.expect", 
-<<<<<<< HEAD
             "options": ["-c", "--sat", "--extops", "--smt-encoding", "aufbv"]
         },
         {
@@ -653,50 +584,30 @@
             "input": "sat/sat_8.mltl", 
             "expected_output": "sat/sat_8.mltl.expect", 
             "options": ["-c", "--sat", "--extops", "--smt-encoding", "aufbv"]
-=======
-            "options": ["-c", "--check-sat", "--extops"]
->>>>>>> f1780724
         },
         {
             "input": "sat/unsat_1.mltl", 
             "expected_output": "sat/unsat_1.mltl.expect", 
-<<<<<<< HEAD
-            "options": ["-c", "--sat", "--extops", "--smt-encoding", "aufbv"]
-=======
-            "options": ["-c", "--check-sat", "--extops"]
->>>>>>> f1780724
+            "options": ["-c", "--sat", "--extops", "--smt-encoding", "aufbv"]
         },
         {
             "input": "sat/unsat_2.mltl", 
             "expected_output": "sat/unsat_2.mltl.expect", 
-<<<<<<< HEAD
-            "options": ["-c", "--sat", "--extops", "--smt-encoding", "aufbv"]
-=======
-            "options": ["-c", "--check-sat", "--extops"]
->>>>>>> f1780724
+            "options": ["-c", "--sat", "--extops", "--smt-encoding", "aufbv"]
         },
         {
             "input": "sat/unsat_3.mltl", 
             "expected_output": "sat/unsat_3.mltl.expect", 
-<<<<<<< HEAD
-            "options": ["-c", "--sat", "--extops", "--smt-encoding", "aufbv"]
-=======
-            "options": ["-c", "--check-sat", "--extops"]
->>>>>>> f1780724
+            "options": ["-c", "--sat", "--extops", "--smt-encoding", "aufbv"]
         },
         {
             "input": "sat/unsat_4.mltl", 
             "expected_output": "sat/unsat_4.mltl.expect", 
-<<<<<<< HEAD
-            "options": ["-c", "--sat", "--extops", "--smt-encoding", "aufbv"]
-=======
-            "options": ["-c", "--check-sat", "--extops"]
->>>>>>> f1780724
+            "options": ["-c", "--sat", "--extops", "--smt-encoding", "aufbv"]
         },
         {
             "input": "sat/unsat_5.mltl", 
             "expected_output": "sat/unsat_5.mltl.expect", 
-<<<<<<< HEAD
             "options": ["-c", "--sat", "--extops", "--smt-encoding", "aufbv"]
         },
         {
@@ -999,14 +910,6 @@
             "input": "sat/unsat_7.mltl", 
             "expected_output": "sat/unsat_7.mltl.expect", 
             "options": ["-c", "--sat", "--extops", "--smt-encoding", "qf_bv_log"]
-=======
-            "options": ["-c", "--check-sat", "--extops"]
-        },
-        {
-            "input": "sat/bz_sat.c2po", 
-            "expected_output": "sat/bz_sat.c2po.expect", 
-            "options": ["-bz", "-c", "--check-sat", "--extops"]
->>>>>>> f1780724
         }
     ]
 }
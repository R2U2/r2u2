--- conflicted
+++ resolved
@@ -2,20 +2,6 @@
     "cav": [
         {
             "input": "cav/array_1.c2po", 
-<<<<<<< HEAD
-            "expected_prefix": "cav/array_1.prefix.c2po.expect", 
-            "options": ["-bz", "--write-prefix", "output", "-c"]
-        },
-        {
-            "input": "cav/array_2.c2po", 
-            "expected_prefix": "cav/array_2.prefix.c2po.expect", 
-            "options": ["-bz", "--write-prefix", "output", "-c"]
-        },
-        {
-            "input": "cav/struct.c2po", 
-            "expected_prefix": "cav/struct.prefix.c2po.expect", 
-            "options": ["-bz", "--write-prefix", "output", "-c"]
-=======
             "expected_serialization": "cav/array_1.prefix.c2po.expect", 
             "options": ["-bz", "--write-prefix", "tmp.out", "-c"]
         },
@@ -28,7 +14,6 @@
             "input": "cav/struct.c2po", 
             "expected_serialization": "cav/struct.prefix.c2po.expect", 
             "options": ["-bz", "--write-prefix", "tmp.out", "-c"]
->>>>>>> 665295ba
         }
     ],
     "cse": [
@@ -108,52 +93,13 @@
         },
         {
             "input": "type_check/array_index_prec.c2po", 
-<<<<<<< HEAD
-            "expected_prefix": "type_check/array_index_prec.prefix.c2po.expect", 
-            "options": ["-bz", "--write-prefix", "output", "-c"]
-=======
             "expected_serialization": "type_check/array_index_prec.prefix.c2po.expect", 
             "options": ["-bz", "--write-prefix", "tmp.out", "-c"]
->>>>>>> 665295ba
         }
     ],
     "serialize": [
         {
             "input": "serialize/cav.c2po", 
-<<<<<<< HEAD
-            "expected_c2po": "serialize/cav.c2po.expect", 
-            "options": ["-bz", "--write-c2po", "output", "-c"]
-        },
-        {
-            "input": "serialize/simple.c2po", 
-            "expected_c2po": "serialize/simple.c2po.expect", 
-            "options": ["--write-c2po", "output", "-c"]
-        },
-        {
-            "input": "serialize/simple.c2po", 
-            "expected_mltl": "serialize/simple.mltl.expect", 
-            "options": ["--write-mltl", "output", "-c"]
-        },
-        {
-            "input": "serialize/simple.c2po", 
-            "expected_prefix": "serialize/simple.prefix.c2po.expect", 
-            "options": ["--write-prefix", "output", "-c"]
-        },
-        {
-            "input": "serialize/multi_arity.c2po", 
-            "expected_mltl": "serialize/multi_arity.mltl.expect", 
-            "options": ["--write-mltl", "output", "-c"]
-        },
-        {
-            "input": "serialize/multi_arity.c2po", 
-            "expected_prefix": "serialize/multi_arity.prefix.c2po.expect", 
-            "options": ["--write-prefix", "output", "-c"]
-        },
-        {
-            "input": "serialize/multi_arity.c2po", 
-            "expected_c2po": "serialize/multi_arity.c2po.expect", 
-            "options": ["--write-c2po", "output", "-c"]
-=======
             "expected_serialization": "serialize/cav.c2po.expect", 
             "options": ["-bz", "--write-c2po", "tmp.out", "-c"]
         },
@@ -186,7 +132,6 @@
             "input": "serialize/multi_arity.c2po", 
             "expected_serialization": "serialize/multi_arity.c2po.expect", 
             "options": ["--write-c2po", "tmp.out", "-c"]
->>>>>>> 665295ba
         }
     ],
     "mltl": [
@@ -279,196 +224,106 @@
         {
             "input": "sat/sat_1.mltl", 
             "expected_output": "sat/sat_1.mltl.expect", 
-<<<<<<< HEAD
-            "options": ["-c", "--sat", "--extops", "--smt-encoding", "uflia"]
-=======
-            "options": ["-c", "--check-sat", "--extops", "--smt-encoding", "uflia"]
->>>>>>> 665295ba
+            "options": ["-c", "--check-sat", "--extops", "--smt-encoding", "uflia"]
         },
         {
             "input": "sat/sat_2.mltl", 
             "expected_output": "sat/sat_2.mltl.expect", 
-<<<<<<< HEAD
-            "options": ["-c", "--sat", "--extops", "--smt-encoding", "uflia"]
-=======
-            "options": ["-c", "--check-sat", "--extops", "--smt-encoding", "uflia"]
->>>>>>> 665295ba
+            "options": ["-c", "--check-sat", "--extops", "--smt-encoding", "uflia"]
         },
         {
             "input": "sat/sat_3.mltl", 
             "expected_output": "sat/sat_3.mltl.expect", 
-<<<<<<< HEAD
-            "options": ["-c", "--sat", "--extops", "--smt-encoding", "uflia"]
-=======
-            "options": ["-c", "--check-sat", "--extops", "--smt-encoding", "uflia"]
->>>>>>> 665295ba
+            "options": ["-c", "--check-sat", "--extops", "--smt-encoding", "uflia"]
         },
         {
             "input": "sat/sat_4.mltl", 
             "expected_output": "sat/sat_4.mltl.expect", 
-<<<<<<< HEAD
-            "options": ["-c", "--sat", "--extops", "--smt-encoding", "uflia"]
-=======
-            "options": ["-c", "--check-sat", "--extops", "--smt-encoding", "uflia"]
->>>>>>> 665295ba
+            "options": ["-c", "--check-sat", "--extops", "--smt-encoding", "uflia"]
         },
         {
             "input": "sat/sat_5.mltl", 
             "expected_output": "sat/sat_5.mltl.expect", 
-<<<<<<< HEAD
-            "options": ["-c", "--sat", "--extops", "--smt-encoding", "uflia"]
-=======
-            "options": ["-c", "--check-sat", "--extops", "--smt-encoding", "uflia"]
->>>>>>> 665295ba
+            "options": ["-c", "--check-sat", "--extops", "--smt-encoding", "uflia"]
         },
         {
             "input": "sat/sat_6.mltl", 
             "expected_output": "sat/sat_6.mltl.expect", 
-<<<<<<< HEAD
-            "options": ["-c", "--sat", "--extops", "--smt-encoding", "uflia"]
-=======
-            "options": ["-c", "--check-sat", "--extops", "--smt-encoding", "uflia"]
->>>>>>> 665295ba
+            "options": ["-c", "--check-sat", "--extops", "--smt-encoding", "uflia"]
         },
         {
             "input": "sat/sat_7.mltl", 
             "expected_output": "sat/sat_7.mltl.expect", 
-<<<<<<< HEAD
-            "options": ["-c", "--sat", "--extops", "--smt-encoding", "uflia"]
-=======
-            "options": ["-c", "--check-sat", "--extops", "--smt-encoding", "uflia"]
->>>>>>> 665295ba
+            "options": ["-c", "--check-sat", "--extops", "--smt-encoding", "uflia"]
         },
         {
             "input": "sat/sat_8.mltl", 
             "expected_output": "sat/sat_8.mltl.expect", 
-<<<<<<< HEAD
-            "options": ["-c", "--sat", "--extops", "--smt-encoding", "uflia"]
-=======
-            "options": ["-c", "--check-sat", "--extops", "--smt-encoding", "uflia"]
->>>>>>> 665295ba
+            "options": ["-c", "--check-sat", "--extops", "--smt-encoding", "uflia"]
         },
         {
             "input": "sat/unsat_1.mltl", 
             "expected_output": "sat/unsat_1.mltl.expect", 
-<<<<<<< HEAD
-            "options": ["-c", "--sat", "--extops", "--smt-encoding", "uflia"]
-=======
-            "options": ["-c", "--check-sat", "--extops", "--smt-encoding", "uflia"]
->>>>>>> 665295ba
+            "options": ["-c", "--check-sat", "--extops", "--smt-encoding", "uflia"]
         },
         {
             "input": "sat/unsat_2.mltl", 
             "expected_output": "sat/unsat_2.mltl.expect", 
-<<<<<<< HEAD
-            "options": ["-c", "--sat", "--extops", "--smt-encoding", "uflia"]
-=======
-            "options": ["-c", "--check-sat", "--extops", "--smt-encoding", "uflia"]
->>>>>>> 665295ba
+            "options": ["-c", "--check-sat", "--extops", "--smt-encoding", "uflia"]
         },
         {
             "input": "sat/unsat_3.mltl", 
             "expected_output": "sat/unsat_3.mltl.expect", 
-<<<<<<< HEAD
-            "options": ["-c", "--sat", "--extops", "--smt-encoding", "uflia"]
-=======
-            "options": ["-c", "--check-sat", "--extops", "--smt-encoding", "uflia"]
->>>>>>> 665295ba
+            "options": ["-c", "--check-sat", "--extops", "--smt-encoding", "uflia"]
         },
         {
             "input": "sat/unsat_4.mltl", 
             "expected_output": "sat/unsat_4.mltl.expect", 
-<<<<<<< HEAD
-            "options": ["-c", "--sat", "--extops", "--smt-encoding", "uflia"]
-=======
-            "options": ["-c", "--check-sat", "--extops", "--smt-encoding", "uflia"]
->>>>>>> 665295ba
+            "options": ["-c", "--check-sat", "--extops", "--smt-encoding", "uflia"]
         },
         {
             "input": "sat/unsat_5.mltl", 
             "expected_output": "sat/unsat_5.mltl.expect", 
-<<<<<<< HEAD
-            "options": ["-c", "--sat", "--extops", "--smt-encoding", "uflia"]
-=======
-            "options": ["-c", "--check-sat", "--extops", "--smt-encoding", "uflia"]
->>>>>>> 665295ba
+            "options": ["-c", "--check-sat", "--extops", "--smt-encoding", "uflia"]
         },
         {
             "input": "sat/unsat_6.mltl", 
             "expected_output": "sat/unsat_6.mltl.expect", 
-<<<<<<< HEAD
-            "options": ["-c", "--sat", "--extops", "--smt-encoding", "uflia"]
-=======
-            "options": ["-c", "--check-sat", "--extops", "--smt-encoding", "uflia"]
->>>>>>> 665295ba
+            "options": ["-c", "--check-sat", "--extops", "--smt-encoding", "uflia"]
         },
         {
             "input": "sat/unsat_7.mltl", 
             "expected_output": "sat/unsat_7.mltl.expect", 
-<<<<<<< HEAD
-            "options": ["-c", "--sat", "--extops", "--smt-encoding", "uflia"]
-=======
-            "options": ["-c", "--check-sat", "--extops", "--smt-encoding", "uflia"]
->>>>>>> 665295ba
+            "options": ["-c", "--check-sat", "--extops", "--smt-encoding", "uflia"]
         },
         {
             "input": "sat/bz_sat_1.c2po", 
             "expected_output": "sat/bz_sat_1.c2po.expect", 
-<<<<<<< HEAD
-            "options": ["-bz", "-c", "--sat", "--extops", "--smt-encoding", "uflia"]
-=======
             "options": ["-bz", "-c", "--check-sat", "--extops", "--smt-encoding", "uflia"]
->>>>>>> 665295ba
         },
         {
             "input": "sat/bz_sat_2.c2po", 
             "expected_output": "sat/bz_sat_2.c2po.expect", 
-<<<<<<< HEAD
-            "options": ["-bz", "-c", "--sat", "--extops", "--smt-encoding", "uflia"]
-=======
             "options": ["-bz", "-c", "--check-sat", "--extops", "--smt-encoding", "uflia"]
->>>>>>> 665295ba
         },
         {
             "input": "sat/bz_sat_3.c2po", 
             "expected_output": "sat/bz_sat_3.c2po.expect", 
-<<<<<<< HEAD
-            "options": ["-bz", "-c", "--sat", "--extops", "--smt-encoding", "uflia"]
-=======
             "options": ["-bz", "-c", "--check-sat", "--extops", "--smt-encoding", "uflia"]
->>>>>>> 665295ba
         },
         {
             "input": "sat/bz_unsat_1.c2po", 
             "expected_output": "sat/bz_unsat_1.c2po.expect", 
-<<<<<<< HEAD
-            "options": ["-bz", "-c", "--sat", "--extops", "--smt-encoding", "uflia"]
-=======
             "options": ["-bz", "-c", "--check-sat", "--extops", "--smt-encoding", "uflia"]
->>>>>>> 665295ba
         },
         {
             "input": "sat/bz_unsat_2.c2po", 
             "expected_output": "sat/bz_unsat_2.c2po.expect", 
-<<<<<<< HEAD
-            "options": ["-bz", "-c", "--sat", "--extops", "--smt-encoding", "uflia"]
-=======
             "options": ["-bz", "-c", "--check-sat", "--extops", "--smt-encoding", "uflia"]
->>>>>>> 665295ba
         },
         {
             "input": "sat/bz_unsat_3.c2po", 
             "expected_output": "sat/bz_unsat_3.c2po.expect", 
-<<<<<<< HEAD
-            "options": ["-bz", "-c", "--sat", "--extops", "--smt-encoding", "uflia"]
-        }
-    ],
-    "sat-qfuflia": [
-        {
-            "input": "sat/sat_1.mltl", 
-            "expected_output": "sat/sat_1.mltl.expect", 
-            "options": ["-c", "--sat", "--extops", "--smt-encoding", "qf_uflia"]
-=======
             "options": ["-bz", "-c", "--check-sat", "--extops", "--smt-encoding", "uflia"]
         }
     ],
@@ -691,798 +546,367 @@
             "input": "sat/sat_1.mltl", 
             "expected_output": "sat/sat_1.mltl.expect", 
             "options": ["-c", "--check-sat", "--extops", "--smt-encoding", "aufbv"]
->>>>>>> 665295ba
         },
         {
             "input": "sat/sat_2.mltl", 
             "expected_output": "sat/sat_2.mltl.expect", 
-<<<<<<< HEAD
-            "options": ["-c", "--sat", "--extops", "--smt-encoding", "qf_uflia"]
-=======
-            "options": ["-c", "--check-sat", "--extops", "--smt-encoding", "aufbv"]
->>>>>>> 665295ba
+            "options": ["-c", "--check-sat", "--extops", "--smt-encoding", "aufbv"]
         },
         {
             "input": "sat/sat_3.mltl", 
             "expected_output": "sat/sat_3.mltl.expect", 
-<<<<<<< HEAD
-            "options": ["-c", "--sat", "--extops", "--smt-encoding", "qf_uflia"]
-=======
-            "options": ["-c", "--check-sat", "--extops", "--smt-encoding", "aufbv"]
->>>>>>> 665295ba
+            "options": ["-c", "--check-sat", "--extops", "--smt-encoding", "aufbv"]
         },
         {
             "input": "sat/sat_4.mltl", 
             "expected_output": "sat/sat_4.mltl.expect", 
-<<<<<<< HEAD
-            "options": ["-c", "--sat", "--extops", "--smt-encoding", "qf_uflia"]
-=======
-            "options": ["-c", "--check-sat", "--extops", "--smt-encoding", "aufbv"]
->>>>>>> 665295ba
+            "options": ["-c", "--check-sat", "--extops", "--smt-encoding", "aufbv"]
         },
         {
             "input": "sat/sat_5.mltl", 
             "expected_output": "sat/sat_5.mltl.expect", 
-<<<<<<< HEAD
-            "options": ["-c", "--sat", "--extops", "--smt-encoding", "qf_uflia"]
-=======
-            "options": ["-c", "--check-sat", "--extops", "--smt-encoding", "aufbv"]
->>>>>>> 665295ba
+            "options": ["-c", "--check-sat", "--extops", "--smt-encoding", "aufbv"]
         },
         {
             "input": "sat/sat_6.mltl", 
             "expected_output": "sat/sat_6.mltl.expect", 
-<<<<<<< HEAD
-            "options": ["-c", "--sat", "--extops", "--smt-encoding", "qf_uflia"]
-=======
-            "options": ["-c", "--check-sat", "--extops", "--smt-encoding", "aufbv"]
->>>>>>> 665295ba
+            "options": ["-c", "--check-sat", "--extops", "--smt-encoding", "aufbv"]
         },
         {
             "input": "sat/sat_7.mltl", 
             "expected_output": "sat/sat_7.mltl.expect", 
-<<<<<<< HEAD
-            "options": ["-c", "--sat", "--extops", "--smt-encoding", "qf_uflia"]
-=======
-            "options": ["-c", "--check-sat", "--extops", "--smt-encoding", "aufbv"]
->>>>>>> 665295ba
+            "options": ["-c", "--check-sat", "--extops", "--smt-encoding", "aufbv"]
         },
         {
             "input": "sat/sat_8.mltl", 
             "expected_output": "sat/sat_8.mltl.expect", 
-<<<<<<< HEAD
-            "options": ["-c", "--sat", "--extops", "--smt-encoding", "qf_uflia"]
-=======
-            "options": ["-c", "--check-sat", "--extops", "--smt-encoding", "aufbv"]
->>>>>>> 665295ba
+            "options": ["-c", "--check-sat", "--extops", "--smt-encoding", "aufbv"]
         },
         {
             "input": "sat/unsat_1.mltl", 
             "expected_output": "sat/unsat_1.mltl.expect", 
-<<<<<<< HEAD
-            "options": ["-c", "--sat", "--extops", "--smt-encoding", "qf_uflia"]
-=======
-            "options": ["-c", "--check-sat", "--extops", "--smt-encoding", "aufbv"]
->>>>>>> 665295ba
+            "options": ["-c", "--check-sat", "--extops", "--smt-encoding", "aufbv"]
         },
         {
             "input": "sat/unsat_2.mltl", 
             "expected_output": "sat/unsat_2.mltl.expect", 
-<<<<<<< HEAD
-            "options": ["-c", "--sat", "--extops", "--smt-encoding", "qf_uflia"]
-=======
-            "options": ["-c", "--check-sat", "--extops", "--smt-encoding", "aufbv"]
->>>>>>> 665295ba
+            "options": ["-c", "--check-sat", "--extops", "--smt-encoding", "aufbv"]
         },
         {
             "input": "sat/unsat_3.mltl", 
             "expected_output": "sat/unsat_3.mltl.expect", 
-<<<<<<< HEAD
-            "options": ["-c", "--sat", "--extops", "--smt-encoding", "qf_uflia"]
-=======
-            "options": ["-c", "--check-sat", "--extops", "--smt-encoding", "aufbv"]
->>>>>>> 665295ba
+            "options": ["-c", "--check-sat", "--extops", "--smt-encoding", "aufbv"]
         },
         {
             "input": "sat/unsat_4.mltl", 
             "expected_output": "sat/unsat_4.mltl.expect", 
-<<<<<<< HEAD
-            "options": ["-c", "--sat", "--extops", "--smt-encoding", "qf_uflia"]
-=======
-            "options": ["-c", "--check-sat", "--extops", "--smt-encoding", "aufbv"]
->>>>>>> 665295ba
+            "options": ["-c", "--check-sat", "--extops", "--smt-encoding", "aufbv"]
         },
         {
             "input": "sat/unsat_5.mltl", 
             "expected_output": "sat/unsat_5.mltl.expect", 
-<<<<<<< HEAD
-            "options": ["-c", "--sat", "--extops", "--smt-encoding", "qf_uflia"]
-=======
-            "options": ["-c", "--check-sat", "--extops", "--smt-encoding", "aufbv"]
->>>>>>> 665295ba
+            "options": ["-c", "--check-sat", "--extops", "--smt-encoding", "aufbv"]
         },
         {
             "input": "sat/unsat_6.mltl", 
             "expected_output": "sat/unsat_6.mltl.expect", 
-<<<<<<< HEAD
-            "options": ["-c", "--sat", "--extops", "--smt-encoding", "qf_uflia"]
-=======
-            "options": ["-c", "--check-sat", "--extops", "--smt-encoding", "aufbv"]
->>>>>>> 665295ba
+            "options": ["-c", "--check-sat", "--extops", "--smt-encoding", "aufbv"]
         },
         {
             "input": "sat/unsat_7.mltl", 
             "expected_output": "sat/unsat_7.mltl.expect", 
-<<<<<<< HEAD
-            "options": ["-c", "--sat", "--extops", "--smt-encoding", "qf_uflia"]
-=======
-            "options": ["-c", "--check-sat", "--extops", "--smt-encoding", "aufbv"]
->>>>>>> 665295ba
+            "options": ["-c", "--check-sat", "--extops", "--smt-encoding", "aufbv"]
         },
         {
             "input": "sat/bz_sat_1.c2po", 
             "expected_output": "sat/bz_sat_1.c2po.expect", 
-<<<<<<< HEAD
-            "options": ["-bz", "-c", "--sat", "--extops", "--smt-encoding", "qf_uflia"]
-=======
             "options": ["-bz", "-c", "--check-sat", "--extops", "--smt-encoding", "aufbv"]
->>>>>>> 665295ba
         },
         {
             "input": "sat/bz_sat_2.c2po", 
             "expected_output": "sat/bz_sat_2.c2po.expect", 
-<<<<<<< HEAD
-            "options": ["-bz", "-c", "--sat", "--extops", "--smt-encoding", "qf_uflia"]
-=======
             "options": ["-bz", "-c", "--check-sat", "--extops", "--smt-encoding", "aufbv"]
->>>>>>> 665295ba
         },
         {
             "input": "sat/bz_sat_3.c2po", 
             "expected_output": "sat/bz_sat_3.c2po.expect", 
-<<<<<<< HEAD
-            "options": ["-bz", "-c", "--sat", "--extops", "--smt-encoding", "qf_uflia"]
-=======
             "options": ["-bz", "-c", "--check-sat", "--extops", "--smt-encoding", "aufbv"]
->>>>>>> 665295ba
         },
         {
             "input": "sat/bz_unsat_1.c2po", 
             "expected_output": "sat/bz_unsat_1.c2po.expect", 
-<<<<<<< HEAD
-            "options": ["-bz", "-c", "--sat", "--extops", "--smt-encoding", "qf_uflia"]
-=======
             "options": ["-bz", "-c", "--check-sat", "--extops", "--smt-encoding", "aufbv"]
->>>>>>> 665295ba
         },
         {
             "input": "sat/bz_unsat_2.c2po", 
             "expected_output": "sat/bz_unsat_2.c2po.expect", 
-<<<<<<< HEAD
-            "options": ["-bz", "-c", "--sat", "--extops", "--smt-encoding", "qf_uflia"]
-=======
             "options": ["-bz", "-c", "--check-sat", "--extops", "--smt-encoding", "aufbv"]
->>>>>>> 665295ba
         },
         {
             "input": "sat/bz_unsat_3.c2po", 
             "expected_output": "sat/bz_unsat_3.c2po.expect", 
-<<<<<<< HEAD
-            "options": ["-bz", "-c", "--sat", "--extops", "--smt-encoding", "qf_uflia"]
-        }
-    ],
-    "sat-auflia": [
+            "options": ["-bz", "-c", "--check-sat", "--extops", "--smt-encoding", "aufbv"]
+        }
+    ],
+    "sat-qf-aufbv": [
         {
             "input": "sat/sat_1.mltl", 
             "expected_output": "sat/sat_1.mltl.expect", 
-            "options": ["-c", "--sat", "--extops", "--smt-encoding", "auflia"]
+            "options": ["-c", "--check-sat", "--extops", "--smt-encoding", "qf_aufbv"]
         },
         {
             "input": "sat/sat_2.mltl", 
             "expected_output": "sat/sat_2.mltl.expect", 
-            "options": ["-c", "--sat", "--extops", "--smt-encoding", "auflia"]
+            "options": ["-c", "--check-sat", "--extops", "--smt-encoding", "qf_aufbv"]
         },
         {
             "input": "sat/sat_3.mltl", 
             "expected_output": "sat/sat_3.mltl.expect", 
-            "options": ["-c", "--sat", "--extops", "--smt-encoding", "auflia"]
+            "options": ["-c", "--check-sat", "--extops", "--smt-encoding", "qf_aufbv"]
         },
         {
             "input": "sat/sat_4.mltl", 
             "expected_output": "sat/sat_4.mltl.expect", 
-            "options": ["-c", "--sat", "--extops", "--smt-encoding", "auflia"]
+            "options": ["-c", "--check-sat", "--extops", "--smt-encoding", "qf_aufbv"]
         },
         {
             "input": "sat/sat_5.mltl", 
             "expected_output": "sat/sat_5.mltl.expect", 
-            "options": ["-c", "--sat", "--extops", "--smt-encoding", "auflia"]
+            "options": ["-c", "--check-sat", "--extops", "--smt-encoding", "qf_aufbv"]
         },
         {
             "input": "sat/sat_6.mltl", 
             "expected_output": "sat/sat_6.mltl.expect", 
-            "options": ["-c", "--sat", "--extops", "--smt-encoding", "auflia"]
+            "options": ["-c", "--check-sat", "--extops", "--smt-encoding", "qf_aufbv"]
         },
         {
             "input": "sat/sat_7.mltl", 
             "expected_output": "sat/sat_7.mltl.expect", 
-            "options": ["-c", "--sat", "--extops", "--smt-encoding", "uflia"]
+            "options": ["-c", "--check-sat", "--extops", "--smt-encoding", "qf_aufbv"]
         },
         {
             "input": "sat/sat_8.mltl", 
             "expected_output": "sat/sat_8.mltl.expect", 
-            "options": ["-c", "--sat", "--extops", "--smt-encoding", "uflia"]
+            "options": ["-c", "--check-sat", "--extops", "--smt-encoding", "qf_aufbv"]
         },
         {
             "input": "sat/unsat_1.mltl", 
             "expected_output": "sat/unsat_1.mltl.expect", 
-            "options": ["-c", "--sat", "--extops", "--smt-encoding", "uflia"]
+            "options": ["-c", "--check-sat", "--extops", "--smt-encoding", "qf_aufbv"]
         },
         {
             "input": "sat/unsat_2.mltl", 
             "expected_output": "sat/unsat_2.mltl.expect", 
-            "options": ["-c", "--sat", "--extops", "--smt-encoding", "auflia"]
+            "options": ["-c", "--check-sat", "--extops", "--smt-encoding", "qf_aufbv"]
         },
         {
             "input": "sat/unsat_3.mltl", 
             "expected_output": "sat/unsat_3.mltl.expect", 
-            "options": ["-c", "--sat", "--extops", "--smt-encoding", "auflia"]
+            "options": ["-c", "--check-sat", "--extops", "--smt-encoding", "qf_aufbv"]
         },
         {
             "input": "sat/unsat_4.mltl", 
             "expected_output": "sat/unsat_4.mltl.expect", 
-            "options": ["-c", "--sat", "--extops", "--smt-encoding", "auflia"]
+            "options": ["-c", "--check-sat", "--extops", "--smt-encoding", "qf_aufbv"]
         },
         {
             "input": "sat/unsat_5.mltl", 
             "expected_output": "sat/unsat_5.mltl.expect", 
-            "options": ["-c", "--sat", "--extops", "--smt-encoding", "auflia"]
+            "options": ["-c", "--check-sat", "--extops", "--smt-encoding", "qf_aufbv"]
         },
         {
             "input": "sat/unsat_6.mltl", 
             "expected_output": "sat/unsat_6.mltl.expect", 
-            "options": ["-c", "--sat", "--extops", "--smt-encoding", "auflia"]
+            "options": ["-c", "--check-sat", "--extops", "--smt-encoding", "qf_aufbv"]
         },
         {
             "input": "sat/unsat_7.mltl", 
             "expected_output": "sat/unsat_7.mltl.expect", 
-            "options": ["-c", "--sat", "--extops", "--smt-encoding", "auflia"]
+            "options": ["-c", "--check-sat", "--extops", "--smt-encoding", "qf_aufbv"]
         },
         {
             "input": "sat/bz_sat_1.c2po", 
             "expected_output": "sat/bz_sat_1.c2po.expect", 
-            "options": ["-bz", "-c", "--sat", "--extops", "--smt-encoding", "auflia"]
+            "options": ["-bz", "-c", "--check-sat", "--extops", "--smt-encoding", "qf_aufbv"]
         },
         {
             "input": "sat/bz_sat_2.c2po", 
             "expected_output": "sat/bz_sat_2.c2po.expect", 
-            "options": ["-bz", "-c", "--sat", "--extops", "--smt-encoding", "auflia"]
+            "options": ["-bz", "-c", "--check-sat", "--extops", "--smt-encoding", "qf_aufbv"]
         },
         {
             "input": "sat/bz_sat_3.c2po", 
             "expected_output": "sat/bz_sat_3.c2po.expect", 
-            "options": ["-bz", "-c", "--sat", "--extops", "--smt-encoding", "auflia"]
+            "options": ["-bz", "-c", "--check-sat", "--extops", "--smt-encoding", "qf_aufbv"]
         },
         {
             "input": "sat/bz_unsat_1.c2po", 
             "expected_output": "sat/bz_unsat_1.c2po.expect", 
-            "options": ["-bz", "-c", "--sat", "--extops", "--smt-encoding", "auflia"]
+            "options": ["-bz", "-c", "--check-sat", "--extops", "--smt-encoding", "qf_aufbv"]
         },
         {
             "input": "sat/bz_unsat_2.c2po", 
             "expected_output": "sat/bz_unsat_2.c2po.expect", 
-            "options": ["-bz", "-c", "--sat", "--extops", "--smt-encoding", "auflia"]
+            "options": ["-bz", "-c", "--check-sat", "--extops", "--smt-encoding", "qf_aufbv"]
         },
         {
             "input": "sat/bz_unsat_3.c2po", 
             "expected_output": "sat/bz_unsat_3.c2po.expect", 
-            "options": ["-bz", "-c", "--sat", "--extops", "--smt-encoding", "auflia"]
-        }
-    ],
-    "sat-aufbv": [
+            "options": ["-bz", "-c", "--check-sat", "--extops", "--smt-encoding", "qf_aufbv"]
+        }
+    ],
+    "sat-qf-bv": [
         {
             "input": "sat/sat_1.mltl", 
             "expected_output": "sat/sat_1.mltl.expect", 
-            "options": ["-c", "--sat", "--extops", "--smt-encoding", "aufbv"]
-=======
-            "options": ["-bz", "-c", "--check-sat", "--extops", "--smt-encoding", "aufbv"]
-        }
-    ],
-    "sat-qf-aufbv": [
+            "options": ["-c", "--check-sat", "--extops", "--smt-encoding", "qf_bv"]
+        },
+        {
+            "input": "sat/sat_2.mltl", 
+            "expected_output": "sat/sat_2.mltl.expect", 
+            "options": ["-c", "--check-sat", "--extops", "--smt-encoding", "qf_bv"]
+        },
+        {
+            "input": "sat/sat_3.mltl", 
+            "expected_output": "sat/sat_3.mltl.expect", 
+            "options": ["-c", "--check-sat", "--extops", "--smt-encoding", "qf_bv"]
+        },
+        {
+            "input": "sat/sat_4.mltl", 
+            "expected_output": "sat/sat_4.mltl.expect", 
+            "options": ["-c", "--check-sat", "--extops", "--smt-encoding", "qf_bv"]
+        },
+        {
+            "input": "sat/sat_5.mltl", 
+            "expected_output": "sat/sat_5.mltl.expect", 
+            "options": ["-c", "--check-sat", "--extops", "--smt-encoding", "qf_bv"]
+        },
+        {
+            "input": "sat/sat_6.mltl", 
+            "expected_output": "sat/sat_6.mltl.expect", 
+            "options": ["-c", "--check-sat", "--extops", "--smt-encoding", "qf_bv"]
+        },
+        {
+            "input": "sat/sat_7.mltl", 
+            "expected_output": "sat/sat_7.mltl.expect", 
+            "options": ["-c", "--check-sat", "--extops", "--smt-encoding", "qf_bv"]
+        },
+        {
+            "input": "sat/sat_8.mltl", 
+            "expected_output": "sat/sat_8.mltl.expect", 
+            "options": ["-c", "--check-sat", "--extops", "--smt-encoding", "qf_bv"]
+        },
+        {
+            "input": "sat/unsat_1.mltl", 
+            "expected_output": "sat/unsat_1.mltl.expect", 
+            "options": ["-c", "--check-sat", "--extops", "--smt-encoding", "qf_bv"]
+        },
+        {
+            "input": "sat/unsat_2.mltl", 
+            "expected_output": "sat/unsat_2.mltl.expect", 
+            "options": ["-c", "--check-sat", "--extops", "--smt-encoding", "qf_bv"]
+        },
+        {
+            "input": "sat/unsat_3.mltl", 
+            "expected_output": "sat/unsat_3.mltl.expect", 
+            "options": ["-c", "--check-sat", "--extops", "--smt-encoding", "qf_bv"]
+        },
+        {
+            "input": "sat/unsat_4.mltl", 
+            "expected_output": "sat/unsat_4.mltl.expect", 
+            "options": ["-c", "--check-sat", "--extops", "--smt-encoding", "qf_bv"]
+        },
+        {
+            "input": "sat/unsat_5.mltl", 
+            "expected_output": "sat/unsat_5.mltl.expect", 
+            "options": ["-c", "--check-sat", "--extops", "--smt-encoding", "qf_bv"]
+        },
+        {
+            "input": "sat/unsat_6.mltl", 
+            "expected_output": "sat/unsat_6.mltl.expect", 
+            "options": ["-c", "--check-sat", "--extops", "--smt-encoding", "qf_bv"]
+        },
+        {
+            "input": "sat/unsat_7.mltl", 
+            "expected_output": "sat/unsat_7.mltl.expect", 
+            "options": ["-c", "--check-sat", "--extops", "--smt-encoding", "qf_bv"]
+        }
+    ],
+    "sat-qf-bv-log": [
         {
             "input": "sat/sat_1.mltl", 
             "expected_output": "sat/sat_1.mltl.expect", 
-            "options": ["-c", "--check-sat", "--extops", "--smt-encoding", "qf_aufbv"]
->>>>>>> 665295ba
+            "options": ["-c", "--check-sat", "--extops", "--smt-encoding", "qf_bv_log"]
         },
         {
             "input": "sat/sat_2.mltl", 
             "expected_output": "sat/sat_2.mltl.expect", 
-<<<<<<< HEAD
-            "options": ["-c", "--sat", "--extops", "--smt-encoding", "aufbv"]
-=======
-            "options": ["-c", "--check-sat", "--extops", "--smt-encoding", "qf_aufbv"]
->>>>>>> 665295ba
+            "options": ["-c", "--check-sat", "--extops", "--smt-encoding", "qf_bv_log"]
         },
         {
             "input": "sat/sat_3.mltl", 
             "expected_output": "sat/sat_3.mltl.expect", 
-<<<<<<< HEAD
-            "options": ["-c", "--sat", "--extops", "--smt-encoding", "aufbv"]
-=======
-            "options": ["-c", "--check-sat", "--extops", "--smt-encoding", "qf_aufbv"]
->>>>>>> 665295ba
+            "options": ["-c", "--check-sat", "--extops", "--smt-encoding", "qf_bv_log"]
         },
         {
             "input": "sat/sat_4.mltl", 
             "expected_output": "sat/sat_4.mltl.expect", 
-<<<<<<< HEAD
-            "options": ["-c", "--sat", "--extops", "--smt-encoding", "aufbv"]
-=======
-            "options": ["-c", "--check-sat", "--extops", "--smt-encoding", "qf_aufbv"]
->>>>>>> 665295ba
+            "options": ["-c", "--check-sat", "--extops", "--smt-encoding", "qf_bv_log"]
         },
         {
             "input": "sat/sat_5.mltl", 
             "expected_output": "sat/sat_5.mltl.expect", 
-<<<<<<< HEAD
-            "options": ["-c", "--sat", "--extops", "--smt-encoding", "aufbv"]
-=======
-            "options": ["-c", "--check-sat", "--extops", "--smt-encoding", "qf_aufbv"]
->>>>>>> 665295ba
+            "options": ["-c", "--check-sat", "--extops", "--smt-encoding", "qf_bv_log"]
         },
         {
             "input": "sat/sat_6.mltl", 
             "expected_output": "sat/sat_6.mltl.expect", 
-<<<<<<< HEAD
-            "options": ["-c", "--sat", "--extops", "--smt-encoding", "aufbv"]
-=======
-            "options": ["-c", "--check-sat", "--extops", "--smt-encoding", "qf_aufbv"]
->>>>>>> 665295ba
+            "options": ["-c", "--check-sat", "--extops", "--smt-encoding", "qf_bv_log"]
         },
         {
             "input": "sat/sat_7.mltl", 
             "expected_output": "sat/sat_7.mltl.expect", 
-<<<<<<< HEAD
-            "options": ["-c", "--sat", "--extops", "--smt-encoding", "aufbv"]
-=======
-            "options": ["-c", "--check-sat", "--extops", "--smt-encoding", "qf_aufbv"]
->>>>>>> 665295ba
+            "options": ["-c", "--check-sat", "--extops", "--smt-encoding", "qf_bv_log"]
         },
         {
             "input": "sat/sat_8.mltl", 
             "expected_output": "sat/sat_8.mltl.expect", 
-<<<<<<< HEAD
-            "options": ["-c", "--sat", "--extops", "--smt-encoding", "aufbv"]
-=======
-            "options": ["-c", "--check-sat", "--extops", "--smt-encoding", "qf_aufbv"]
->>>>>>> 665295ba
+            "options": ["-c", "--check-sat", "--extops", "--smt-encoding", "qf_bv_log"]
         },
         {
             "input": "sat/unsat_1.mltl", 
             "expected_output": "sat/unsat_1.mltl.expect", 
-<<<<<<< HEAD
-            "options": ["-c", "--sat", "--extops", "--smt-encoding", "aufbv"]
-=======
-            "options": ["-c", "--check-sat", "--extops", "--smt-encoding", "qf_aufbv"]
->>>>>>> 665295ba
+            "options": ["-c", "--check-sat", "--extops", "--smt-encoding", "qf_bv_log"]
         },
         {
             "input": "sat/unsat_2.mltl", 
             "expected_output": "sat/unsat_2.mltl.expect", 
-<<<<<<< HEAD
-            "options": ["-c", "--sat", "--extops", "--smt-encoding", "aufbv"]
-=======
-            "options": ["-c", "--check-sat", "--extops", "--smt-encoding", "qf_aufbv"]
->>>>>>> 665295ba
+            "options": ["-c", "--check-sat", "--extops", "--smt-encoding", "qf_bv_log"]
         },
         {
             "input": "sat/unsat_3.mltl", 
             "expected_output": "sat/unsat_3.mltl.expect", 
-<<<<<<< HEAD
-            "options": ["-c", "--sat", "--extops", "--smt-encoding", "aufbv"]
-=======
-            "options": ["-c", "--check-sat", "--extops", "--smt-encoding", "qf_aufbv"]
->>>>>>> 665295ba
+            "options": ["-c", "--check-sat", "--extops", "--smt-encoding", "qf_bv_log"]
         },
         {
             "input": "sat/unsat_4.mltl", 
             "expected_output": "sat/unsat_4.mltl.expect", 
-<<<<<<< HEAD
-            "options": ["-c", "--sat", "--extops", "--smt-encoding", "aufbv"]
-=======
-            "options": ["-c", "--check-sat", "--extops", "--smt-encoding", "qf_aufbv"]
->>>>>>> 665295ba
+            "options": ["-c", "--check-sat", "--extops", "--smt-encoding", "qf_bv_log"]
         },
         {
             "input": "sat/unsat_5.mltl", 
             "expected_output": "sat/unsat_5.mltl.expect", 
-<<<<<<< HEAD
-            "options": ["-c", "--sat", "--extops", "--smt-encoding", "aufbv"]
-=======
-            "options": ["-c", "--check-sat", "--extops", "--smt-encoding", "qf_aufbv"]
->>>>>>> 665295ba
+            "options": ["-c", "--check-sat", "--extops", "--smt-encoding", "qf_bv_log"]
         },
         {
             "input": "sat/unsat_6.mltl", 
             "expected_output": "sat/unsat_6.mltl.expect", 
-<<<<<<< HEAD
-            "options": ["-c", "--sat", "--extops", "--smt-encoding", "aufbv"]
-=======
-            "options": ["-c", "--check-sat", "--extops", "--smt-encoding", "qf_aufbv"]
->>>>>>> 665295ba
+            "options": ["-c", "--check-sat", "--extops", "--smt-encoding", "qf_bv_log"]
         },
         {
             "input": "sat/unsat_7.mltl", 
             "expected_output": "sat/unsat_7.mltl.expect", 
-<<<<<<< HEAD
-            "options": ["-c", "--sat", "--extops", "--smt-encoding", "aufbv"]
-=======
-            "options": ["-c", "--check-sat", "--extops", "--smt-encoding", "qf_aufbv"]
->>>>>>> 665295ba
-        },
-        {
-            "input": "sat/bz_sat_1.c2po", 
-            "expected_output": "sat/bz_sat_1.c2po.expect", 
-<<<<<<< HEAD
-            "options": ["-bz", "-c", "--sat", "--extops", "--smt-encoding", "aufbv"]
-=======
-            "options": ["-bz", "-c", "--check-sat", "--extops", "--smt-encoding", "qf_aufbv"]
->>>>>>> 665295ba
-        },
-        {
-            "input": "sat/bz_sat_2.c2po", 
-            "expected_output": "sat/bz_sat_2.c2po.expect", 
-<<<<<<< HEAD
-            "options": ["-bz", "-c", "--sat", "--extops", "--smt-encoding", "aufbv"]
-=======
-            "options": ["-bz", "-c", "--check-sat", "--extops", "--smt-encoding", "qf_aufbv"]
->>>>>>> 665295ba
-        },
-        {
-            "input": "sat/bz_sat_3.c2po", 
-            "expected_output": "sat/bz_sat_3.c2po.expect", 
-<<<<<<< HEAD
-            "options": ["-bz", "-c", "--sat", "--extops", "--smt-encoding", "aufbv"]
-=======
-            "options": ["-bz", "-c", "--check-sat", "--extops", "--smt-encoding", "qf_aufbv"]
->>>>>>> 665295ba
-        },
-        {
-            "input": "sat/bz_unsat_1.c2po", 
-            "expected_output": "sat/bz_unsat_1.c2po.expect", 
-<<<<<<< HEAD
-            "options": ["-bz", "-c", "--sat", "--extops", "--smt-encoding", "aufbv"]
-=======
-            "options": ["-bz", "-c", "--check-sat", "--extops", "--smt-encoding", "qf_aufbv"]
->>>>>>> 665295ba
-        },
-        {
-            "input": "sat/bz_unsat_2.c2po", 
-            "expected_output": "sat/bz_unsat_2.c2po.expect", 
-<<<<<<< HEAD
-            "options": ["-bz", "-c", "--sat", "--extops", "--smt-encoding", "aufbv"]
-=======
-            "options": ["-bz", "-c", "--check-sat", "--extops", "--smt-encoding", "qf_aufbv"]
->>>>>>> 665295ba
-        },
-        {
-            "input": "sat/bz_unsat_3.c2po", 
-            "expected_output": "sat/bz_unsat_3.c2po.expect", 
-<<<<<<< HEAD
-            "options": ["-bz", "-c", "--sat", "--extops", "--smt-encoding", "aufbv"]
-        }
-    ],
-    "sat-qf-aufbv": [
-        {
-            "input": "sat/sat_1.mltl", 
-            "expected_output": "sat/sat_1.mltl.expect", 
-            "options": ["-c", "--sat", "--extops", "--smt-encoding", "qf_aufbv"]
-=======
-            "options": ["-bz", "-c", "--check-sat", "--extops", "--smt-encoding", "qf_aufbv"]
-        }
-    ],
-    "sat-qf-bv": [
-        {
-            "input": "sat/sat_1.mltl", 
-            "expected_output": "sat/sat_1.mltl.expect", 
-            "options": ["-c", "--check-sat", "--extops", "--smt-encoding", "qf_bv"]
->>>>>>> 665295ba
-        },
-        {
-            "input": "sat/sat_2.mltl", 
-            "expected_output": "sat/sat_2.mltl.expect", 
-<<<<<<< HEAD
-            "options": ["-c", "--sat", "--extops", "--smt-encoding", "qf_aufbv"]
-=======
-            "options": ["-c", "--check-sat", "--extops", "--smt-encoding", "qf_bv"]
->>>>>>> 665295ba
-        },
-        {
-            "input": "sat/sat_3.mltl", 
-            "expected_output": "sat/sat_3.mltl.expect", 
-<<<<<<< HEAD
-            "options": ["-c", "--sat", "--extops", "--smt-encoding", "qf_aufbv"]
-=======
-            "options": ["-c", "--check-sat", "--extops", "--smt-encoding", "qf_bv"]
->>>>>>> 665295ba
-        },
-        {
-            "input": "sat/sat_4.mltl", 
-            "expected_output": "sat/sat_4.mltl.expect", 
-<<<<<<< HEAD
-            "options": ["-c", "--sat", "--extops", "--smt-encoding", "qf_aufbv"]
-=======
-            "options": ["-c", "--check-sat", "--extops", "--smt-encoding", "qf_bv"]
->>>>>>> 665295ba
-        },
-        {
-            "input": "sat/sat_5.mltl", 
-            "expected_output": "sat/sat_5.mltl.expect", 
-<<<<<<< HEAD
-            "options": ["-c", "--sat", "--extops", "--smt-encoding", "qf_aufbv"]
-=======
-            "options": ["-c", "--check-sat", "--extops", "--smt-encoding", "qf_bv"]
->>>>>>> 665295ba
-        },
-        {
-            "input": "sat/sat_6.mltl", 
-            "expected_output": "sat/sat_6.mltl.expect", 
-<<<<<<< HEAD
-            "options": ["-c", "--sat", "--extops", "--smt-encoding", "qf_aufbv"]
-=======
-            "options": ["-c", "--check-sat", "--extops", "--smt-encoding", "qf_bv"]
->>>>>>> 665295ba
-        },
-        {
-            "input": "sat/sat_7.mltl", 
-            "expected_output": "sat/sat_7.mltl.expect", 
-<<<<<<< HEAD
-            "options": ["-c", "--sat", "--extops", "--smt-encoding", "qf_aufbv"]
-=======
-            "options": ["-c", "--check-sat", "--extops", "--smt-encoding", "qf_bv"]
->>>>>>> 665295ba
-        },
-        {
-            "input": "sat/sat_8.mltl", 
-            "expected_output": "sat/sat_8.mltl.expect", 
-<<<<<<< HEAD
-            "options": ["-c", "--sat", "--extops", "--smt-encoding", "qf_aufbv"]
-=======
-            "options": ["-c", "--check-sat", "--extops", "--smt-encoding", "qf_bv"]
->>>>>>> 665295ba
-        },
-        {
-            "input": "sat/unsat_1.mltl", 
-            "expected_output": "sat/unsat_1.mltl.expect", 
-<<<<<<< HEAD
-            "options": ["-c", "--sat", "--extops", "--smt-encoding", "qf_aufbv"]
-=======
-            "options": ["-c", "--check-sat", "--extops", "--smt-encoding", "qf_bv"]
->>>>>>> 665295ba
-        },
-        {
-            "input": "sat/unsat_2.mltl", 
-            "expected_output": "sat/unsat_2.mltl.expect", 
-<<<<<<< HEAD
-            "options": ["-c", "--sat", "--extops", "--smt-encoding", "qf_aufbv"]
-=======
-            "options": ["-c", "--check-sat", "--extops", "--smt-encoding", "qf_bv"]
->>>>>>> 665295ba
-        },
-        {
-            "input": "sat/unsat_3.mltl", 
-            "expected_output": "sat/unsat_3.mltl.expect", 
-<<<<<<< HEAD
-            "options": ["-c", "--sat", "--extops", "--smt-encoding", "qf_aufbv"]
-=======
-            "options": ["-c", "--check-sat", "--extops", "--smt-encoding", "qf_bv"]
->>>>>>> 665295ba
-        },
-        {
-            "input": "sat/unsat_4.mltl", 
-            "expected_output": "sat/unsat_4.mltl.expect", 
-<<<<<<< HEAD
-            "options": ["-c", "--sat", "--extops", "--smt-encoding", "qf_aufbv"]
-=======
-            "options": ["-c", "--check-sat", "--extops", "--smt-encoding", "qf_bv"]
->>>>>>> 665295ba
-        },
-        {
-            "input": "sat/unsat_5.mltl", 
-            "expected_output": "sat/unsat_5.mltl.expect", 
-<<<<<<< HEAD
-            "options": ["-c", "--sat", "--extops", "--smt-encoding", "qf_aufbv"]
-=======
-            "options": ["-c", "--check-sat", "--extops", "--smt-encoding", "qf_bv"]
->>>>>>> 665295ba
-        },
-        {
-            "input": "sat/unsat_6.mltl", 
-            "expected_output": "sat/unsat_6.mltl.expect", 
-<<<<<<< HEAD
-            "options": ["-c", "--sat", "--extops", "--smt-encoding", "qf_aufbv"]
-=======
-            "options": ["-c", "--check-sat", "--extops", "--smt-encoding", "qf_bv"]
->>>>>>> 665295ba
-        },
-        {
-            "input": "sat/unsat_7.mltl", 
-            "expected_output": "sat/unsat_7.mltl.expect", 
-<<<<<<< HEAD
-            "options": ["-c", "--sat", "--extops", "--smt-encoding", "qf_aufbv"]
-        },
-        {
-            "input": "sat/bz_sat_1.c2po", 
-            "expected_output": "sat/bz_sat_1.c2po.expect", 
-            "options": ["-bz", "-c", "--sat", "--extops", "--smt-encoding", "qf_aufbv"]
-        },
-        {
-            "input": "sat/bz_sat_2.c2po", 
-            "expected_output": "sat/bz_sat_2.c2po.expect", 
-            "options": ["-bz", "-c", "--sat", "--extops", "--smt-encoding", "qf_aufbv"]
-        },
-        {
-            "input": "sat/bz_sat_3.c2po", 
-            "expected_output": "sat/bz_sat_3.c2po.expect", 
-            "options": ["-bz", "-c", "--sat", "--extops", "--smt-encoding", "qf_aufbv"]
-        },
-        {
-            "input": "sat/bz_unsat_1.c2po", 
-            "expected_output": "sat/bz_unsat_1.c2po.expect", 
-            "options": ["-bz", "-c", "--sat", "--extops", "--smt-encoding", "qf_aufbv"]
-        },
-        {
-            "input": "sat/bz_unsat_2.c2po", 
-            "expected_output": "sat/bz_unsat_2.c2po.expect", 
-            "options": ["-bz", "-c", "--sat", "--extops", "--smt-encoding", "qf_aufbv"]
-        },
-        {
-            "input": "sat/bz_unsat_3.c2po", 
-            "expected_output": "sat/bz_unsat_3.c2po.expect", 
-            "options": ["-bz", "-c", "--sat", "--extops", "--smt-encoding", "qf_aufbv"]
-        }
-    ],
-    "sat-qf-bv": [
-        {
-            "input": "sat/sat_1.mltl", 
-            "expected_output": "sat/sat_1.mltl.expect", 
-            "options": ["-c", "--sat", "--extops", "--smt-encoding", "qf_bv"]
-=======
-            "options": ["-c", "--check-sat", "--extops", "--smt-encoding", "qf_bv"]
-        }
-    ],
-    "sat-qf-bv-log": [
-        {
-            "input": "sat/sat_1.mltl", 
-            "expected_output": "sat/sat_1.mltl.expect", 
-            "options": ["-c", "--check-sat", "--extops", "--smt-encoding", "qf_bv_log"]
->>>>>>> 665295ba
-        },
-        {
-            "input": "sat/sat_2.mltl", 
-            "expected_output": "sat/sat_2.mltl.expect", 
-<<<<<<< HEAD
-            "options": ["-c", "--sat", "--extops", "--smt-encoding", "qf_bv"]
-=======
-            "options": ["-c", "--check-sat", "--extops", "--smt-encoding", "qf_bv_log"]
->>>>>>> 665295ba
-        },
-        {
-            "input": "sat/sat_3.mltl", 
-            "expected_output": "sat/sat_3.mltl.expect", 
-<<<<<<< HEAD
-            "options": ["-c", "--sat", "--extops", "--smt-encoding", "qf_bv"]
-=======
-            "options": ["-c", "--check-sat", "--extops", "--smt-encoding", "qf_bv_log"]
->>>>>>> 665295ba
-        },
-        {
-            "input": "sat/sat_4.mltl", 
-            "expected_output": "sat/sat_4.mltl.expect", 
-<<<<<<< HEAD
-            "options": ["-c", "--sat", "--extops", "--smt-encoding", "qf_bv"]
-=======
-            "options": ["-c", "--check-sat", "--extops", "--smt-encoding", "qf_bv_log"]
->>>>>>> 665295ba
-        },
-        {
-            "input": "sat/sat_5.mltl", 
-            "expected_output": "sat/sat_5.mltl.expect", 
-<<<<<<< HEAD
-            "options": ["-c", "--sat", "--extops", "--smt-encoding", "qf_bv"]
-=======
-            "options": ["-c", "--check-sat", "--extops", "--smt-encoding", "qf_bv_log"]
->>>>>>> 665295ba
-        },
-        {
-            "input": "sat/sat_6.mltl", 
-            "expected_output": "sat/sat_6.mltl.expect", 
-<<<<<<< HEAD
-            "options": ["-c", "--sat", "--extops", "--smt-encoding", "qf_bv"]
-=======
-            "options": ["-c", "--check-sat", "--extops", "--smt-encoding", "qf_bv_log"]
->>>>>>> 665295ba
-        },
-        {
-            "input": "sat/sat_7.mltl", 
-            "expected_output": "sat/sat_7.mltl.expect", 
-<<<<<<< HEAD
-            "options": ["-c", "--sat", "--extops", "--smt-encoding", "qf_bv"]
-=======
-            "options": ["-c", "--check-sat", "--extops", "--smt-encoding", "qf_bv_log"]
->>>>>>> 665295ba
-        },
-        {
-            "input": "sat/sat_8.mltl", 
-            "expected_output": "sat/sat_8.mltl.expect", 
-<<<<<<< HEAD
-            "options": ["-c", "--sat", "--extops", "--smt-encoding", "qf_bv"]
-=======
-            "options": ["-c", "--check-sat", "--extops", "--smt-encoding", "qf_bv_log"]
->>>>>>> 665295ba
-        },
-        {
-            "input": "sat/unsat_1.mltl", 
-            "expected_output": "sat/unsat_1.mltl.expect", 
-<<<<<<< HEAD
-            "options": ["-c", "--sat", "--extops", "--smt-encoding", "qf_bv"]
-=======
-            "options": ["-c", "--check-sat", "--extops", "--smt-encoding", "qf_bv_log"]
->>>>>>> 665295ba
-        },
-        {
-            "input": "sat/unsat_2.mltl", 
-            "expected_output": "sat/unsat_2.mltl.expect", 
-<<<<<<< HEAD
-            "options": ["-c", "--sat", "--extops", "--smt-encoding", "qf_bv"]
-=======
-            "options": ["-c", "--check-sat", "--extops", "--smt-encoding", "qf_bv_log"]
->>>>>>> 665295ba
-        },
-        {
-            "input": "sat/unsat_3.mltl", 
-            "expected_output": "sat/unsat_3.mltl.expect", 
-<<<<<<< HEAD
-            "options": ["-c", "--sat", "--extops", "--smt-encoding", "qf_bv"]
-=======
-            "options": ["-c", "--check-sat", "--extops", "--smt-encoding", "qf_bv_log"]
->>>>>>> 665295ba
-        },
-        {
-            "input": "sat/unsat_4.mltl", 
-            "expected_output": "sat/unsat_4.mltl.expect", 
-<<<<<<< HEAD
-            "options": ["-c", "--sat", "--extops", "--smt-encoding", "qf_bv"]
-=======
-            "options": ["-c", "--check-sat", "--extops", "--smt-encoding", "qf_bv_log"]
->>>>>>> 665295ba
-        },
-        {
-            "input": "sat/unsat_5.mltl", 
-            "expected_output": "sat/unsat_5.mltl.expect", 
-<<<<<<< HEAD
-            "options": ["-c", "--sat", "--extops", "--smt-encoding", "qf_bv"]
-=======
-            "options": ["-c", "--check-sat", "--extops", "--smt-encoding", "qf_bv_log"]
->>>>>>> 665295ba
-        },
-        {
-            "input": "sat/unsat_6.mltl", 
-            "expected_output": "sat/unsat_6.mltl.expect", 
-<<<<<<< HEAD
-            "options": ["-c", "--sat", "--extops", "--smt-encoding", "qf_bv"]
-=======
-            "options": ["-c", "--check-sat", "--extops", "--smt-encoding", "qf_bv_log"]
->>>>>>> 665295ba
-        },
-        {
-            "input": "sat/unsat_7.mltl", 
-            "expected_output": "sat/unsat_7.mltl.expect", 
-<<<<<<< HEAD
-            "options": ["-c", "--sat", "--extops", "--smt-encoding", "qf_bv"]
-=======
-            "options": ["-c", "--check-sat", "--extops", "--smt-encoding", "qf_bv_log"]
->>>>>>> 665295ba
+            "options": ["-c", "--check-sat", "--extops", "--smt-encoding", "qf_bv_log"]
         }
     ]
 }
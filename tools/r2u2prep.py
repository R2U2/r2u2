--- conflicted
+++ resolved
@@ -35,13 +35,10 @@
                     help="generate config.c file in place of binaries")
 parser.add_argument("--booleanizer", action="store_true",
                     help="enable booleanizer")
-<<<<<<< HEAD
 parser.add_argument("--extops", action="store_true",
                     help="enable extended operations")
-=======
 parser.add_argument("--atomic-checker", action="store_true",
                     help="enable atomic checkers")
->>>>>>> 052efaff
 parser.add_argument("--no-color", action="store_false",
                     help="disable color in logging")
 args = parser.parse_args()
@@ -60,11 +57,7 @@
 if(os.path.isfile(args.mltl)):
     mltl = open(args.mltl,'r').read()
     if(os.path.isfile(args.sigs)):
-<<<<<<< HEAD
-        return_code = compile(args.mltl, args.sigs, output_path=args.output_dir, int_width=args.int_width, int_signed=args.int_signed, float_width=args.float_width, bz=args.booleanizer, cse=True, extops=args.extops, color=args.no_color, quiet=args.quiet)
-=======
-        return_code = compile(args.mltl, args.sigs, output_path=args.output_dir, int_width=args.int_width, int_signed=args.int_signed, float_width=args.float_width, at=args.atomic_checker, bz=args.booleanizer, cse=True, color=args.no_color, quiet=args.quiet)
->>>>>>> 052efaff
+        return_code = compile(args.mltl, args.sigs, output_path=args.output_dir, int_width=args.int_width, int_signed=args.int_signed, float_width=args.float_width, at=args.atomic_checker, bz=args.booleanizer, cse=True, extops=args.extops, color=args.no_color, quiet=args.quiet)
     else:
         print(f'Signal mapping argument \'{args.sigs}\' not a valid file')
         return_code = 1

#!/usr/bin/python3
#------------------------------------------------------------------------------#
# Author:      Matt Cauwels, Chris Johannsen
# Date:        April 29th, 2020
# File Name:   r2u2prep.py
# Description:
#------------------------------------------------------------------------------#
import sys
import os
import subprocess
import shutil
import re
import argparse

from Compiler import compiler
from Assembler.config import *
from Assembler.ptas import assemble_pt
from Assembler.ftas import assemble_ft
from Assembler.atas import assemble_at

TIMESTAMP_WIDTH = 4
__AbsolutePath__ = os.path.dirname(os.path.abspath(__file__))+'/'

def main(args):

    output_dir    = __AbsolutePath__ + args.output_dir
    binary_dir    = __AbsolutePath__ + args.output_dir + 'binary_files/'
    compiler_dir  = __AbsolutePath__ + args.compiler_dir
    assembler_dir = __AbsolutePath__ + args.assembler_dir

    if not os.path.isdir(output_dir):
        os.mkdir(output_dir)

    # Remove binary files directory, if it exists, and start fresh
    if os.path.isdir(binary_dir):
        shutil.rmtree(binary_dir)

    # If the argument is a valid file,
    #if(os.path.isfile(__AbsolutePath__ + mltl)):
    #    MLTL = open(args.mltl,'r').read()
    if(os.path.isfile(args.mltl)):
        MLTL = open(args.mltl,'r').read()
    else:
        MLTL = args.mltl

    FT = ""
    PT = ""
    AT = ""

    # Split the PT and FT
    for form_num, line in enumerate(MLTL.split(';')):
        line = line.strip('\n ')
        # Ignore lines that are blank
        if(re.fullmatch('\s*', line)):
            continue
        # Iterate through the line and determine if it is FT or PT or atomic
        isFT = 0
        isPT = 0
        isAtom = 0

        # Determine if the line is an atomic mapping
        if(re.search(':=', line)):
            isAtom = isAtom + 1
        # Determine if the line contains a FT operator
        elif(re.search('[GFUR]', line)):
            isFT = isFT + 1
        # Determine if the line contains a PT operator
        elif(re.search('[YHOS]', line)):
            isPT = isPT + 1

        # If a formula has both PT and FT, throw an error and exit the program
        if((isPT > 0) and (isFT > 0)):
            print('***********************************************************')
            print('Formula has both past-time and future-time operators.')
            print('R2U2 does not support mixed-time formulas.')
            print('The following formula is invalid: ' + line)
        # Else, if a formula is just past-time,
        elif((isPT > 0) and (isFT == 0)):
            # Put it in the PT list, for the PT call of postgraph
            PT += line + ';\n'
        # Else, if the formula is future-time or just propositional logic,
        elif((isPT == 0) and (isFT >= 0) and (isAtom == 0)):
            # Put it in the FT list, for the FT call of postgraph
            FT += line + ';\n'
        # Else if the formula is an atomic assignment
        elif(isAtom > 0):
            # Only add atomics to the set
            AT += line + ';\n'

<<<<<<< HEAD
    AT_str = ""
    for line in AT:
        if(re.fullmatch('\s*', line)):
            continue
        AT_str += line

    # Call Postgraph for both sets of formulas, Past-Time (PT) and Future-Time (FT)
    if(len(FT) != 0):
        print('************************** FT ASM **************************')
        FT_str = ""
        for i in range(max(FT.keys())+1):
            if i in FT:
                FT_str += FT[i]
            else:
                FT_str += "\n"
        #print(FT_str)
        subprocess.run(['python3',  compiler_dir+'main.py', FT_str, 'ft',
                        AT_str, binary_dir])
    if(len(PT) != 0):
        print('************************** PT ASM **************************')
        PT_str = ""
        for i in range(max(PT.keys())+1):
            if i in PT:
                PT_str += PT[i]
            else:
                PT_str += "\n"
        subprocess.run(['python3', compiler_dir+'main.py', PT_str, 'pt',
                        AT_str, binary_dir])
    # Compile AT instructions
    if(len(AT) != 0):
        print('************************** AT ASM **************************')
        subprocess.run(['python3', compiler_dir+'main.py', '', 'at',
                        AT_str, binary_dir])

    # Check to see if ft.asm exists
    if(not os.path.isfile(binary_dir+'ft.asm')):
        # If it doesn't, make a blank assembly that is just an end sequence
        f = open(binary_dir+'ft.asm','w+')
        f.write('s0: end sequence')
        f.close()
    if(not os.path.isfile(binary_dir+'ftscq.asm')):
        f = open(binary_dir+'ftscq.asm', 'w+')
        f.write('0 0')
        f.close()
    # Check to see if pt.asm exists
    if(not os.path.isfile(binary_dir+'pt.asm')):
        # If it doesn't, make a blank assembly that is just an end sequence
=======
    mltl_compiler = compiler.Compiler(FT,PT,AT,binary_dir)

    print('************************** FT ASM **************************')

    if not FT == '':
        mltl_compiler.mltl_compile(FT, 'ft.asm', 'alias.txt')
    else:
        f = open(binary_dir+'ft.asm','w+')
        f.write('s0: end sequence')
        f.close()
        print('s0: end sequence')

    print('************************** PT ASM **************************')

    if not PT == '':
        mltl_compiler.mltl_compile(PT, 'pt.asm', 'alias.txt')
    else:
>>>>>>> 66a718d4
        f = open(binary_dir+'pt.asm','w+')
        f.write('s0: end sequence')
        f.close()
        print('s0: end sequence')

    print('************************** AT ASM **************************')

    mltl_compiler.at_compile(AT, 'at.asm', 'alias.txt')

    print('************************************************************')

    if not mltl_compiler.status:
        print('Error in compilation of MLTL or AT')
        return

    if not os.path.isdir(output_dir+'config_files/'):
        os.mkdir(output_dir+'config_files/')

<<<<<<< HEAD
    subprocess.run(['python3', assembler_dir+'main.py',
                    args.config_file,
                    args.header_file,
                    output_dir+'config_files/R2U2Config.h',
                    binary_dir+'pt.asm',
                    binary_dir+'ft.asm',
                    binary_dir+'ftscq.asm',
                    binary_dir+'at.asm',
                    str(TIMESTAMP_WIDTH),
                    output_dir,
                    str(args.no_binaries)])
=======
    print('Generating configuration files')
    parse_config(args.config_file)
    check_updates(args.header_file)
    gen_config(args.output_dir+'config_files/R2U2Config.h',
        mltl_compiler.ref_atomics, mltl_compiler.signals)

    print('************************************************************')

    assemble_ft(binary_dir+'ft.asm', binary_dir+'ftscq.asm',
                str(TIMESTAMP_WIDTH), args.output_dir,
                str(args.no_binaries))

    assemble_pt(binary_dir+'pt.asm', str(TIMESTAMP_WIDTH), args.output_dir,
                str(args.no_binaries))

    assemble_at(binary_dir+'at.asm', args.output_dir, str(args.no_binaries))


>>>>>>> 66a718d4
    print('************************************************************')
    print('Output files are located in the '+output_dir+' directory')
    print('Use '+output_dir+'binary_files/ as input to r2u2')
    print('************************************************************')

if __name__ == "__main__":
    parser = argparse.ArgumentParser()
    parser.add_argument("mltl",
                        help="file where mltl formula are stored or literal mltl formula")
    parser.add_argument("--config-file", default='r2u2.conf',
                        help="path to configuration file")
    parser.add_argument("--header-file",
                        default='gen_files/config_files/R2U2Config.h',
                        help="path to configuration header file, uses this file to detect if recompilation is needed")
    parser.add_argument("--output-dir", default='gen_files/',
                        help="location where files will be generated")
    parser.add_argument("--compiler-dir", default='Compiler/',
                        help="location where compiler programs will be called from")
    parser.add_argument("--assembler-dir", default='Assembler/',
                        help="location where assembly and configuration programs will be called from")
    parser.add_argument("--no-binaries", action="store_true",
                        help="generate config.c file in place of binaries")
    parser.add_argument("--no-symbolic-names", action="store_true",
                        help="restricts use of symbolic names for atomics and signals")
    args = parser.parse_args()
    main(args)<|MERGE_RESOLUTION|>--- conflicted
+++ resolved
@@ -87,55 +87,6 @@
             # Only add atomics to the set
             AT += line + ';\n'
 
-<<<<<<< HEAD
-    AT_str = ""
-    for line in AT:
-        if(re.fullmatch('\s*', line)):
-            continue
-        AT_str += line
-
-    # Call Postgraph for both sets of formulas, Past-Time (PT) and Future-Time (FT)
-    if(len(FT) != 0):
-        print('************************** FT ASM **************************')
-        FT_str = ""
-        for i in range(max(FT.keys())+1):
-            if i in FT:
-                FT_str += FT[i]
-            else:
-                FT_str += "\n"
-        #print(FT_str)
-        subprocess.run(['python3',  compiler_dir+'main.py', FT_str, 'ft',
-                        AT_str, binary_dir])
-    if(len(PT) != 0):
-        print('************************** PT ASM **************************')
-        PT_str = ""
-        for i in range(max(PT.keys())+1):
-            if i in PT:
-                PT_str += PT[i]
-            else:
-                PT_str += "\n"
-        subprocess.run(['python3', compiler_dir+'main.py', PT_str, 'pt',
-                        AT_str, binary_dir])
-    # Compile AT instructions
-    if(len(AT) != 0):
-        print('************************** AT ASM **************************')
-        subprocess.run(['python3', compiler_dir+'main.py', '', 'at',
-                        AT_str, binary_dir])
-
-    # Check to see if ft.asm exists
-    if(not os.path.isfile(binary_dir+'ft.asm')):
-        # If it doesn't, make a blank assembly that is just an end sequence
-        f = open(binary_dir+'ft.asm','w+')
-        f.write('s0: end sequence')
-        f.close()
-    if(not os.path.isfile(binary_dir+'ftscq.asm')):
-        f = open(binary_dir+'ftscq.asm', 'w+')
-        f.write('0 0')
-        f.close()
-    # Check to see if pt.asm exists
-    if(not os.path.isfile(binary_dir+'pt.asm')):
-        # If it doesn't, make a blank assembly that is just an end sequence
-=======
     mltl_compiler = compiler.Compiler(FT,PT,AT,binary_dir)
 
     print('************************** FT ASM **************************')
@@ -153,7 +104,6 @@
     if not PT == '':
         mltl_compiler.mltl_compile(PT, 'pt.asm', 'alias.txt')
     else:
->>>>>>> 66a718d4
         f = open(binary_dir+'pt.asm','w+')
         f.write('s0: end sequence')
         f.close()
@@ -172,19 +122,6 @@
     if not os.path.isdir(output_dir+'config_files/'):
         os.mkdir(output_dir+'config_files/')
 
-<<<<<<< HEAD
-    subprocess.run(['python3', assembler_dir+'main.py',
-                    args.config_file,
-                    args.header_file,
-                    output_dir+'config_files/R2U2Config.h',
-                    binary_dir+'pt.asm',
-                    binary_dir+'ft.asm',
-                    binary_dir+'ftscq.asm',
-                    binary_dir+'at.asm',
-                    str(TIMESTAMP_WIDTH),
-                    output_dir,
-                    str(args.no_binaries)])
-=======
     print('Generating configuration files')
     parse_config(args.config_file)
     check_updates(args.header_file)
@@ -203,7 +140,6 @@
     assemble_at(binary_dir+'at.asm', args.output_dir, str(args.no_binaries))
 
 
->>>>>>> 66a718d4
     print('************************************************************')
     print('Output files are located in the '+output_dir+' directory')
     print('Use '+output_dir+'binary_files/ as input to r2u2')

--- conflicted
+++ resolved
@@ -124,32 +124,24 @@
         f = open(binary_dir+'ft.asm','w+')
         f.write('s0: end sequence')
         f.close()
-<<<<<<< HEAD
         f = open(__BinFileDir__+'ftscq.asm', 'w+')
         f.write('0 0')
         f.close()
     print('************************************************************')
     subprocess.run(['python3', __BinGenDir__+'ftas.py', __BinFileDir__+'ft.asm',
                     __BinFileDir__+'ftscq.asm', str(TIMESTAMP_WIDTH), str(config)])
-=======
->>>>>>> 3288deae
     # Check to see if pt.asm exists
     if(not os.path.isfile(binary_dir+'pt.asm')):
         # If it doesn't, make a blank assembly that is just an end sequence
         f = open(binary_dir+'pt.asm','w+')
         f.write('s0: end sequence')
         f.close()
-<<<<<<< HEAD
     print('************************************************************')
     subprocess.run(['python3', __BinGenDir__+'ptas.py', __BinFileDir__+'pt.asm',
                     str( TIMESTAMP_WIDTH), str(config)])
     print('************************************************************')
     # Check to see if at.asm exists
     if(not os.path.isfile(__BinFileDir__+'at.asm')):
-=======
-    # Check to see if at.asm exists
-    if(not os.path.isfile(binary_dir+'at.asm')):
->>>>>>> 3288deae
         # If it doesn't, make a blank assembly
         f = open(binary_dir+'at.asm','w+')
         f.write(' ')

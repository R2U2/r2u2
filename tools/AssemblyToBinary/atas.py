--- conflicted
+++ resolved
@@ -49,7 +49,6 @@
 
 	return b
 
-<<<<<<< HEAD
 def assemble(f):
 	binary = ""
 	for line in f:
@@ -58,9 +57,9 @@
 
 		instr = line.split()
 
-		atomic = re.search('\d+', instr[0])
+		atomic = instr[0][1:]
 		filter = instr[1]
-		signal = instr[2]
+		signal = instr[2][1:]
 		arg    = instr[3]
 		comp   = instr[4]
 		const  = instr[5]
@@ -129,82 +128,4 @@
 		prog_text += binary + "\";"
 		appendToFile(__DirBinaryPath__+'config.c', prog_text)
 	else:
-		writeToFile(__DirBinaryPath__+'at.bin', binary.replace('\\n','\n'))
-=======
-print('Assemble atomic checker')
-
-f = open(sys.argv[1])
-
-binary = ''
-for line in f:
-	if re.fullmatch('\s*', line):
-		break
-
-	instr = line.split()
-
-	atomic = instr[0][1:]
-	filter = instr[1]
-	signal = instr[2][1:]
-	arg    = instr[3]
-	cond   = instr[4]
-	comp   = instr[5]
-
-	if atomic is None:
-		print("Error: atomic not valid in instruction " + line)
-		binary += "00000000"
-	else:
-		binary += toBinary(atomic, 8)
-
-	if filter == "bool":
-		binary += "0001"
-	elif filter == "int":
-		binary += "0010"
-	elif filter == "float":
-		binary += "0011"
-	elif filter == "rate":
-		binary += "0100"
-	elif filter == "abs_diff_angle":
-		binary += "0101"
-	elif filter == "movavg":
-		binary += "0110"
-	else:
-		print("Error: filter is not valid in instruction " + line)
-		binary += "0000"
-
-	binary += toBinary(signal, 8)
-	binary += toBinary(arg, 32)
-
-	if cond == "==":
-		binary += "000"
-	elif cond == "!=":
-		binary += "001"
-	elif cond == "<":
-		binary += "010"
-	elif cond == "<=":
-		binary += "011"
-	elif cond == ">":
-		binary += "100"
-	elif cond == ">=":
-		binary += "101"
-	else:
-		print("Error: comparison operator is not valid in instruction " + line)
-		binary += "111"
-
-	# Check if comparing to signal value or constant
-	if comp[0] == "s":
-		binary += "1"
-		binary += toBinary(comp[1:], 32) # Max width is 32 bit constant
-	else:
-		binary += "0"
-		binary += toBinary(comp, 32) # Max width is 32 bit constant
-
-	binary += "\n"
-
-# Check to see if the '../binary_files' directory exists; if not make, the file
-__AbsolutePath__ = os.path.dirname(os.path.abspath(__file__))+'/'
-__DirBinaryPath__ = __AbsolutePath__+'../binary_files/'
-if(not os.path.isdir(__DirBinaryPath__)):
-	os.mkdir(__DirBinaryPath__)
-
-writeToFile(__DirBinaryPath__+'at.bin', binary)
->>>>>>> 36bd33bb
+		writeToFile(__DirBinaryPath__+'at.bin', binary.replace('\\n','\n'))
## Description: 1. optimize the AST; 2. assign SCQ size; 3. generate assembly
## Author: Pei Zhang
from antlr4 import *
from .MLTLLexer import MLTLLexer
from .MLTLParser import MLTLParser
from .visitor import Visitor
from .AST import *
import os
import re

asmFileName = ""
class Compiler():

    def __init__(self, output_path, mltl, optimize_cse=True, Hp=0, echo=True):
        # initialize variables
        self.output_path = output_path
        self.mltl = mltl
        self.optimize = optimize_cse
        self.Hp = Hp
<<<<<<< HEAD
=======
        self.ref_atomics = []
        self.mapped_atomics = []
        self.signals = {}
        self.labels = []
        self.status = True
>>>>>>> ccbacc7a
        self.echo = echo
        self.atomics = {}
        self.signals = {}
        self.labels = {}
        self.contracts = {}
        self.at_instructions = {}
        self.status = True
        # Check to see if the output directory exists
        if(not os.path.isdir(output_path)):
            os.mkdir(output_path)
        # make first pass of input to preprocess identifiers and contracts
        self.preprocess()


    def parse(self, input):
        AST_node.reset()
        Observer.reset()
        lexer = MLTLLexer(InputStream(input))
        stream = CommonTokenStream(lexer)
        parser = MLTLParser(stream)
        parse_tree = parser.program()
<<<<<<< HEAD
        #print(parse_tree.toStringTree(recog=parser))
        visitor = Visitor(self.atomics, self.signals, self.labels)
=======
        visitor = Visitor(self.ref_atomics)
>>>>>>> ccbacc7a
        visitor.visit(parse_tree)
        return visitor


    def preprocess(self):
        visitor = self.parse(self.mltl)
        if not visitor.status:
            print('ERROR: issue parsing MLTL')
            self.status = False
            return
        self.atomics = visitor.atomics
        self.signals = visitor.signals
        self.labels = visitor.labels
        self.contracts = visitor.contracts

        # Add formulas for contract handling
        # First count number of formulas which are not in contracts
        formula_num = 0
        for line in self.mltl.split(';'):
            line = line.strip('\n ')
            # Ignore lines that are blank, contracts, or atomic bindings
            if re.fullmatch('\s*', line) or re.search('=>',line) or re.search(':=',line):
                continue
            # Check if line is mixed FT/PT
            if re.search('^[^\#]*[GFUR]\[',line) and \
               re.search('^[^\#]*[YHOS]\[',line):
                continue
            formula_num += 1

        for contract, formulas in self.contracts.items():
            self.contracts[contract] = formula_num
            self.mltl += formulas[0] + ';\n'
            self.mltl += formulas[0] + '->' + formulas[1] + ';\n'
            self.mltl += formulas[0] + '&' + formulas[1] + ';\n'
            formula_num += 3

        # Assign the atomics valid indices
        for atom, index in self.atomics.items():
            if re.match('a\d+',atom):
                idx = re.search('\d+',atom).group()
                self.atomics[atom] = int(idx)
                self.at_instructions[atom] = ['bool','s'+idx,'0','==','1']

        min_idx = 0
        for atom, index in self.atomics.items():
            if re.match('a\d+',atom):
                continue
            while min_idx in self.atomics.values():
                min_idx += 1
            if self.atomics[atom] == -2:
                print('WARNING: atomic referenced but not binded: ' + atom)
                self.at_instructions['a'+str(min_idx)] = \
                    ['bool','s'+str(min_idx),'0','==','1']
            self.atomics[atom] = min_idx

        # Assign the signals valid indices
        for signal, index in self.signals.items():
            if re.match('s\d+',signal):
                self.signals[signal] = int(re.search('\d+',signal).group())

        min_idx = 0
        for signal, index in self.signals.items():
            if re.match('s\d+',signal):
                continue
            if self.signals[signal] == -1:
                print('WARNING: signal referenced but not mapped: ' + signal)
                while min_idx in self.signals.values():
                    min_idx += 1
                self.signals[signal] = min_idx


    def compile_ft(self, asm_filename):
        AST_node.reset()
        Observer.reset()

        ft = ''
        for line in self.mltl.split(';'):
            line = line.strip('\n ')
            # Ignore lines that are blank, contracts, or bindings
            if re.fullmatch('\s*', line) or re.search('=>',line) or \
              re.search(':=',line):
                continue
            # Check if line is mixed FT/PT
            if re.search('^[^\#]*[GFUR]\[',line) and \
               re.search('^[^\#]*[YHOS]\[',line):
                print('ERROR: mixed time operators used in formula ' + line)
                print('Ignoring formula')
                continue
            # line is valid pt, need to keep track of line numbers
            if re.search('(^|\n)[^\#]*[YHOS]\[',line):
                ft += '\n'
                continue
            # line is valid FT or propositional logic
            ft += line + ';\n'

        # if no FT formulas in file, write empty asm
        if re.fullmatch('\s*',ft):
            f = open(self.output_path+'ft.asm','w+')
            f.write('s0: end sequence')
            f.close()
            print('s0: end sequence')
            f = open(self.output_path+'ftscq.asm','w+')
            f.write('0 0')
            f.close()
            return

        # Parse the input and generate AST
        visitor = self.parse(ft)
        if not visitor.status:
            print('ERROR: issue parsing FT')
            self.status = False
            return

<<<<<<< HEAD
        self.asm = ""
        self.ast = AST_node.ast
        self.top = self.ast[0]
        if(self.optimize):
            self.optimize_cse()
        self.valid_node_set = self.sort_node()
        self.queue_size_assign(self.Hp, asm_filename)
        self.mltl_gen_assembly(asm_filename)
=======
        for atom in visitor.ref_atomics:
            if atom not in self.ref_atomics:
                self.ref_atomics.append(atom)
>>>>>>> ccbacc7a

    def compile_pt(self, asm_filename):
        AST_node.reset()
        Observer.reset()

        pt = ''
        for line in self.mltl.split(';'):
            line = line.strip('\n ')
            # Ignore lines that are blank, contracts, or bindings
            if re.fullmatch('\s*', line) or re.search('=>',line) or \
              re.search(':=',line):
                continue
            # Check if line is mixed FT/PT
            if re.search('^[^\#]*[GFUR]\[',line) and \
               re.search('^[^\#]*[YHOS]\[',line):
                print('ERROR: mixed time operators used in formula ' + line)
                print('Ignoring formula')
                continue
            # line is valid FT/propositional logic formula, need to keep track
            # of line numbers
            if not re.search('(^|\n)[^\#]*[YHOS]\[',line):
                pt += '\n'
                continue
            # line is valid PT
            pt += line + ';\n'

        # if no PT formulas in file, write empty asm
        if re.fullmatch('\s*',pt):
            f = open(self.output_path+'pt.asm','w+')
            f.write('s0: end sequence')
            f.close()
            print('s0: end sequence')
            return

        # Parse the input and generate AST
        visitor = self.parse(pt)
        if not visitor.status:
            print('ERROR: issue parsing FT')
            self.status = False
            return

        self.asm = ""
        self.ast = AST_node.ast
        self.top = self.ast[0]
        if(self.optimize):
            self.optimize_cse()
        self.valid_node_set = self.sort_node()
        self.queue_size_assign(self.Hp, asm_filename)
        self.mltl_gen_assembly(asm_filename)


    def compile_at(self, asm_filename):
        at = ''
        for line in self.mltl.split(';'):
            line = line.strip('\n ')
            # Ignore lines that are blank
            if re.fullmatch('\s*', line):
                continue
            if re.search(':=',self.mltl):
                at += line + ';\n'
            else:
                at += '\n'

        # Parse the input and generate AST
        visitor = self.parse(at)

        if not visitor.status:
            print('ERROR: issue parsing AT')
            self.status = False
            return

<<<<<<< HEAD
        for atom, instr in visitor.at_instr.items():
            self.at_instructions[atom] = instr

        self.at_gen_assembly(asm_filename)
=======
        self.mapped_atomics = visitor.mapped_atomics

        self.assign_sig_indices(visitor.signals)

        self.at_gen_assembly(visitor.at_instr, asm_filename)

        self.gen_alias_file_sigs(alias_filename)
>>>>>>> ccbacc7a


    # Common subexpression elimination the AST
    def optimize_cse(self):
        # Map preorder traverse to observer node, use '(' and ')' to represent boundry
        if(len(self.ast)==0):
            return
        def preorder(root,m):
            if(root==None):
                return []
            link = ['(']
            link.extend([root.name])
            for c in root.child:
                if c:
                    link.extend(preorder(c,m))
            # link.extend(inorder(root.left,m))
            # link.extend([root.name])
            # link.extend(inorder(root.right,m))
            link.append(')')
            tup = tuple(link)
            if(tup in m):
                # find left of right branch of pre node
                parent = root.pre
                for i,c in enumerate(parent.child):
                    if c and c==root:
                        parent.child[i] = m[tup]
                # if(root.pre.left==root):
                #     root.pre.left = m[tup]
                # else:
                #     root.pre.right = m[tup]
            else:
                m[tup] = root
            return link

        # preorder traverse from the top node
        preorder(self.top,{})

    # TODO: logically optimize the AST, e.g., a0&a0->a0; a0&!a0=FALSE
    def optimize_logic(self):
        pass

    ###############################################################
    # Topological sort the node sequence, the sequence is stored in stack
    def sort_node(self):
        if(len(self.ast)==0):
            return []
        # top = self.ast[len(self.ast)-1]
        top = self.ast[0]
        # collect used node from the tree
        def checkTree(root, graph):
            if(root==None or root.type=='BOOL'):
                return
            if root not in graph:
                graph.append(root)
            for c in root.child:
                if c:
                    checkTree(c, graph)
            # checkTree(root.left, graph)
            # graph.add(root)
            # checkTree(root.right, graph)

        graph=[]
        checkTree(top,graph)

        def topologicalSortUtil(root, visited, stack):
            if(root!=None and root.type!='BOOL' and root not in visited):
                visited.add(root)
                # [topologicalSortUtil(i,visited,stack) for i in(root.left, root.right)]
                [topologicalSortUtil(i,visited,stack) for i in root.child]
                stack.insert(0,root)

        def topologicalSort(root, graph):
            visited = set()
            stack = []
            [topologicalSortUtil(node,visited,stack) for node in graph]
            return stack

        stack = topologicalSort(top,graph)
        return stack # parent to child

    ###############################################################
    # Assign the size for each queue
    def queue_size_assign(self,predLen,filename):
        stack = self.valid_node_set # parent to child
        vstack = stack[:] # copy the list
        vstack.reverse() # child to parent
        # compute propagation delay from bottom up
        def compute_propagation_delay():
            for n in vstack:
                if (not isinstance(n, Observer)):# the propogation delay only applies to Observer node
                    continue
                if(n.type=='ATOM'):
                    n.bpd = -1*predLen
                    n.scq_size = 1
                elif(n.type=='BOOL'):
                    n.bpd = 0
                    n.scq_size = 0
                elif( n.type in ('AND','OR','UNTIL','WEAK_UNTIL','RELEASE','IMPLY','EQ') ):
                    left, right = n.left, n.right
                    if(n.type in ('AND', 'OR', 'IMPLY','EQ')):
                        n.bpd, n.wpd = min(left.bpd, right.bpd), max(left.wpd, right.wpd)
                    else:
                        n.bpd, n.wpd = min(left.bpd, right.bpd)+n.lb, max(left.wpd, right.wpd)+n.ub
                else:
                    left = n.left
                    if(n.type == 'NEG' or n.type == 'YES'):
                        n.bpd, n.wpd = left.bpd, left.wpd
                    else:
                        n.bpd, n.wpd = left.bpd + n.lb, left.wpd + n.ub

        # compute scq size from top down
        def compute_scq_size():
            for n in vstack:
                # if (type(n)==STATEMENT):
                #     n.scq_size = 1
                #     n.left.scq_size = n.left.wpd-n.left.bpd+3 # special case for child node of END
                if (not isinstance(n, Observer)):
                    continue
                if(n.left and n.right):
                    left, right = n.left, n.right;
                    left.scq_size = max(right.wpd-left.bpd+1, left.scq_size)
                    right.scq_size = max(left.wpd-right.bpd+1, right.scq_size)
            for n in vstack:
                # added on May 9, 2020: to consider the extra space for potential output in one time stamp
                if (isinstance(n, Observer)):
                    n.scq_size += n.wpd-n.bpd+2


        def get_total_size():
            totsize = 0
            for n in vstack:
                if (isinstance(n, Observer) or isinstance(n,STATEMENT)):
                    #print(n.name,'  ',n,':  (',n.scq_size,')')
                    totsize += n.scq_size
            #print("Total SCQ entry: ", totsize)
            return totsize

        def generate_scq_size_file():
            # the scq size range [st_pos,ed_pos)
            s=""
            pos = 0
            for n in vstack:
                if ( isinstance(n, Observer) or isinstance(n,STATEMENT)):
                    st_pos = pos
                    ed_pos = st_pos+n.scq_size
                    pos = ed_pos
                    s += str(st_pos) + ' ' + str(ed_pos) + '\n'
            #if(self.asm_filename == "ft"):
            with open(self.output_path+'ftscq.asm',"w+") as f:
                f.write(s)

        compute_propagation_delay()
        compute_scq_size()
        if filename == 'ft.asm':
            generate_scq_size_file() # run this function if you want to generate c SCQ configuration file
        return get_total_size()


    def assign_sig_indices(self, signals):
        # init self.signals to signals
        for sig in list(signals):
            self.signals[sig] = signals[sig]

        # handle case of unmapped atomics in the form 'a\d+'
        # these will be mapped to the corresponding signal index in \d+
        for atom in self.ref_atomics:
            if atom not in self.mapped_atomics:
                if re.match('a\d+', atom) and atom not in list(signals):
                    index = re.search('\d+', atom).group()
                    self.signals['s'+index] = int(index)

        min_index = 0
        for sig, index in signals.items():
            # if index < 0, need to assign it a valid mapping
            if index < 0:
                # find min index not in use
                while min_index in self.signals.values():
                    min_index += 1
                self.signals[sig] = min_index


    # Generate assembly code
    def mltl_gen_assembly(self, filename):
        stack = self.valid_node_set[:]
        stack.reverse()
        s=""
        if(len(stack)==0):
            return s
        for node in stack:
            if (not (isinstance(node, Observer) or isinstance(node, STATEMENT))): # statement is used to generate the end command
                continue
            s = node.gen_assembly(s)
        s = s+'s'+str(Observer.line_cnt)+': end sequence' # append the end command

        if self.echo:
            print(s)

        with open(self.output_path+filename, 'w') as f:
            f.write(s)


    def at_gen_assembly(self, filename):
        s = ''
<<<<<<< HEAD
        # Mapped atomics with signal in form 's\d+'
        for atom, instr in self.at_instructions.items():
            s += atom + ': ' + instr[0] + ' ' + instr[1] + ' ' + \
                    instr[2] + ' ' + instr[3] + ' ' + instr[4] + '\n'
=======

        # Unmapped atomics in the form 'a\d+'
        # Treat as a boolean
        for atom in self.ref_atomics:
            if atom not in self.mapped_atomics:
                if re.match('a\d+', atom):
                    # \d+ refers to index of the signal we want to refer
                    num = re.search('\d+', atom).group()
                    s += 'a' + str(self.ref_atomics.index(atom)) + ': bool s' +\
                        num + ' 0 == 1\n'
                else:
                    print('ERROR: Atom ' + atom + ' referenced but not mapped')
                    self.status = False

        # Mapped atomics
        for atom, instr in instructions.items():
            if atom in self.ref_atomics:
                a = 'a' + str(self.ref_atomics.index(atom))
                s += a + ': ' + instr[0] + ' s' + str(self.signals[instr[1]]) +\
                    ' ' + instr[2] + ' ' + instr[3] + ' ' + instr[4] + '\n'
            else:
                print('WARNING: Atom ' + atom + ' not referenced in MLTL, ignoring')

>>>>>>> ccbacc7a
        s = s[:len(s)-1] # remove last newline
        if self.echo:
            print(s)
        with open(self.output_path+filename, 'a') as f:
            f.write(s)

    def gen_alias_file(self, filename):
        s = ''
<<<<<<< HEAD
        for label, num in self.labels.items():
            s += 'F ' + label + ' ' + str(num) + '\n'
        for contract, formula_num in self.contracts.items():
            s += 'C ' + contract + ' ' + str(formula_num) + ' ' + \
                str(formula_num+1) + ' ' + str(formula_num+2) + '\n'
        for signal, index in self.signals.items():
            s += 'S ' + signal + ' ' + str(index) + '\n'
        for atom, index in self.atomics.items():
            s += 'A ' + atom + ' ' + str(index) + '\n'
=======

        for label in self.labels:
            s += label + '\n'

        with open(self.output_path+filename, 'a') as f:
            f.write(s)

    def gen_alias_file_sigs(self, filename):
        # Extra newline separates formula labels from signal aliases
        s = '\n'

        for sig, index in self.signals.items():
            s += sig + ' ' + str(index) + '\n'

>>>>>>> ccbacc7a
        with open(self.output_path+filename, 'a') as f:
            f.write(s)<|MERGE_RESOLUTION|>--- conflicted
+++ resolved
@@ -17,14 +17,6 @@
         self.mltl = mltl
         self.optimize = optimize_cse
         self.Hp = Hp
-<<<<<<< HEAD
-=======
-        self.ref_atomics = []
-        self.mapped_atomics = []
-        self.signals = {}
-        self.labels = []
-        self.status = True
->>>>>>> ccbacc7a
         self.echo = echo
         self.atomics = {}
         self.signals = {}
@@ -46,12 +38,8 @@
         stream = CommonTokenStream(lexer)
         parser = MLTLParser(stream)
         parse_tree = parser.program()
-<<<<<<< HEAD
         #print(parse_tree.toStringTree(recog=parser))
         visitor = Visitor(self.atomics, self.signals, self.labels)
-=======
-        visitor = Visitor(self.ref_atomics)
->>>>>>> ccbacc7a
         visitor.visit(parse_tree)
         return visitor
 
@@ -113,14 +101,16 @@
                 self.signals[signal] = int(re.search('\d+',signal).group())
 
         min_idx = 0
-        for signal, index in self.signals.items():
+        for signal, index in self.signals.copy().items():
             if re.match('s\d+',signal):
                 continue
             if self.signals[signal] == -1:
-                print('WARNING: signal referenced but not mapped: ' + signal)
+                if not re.match('s-1',signal):
+                    print('WARNING: signal referenced but not mapped: ' + signal)
                 while min_idx in self.signals.values():
                     min_idx += 1
-                self.signals[signal] = min_idx
+                del self.signals[signal]
+                self.signals['s'+str(min_idx)] = min_idx
 
 
     def compile_ft(self, asm_filename):
@@ -165,7 +155,6 @@
             self.status = False
             return
 
-<<<<<<< HEAD
         self.asm = ""
         self.ast = AST_node.ast
         self.top = self.ast[0]
@@ -174,11 +163,6 @@
         self.valid_node_set = self.sort_node()
         self.queue_size_assign(self.Hp, asm_filename)
         self.mltl_gen_assembly(asm_filename)
-=======
-        for atom in visitor.ref_atomics:
-            if atom not in self.ref_atomics:
-                self.ref_atomics.append(atom)
->>>>>>> ccbacc7a
 
     def compile_pt(self, asm_filename):
         AST_node.reset()
@@ -250,20 +234,10 @@
             self.status = False
             return
 
-<<<<<<< HEAD
         for atom, instr in visitor.at_instr.items():
             self.at_instructions[atom] = instr
 
         self.at_gen_assembly(asm_filename)
-=======
-        self.mapped_atomics = visitor.mapped_atomics
-
-        self.assign_sig_indices(visitor.signals)
-
-        self.at_gen_assembly(visitor.at_instr, asm_filename)
-
-        self.gen_alias_file_sigs(alias_filename)
->>>>>>> ccbacc7a
 
 
     # Common subexpression elimination the AST
@@ -467,36 +441,10 @@
 
     def at_gen_assembly(self, filename):
         s = ''
-<<<<<<< HEAD
         # Mapped atomics with signal in form 's\d+'
         for atom, instr in self.at_instructions.items():
             s += atom + ': ' + instr[0] + ' ' + instr[1] + ' ' + \
                     instr[2] + ' ' + instr[3] + ' ' + instr[4] + '\n'
-=======
-
-        # Unmapped atomics in the form 'a\d+'
-        # Treat as a boolean
-        for atom in self.ref_atomics:
-            if atom not in self.mapped_atomics:
-                if re.match('a\d+', atom):
-                    # \d+ refers to index of the signal we want to refer
-                    num = re.search('\d+', atom).group()
-                    s += 'a' + str(self.ref_atomics.index(atom)) + ': bool s' +\
-                        num + ' 0 == 1\n'
-                else:
-                    print('ERROR: Atom ' + atom + ' referenced but not mapped')
-                    self.status = False
-
-        # Mapped atomics
-        for atom, instr in instructions.items():
-            if atom in self.ref_atomics:
-                a = 'a' + str(self.ref_atomics.index(atom))
-                s += a + ': ' + instr[0] + ' s' + str(self.signals[instr[1]]) +\
-                    ' ' + instr[2] + ' ' + instr[3] + ' ' + instr[4] + '\n'
-            else:
-                print('WARNING: Atom ' + atom + ' not referenced in MLTL, ignoring')
-
->>>>>>> ccbacc7a
         s = s[:len(s)-1] # remove last newline
         if self.echo:
             print(s)
@@ -505,7 +453,6 @@
 
     def gen_alias_file(self, filename):
         s = ''
-<<<<<<< HEAD
         for label, num in self.labels.items():
             s += 'F ' + label + ' ' + str(num) + '\n'
         for contract, formula_num in self.contracts.items():
@@ -515,21 +462,5 @@
             s += 'S ' + signal + ' ' + str(index) + '\n'
         for atom, index in self.atomics.items():
             s += 'A ' + atom + ' ' + str(index) + '\n'
-=======
-
-        for label in self.labels:
-            s += label + '\n'
-
-        with open(self.output_path+filename, 'a') as f:
-            f.write(s)
-
-    def gen_alias_file_sigs(self, filename):
-        # Extra newline separates formula labels from signal aliases
-        s = '\n'
-
-        for sig, index in self.signals.items():
-            s += sig + ' ' + str(index) + '\n'
-
->>>>>>> ccbacc7a
         with open(self.output_path+filename, 'a') as f:
             f.write(s)
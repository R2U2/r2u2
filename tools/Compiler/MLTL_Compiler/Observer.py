## Description: Double linked observer syntax tree
## Author: Pei Zhang
class AST_node():
    cnt2node = {}
    node_cnt = 0

    def __init__(self):
        self.child = []
        self.pre = None
        AST_node.cnt2node[AST_node.node_cnt] = self
        AST_node.node_cnt += 1

    def add(self, node):
        if (node==None):
            return
        self.child.append(node)
        node.pre = self

    @staticmethod
    def reset():
        cnt2node = {}
        node_cnt = 0

  # var alias to left and right
    @property
    def left(self):
        return None if len(self.child)==0 else self.child[0]
    @left.setter
    def left(self, val):
        if (len(self.child)==0):
            self.child.append(val)
        else:
            self.child[0] = val
    @property
    def right(self):
        return None if len(self.child)<2 else self.child[1]
    @right.setter
    def right(self, val):
        if (len(self.child)<2):
            self.child.append(val)
        else:
            self.child[1] = val


class PROGRAM(AST_node): # PROGRAM is always the top AST node
    sm_cnt = 0
    def __init__(self):
        super().__init__()
        self.type = 'PROG'
        self.name = 'PROGRAM'

    def add(self, statement):
        super().add(statement)
        PROGRAM.sm_cnt += 1


class STATEMENT(AST_node):
    formula_cnt = 0
    def __init__(self, ob):
        super().__init__()
        self.type = 'SM'
        self.name = 'STATEMENT'
        self.add(ob)
        self.ob = ob
        self.formula_num = STATEMENT.formula_cnt
        STATEMENT.formula_cnt += 1
        
    def gen_assembly(self, s):
        substr = 'end '+self.child[0].hook
        self.hook = 's'+str(Observer.line_cnt)
        s += self.hook+": "+substr+ ' (FORM-'+str(self.formula_num)+')' + '\n'
        Observer.line_cnt += 1
        return s
        

class Observer(AST_node):
    line_cnt = 0 #static var to record line number
    # cnt2observer = {}
    # operator_cnt = 0
    def __init__(self, left=None, right=None):
        super().__init__()
        # self.type = 'OBSERVER'
        self.add(left)
        self.add(right)
        # self.left = left
        # self.right = right

        #self.pre = None
        self.hook = -1
        self.scq_size = 1
        self.bpd = 0 # best-case propogation delay
        self.wpd = 0 # worst-case propogation delay
        # Observer.cnt2observer[Observer.operator_cnt] = self
        # Observer.operator_cnt += 1

    @staticmethod
    def reset():
        # Observer.cnt2observer = {}
        # Observer.operator_cnt = 0
        Observer.line_cnt = 0

    def gen_assembly(self, s, substr):
        self.hook = 's'+str(Observer.line_cnt)
        s += self.hook+": "+substr+'\n'
        Observer.line_cnt += 1
        return s

class ATOM(Observer):
    def __init__(self, name):
        super().__init__()
        self.type = 'ATOM'
        self.tag = 0
        self.name = name

    def gen_assembly(self, s):
        substr = "load "+self.name
        s = super().gen_assembly(s, substr)
        return s
        
class BOOL(Observer):
    def __init__(self, tOrF):
        super().__init__()
        self.scq_size = 0
        self.type = 'BOOL'
        self.name = tOrF.upper()
        self.tag = -1
        self.hook = tOrF.upper()

    def gen_assembly(self, s):
        pass

class NEG(Observer):
    def __init__(self, left):
        super().__init__(left)
        self.type = 'NEG'
        self.name = 'NEG'
        self.tag = 1
        self.left.pre = self

    def gen_assembly(self, s):
        substr = "not "+self.left.hook
        s = super().gen_assembly(s, substr)
        return s

class YESTERDAY(Observer):
    def __init__(self, left):
        super().__init__(left)
        self.type = 'YES'
        self.name = 'YESTERDAY'
        self.tag = 1
        self.left.pre = self

    def gen_assembly(self, s):
        substr = "yesterday "+self.left.hook
        s = super().gen_assembly(s, substr)
        return s

class EQ(Observer):
    def __init__(self, left, right):
        super().__init__(left, right)       
        self.type = 'EQ'
        self.name = 'EQ'
        self.tag = 2
        self.left.pre, self.right.pre = self, self

    def gen_assembly(self, s):
        substr = "eq "+self.left.hook+" "+self.right.hook
        s = super().gen_assembly(s, substr)
        return s

class IMPLY(Observer):
    def __init__(self, left, right):
        super().__init__(left, right)       
        self.type = 'IMPLY'
        self.name = 'IMPLY'
        self.tag = 2
        self.left.pre, self.right.pre = self, self

    def gen_assembly(self, s):
        substr = "imply "+self.left.hook+" "+self.right.hook
        s = super().gen_assembly(s, substr)
        return s

class AND(Observer):
    def __init__(self, left, right):
        super().__init__(left, right)       
        self.type = 'AND'
        self.name = 'AND'
        self.tag = 2
        self.left.pre, self.right.pre = self, self

    def gen_assembly(self, s):
        substr = "and "+self.left.hook+" "+self.right.hook
        s = super().gen_assembly(s, substr)
        return s

class OR(Observer):
    def __init__(self, left, right):
        super().__init__(left, right)       
        self.type = 'OR'
        self.name = 'OR'
        self.tag = -2
        self.left.pre, self.right.pre = self, self

    def gen_assembly(self, s):
        substr = "or "+self.left.hook+" "+self.right.hook
        s = super().gen_assembly(s, substr)
        return s

class GLOBAL(Observer):
    def __init__(self, left, ub, lb=0):
        super().__init__(left)
        self.type = 'GLOBAL'
        self.tag = 3
        self.name = 'G['+str(lb)+','+str(ub)+']'
        self.lb, self.ub = lb, ub
        self.left.pre = self

    def gen_assembly(self, s):
        # if(self.lb==0): # boxdot no longer support in VHDL
        #   substr = "boxbox "+self.left.hook+" "+str(self.ub)
        # else:
        substr = "boxdot "+self.left.hook+" "+str(self.lb)+" "+str(self.ub)
        s = super().gen_assembly(s, substr)
        return s

class SINCE(Observer):
    def __init__(self, left, right, ub, lb=0):
        super().__init__(left, right)
<<<<<<< HEAD
        self.type = 'SINCE' 
=======
        self.type = 'SINCE'
>>>>>>> 17462cbe
        self.tag = 4
        self.name = 'S['+str(lb)+','+str(ub)+']'
        self.lb, self.ub = lb, ub
        self.left.pre, self.right.pre = self, self

    def gen_assembly(self, s):
        substr = "since "+self.left.hook+" "+self.right.hook+" "+str(self.lb)+" "+str(self.ub)
        s = super().gen_assembly(s, substr)
        return s

class FUTURE(Observer):
    def __init__(self, left, ub, lb=0):
        super().__init__(left)
        self.type = 'FUTURE'
        self.tag = 3
        self.name = 'F['+str(lb)+','+str(ub)+']'
        self.lb, self.ub = lb, ub
        self.left.pre = self

    def gen_assembly(self, s):
        # if(self.lb==0): # boxdot no longer support in VHDL
        #   substr = "boxbox "+self.left.hook+" "+str(self.ub)
        # else:
        substr = "future "+self.left.hook+" "+str(self.lb)+" "+str(self.ub)
        s = super().gen_assembly(s, substr)
        return s

class ONCE(Observer):
    def __init__(self, left, ub, lb=0):
        super().__init__(left)
        self.type = 'ONCE'
        self.tag = 3
        self.name = 'O['+str(lb)+','+str(ub)+']'
        self.lb, self.ub = lb, ub
        self.left.pre = self

    def gen_assembly(self, s):
        # if(self.lb==0): # boxdot no longer support in VHDL
        #   substr = "boxbox "+self.left.hook+" "+str(self.ub)
        # else:
        substr = "once "+self.left.hook+" "+str(self.lb)+" "+str(self.ub)
        s = super().gen_assembly(s, substr)
        return s


class HISTORICALLY(Observer):
    def __init__(self, left, ub=0, lb=0):
        super().__init__(left)
        self.type = 'HIS'
        self.tag = 4
        self.name = 'H['+str(lb)+','+str(ub)+']'
        self.lb, self.ub = lb, ub
        self.left.pre = self

    def gen_assembly(self, s):
        substr = "his "+self.left.hook+" "+str(self.lb)+" "+str(self.ub)
        s = super().gen_assembly(s, substr)
        return s


class UNTIL(Observer):
    def __init__(self, left, right, ub, lb=0):
        super().__init__(left, right)
        self.type = 'UNTIL'
        self.tag = 4
        self.name = 'U['+str(lb)+','+str(ub)+']'
        self.lb, self.ub = lb, ub
        self.left.pre, self.right.pre = self, self

    def gen_assembly(self, s):
        substr = "until "+self.left.hook+" "+self.right.hook+" "+str(self.lb)+" "+str(self.ub)
        s = super().gen_assembly(s, substr)
        return s

class RELEASE(Observer):
    def __init__(self, left, right, ub, lb=0):
        super().__init__(left, right)
        self.type = 'RELEASE'
        self.tag = 4
        self.name = 'U['+str(lb)+','+str(ub)+']'
        self.lb, self.ub = lb, ub
        self.left.pre, self.right.pre = self, self

    def gen_assembly(self, s):
        substr = "release "+self.left.hook+" "+self.right.hook+" "+str(self.lb)+" "+str(self.ub)
        s = super().gen_assembly(s, substr)
        return s<|MERGE_RESOLUTION|>--- conflicted
+++ resolved
@@ -227,11 +227,7 @@
 class SINCE(Observer):
     def __init__(self, left, right, ub, lb=0):
         super().__init__(left, right)
-<<<<<<< HEAD
-        self.type = 'SINCE' 
-=======
         self.type = 'SINCE'
->>>>>>> 17462cbe
         self.tag = 4
         self.name = 'S['+str(lb)+','+str(ub)+']'
         self.lb, self.ub = lb, ub

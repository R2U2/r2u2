--- conflicted
+++ resolved
@@ -155,11 +155,8 @@
         # compute scq size from top down
         def compute_scq_size():
             for n in vstack:
-<<<<<<< HEAD
-=======
                 if (type(n)==STATEMENT):
                     n.left.scq_size = n.left.wpd-n.left.bpd+1 # special case for child node of END
->>>>>>> de7ddb81
                 if (not isinstance(n, Observer)):
                     continue
                 if(n.left and n.right):
@@ -185,7 +182,7 @@
                     st_pos = pos
                     ed_pos = st_pos+n.scq_size
                     pos = ed_pos;
-                    s = s+'{0:08b}'.format(st_pos)+'{0:08b}'.format(ed_pos)+'\n'                    
+                    s = s+'{0:08b}'.format(st_pos)+'{0:08b}'.format(ed_pos)+'\n'
             if(asmFileName == "ft"):
                 with open(__DirBinaryPath__+'ftscq.bin',"w+") as f:
                     f.write(s)

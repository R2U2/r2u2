# ------------------------------------------------------------
# MLTLparse.py
#
# Parser for MTL formula.
# Construct observer abstract syntax tree
# Syntax : https://ti.arc.nasa.gov/m/profile/kyrozier/PANDA/PANDA.html
# Reference: https://www.dabeaz.com/ply/ply.html#ply_nn9
# ------------------------------------------------------------
import ply.yacc as yacc
from .MLTLlex import tokens
from .Observer import *
import sys

__all__ = ['status','parser']
status = 'pass'

prog = PROGRAM()

<<<<<<< HEAD
def record_operators(ob):
	global operator_cnt
	cnt2observer[operator_cnt] = ob
	operator_cnt += 1

def p_MLTL_operators(p):
	'''
	expression 	: expression AND expression
				| NEG expression
				| NEXT expression
				| expression OR expression
				| FUTURE LBRACK NUMBER RBRACK expression
				| FUTURE LBRACK NUMBER COMMA NUMBER RBRACK expression
				| GLOBAL LBRACK NUMBER RBRACK expression
				| GLOBAL LBRACK NUMBER COMMA NUMBER RBRACK expression
				| expression UNTIL LBRACK NUMBER RBRACK expression
				| expression UNTIL LBRACK NUMBER COMMA NUMBER RBRACK expression
	'''
	if p[1] == '!':
		p[0] = NEG(p[2])
	elif p[1] == 'X':
		p[0] = GLOBAL(p[2],lb=1,ub=1)
	elif len(p)>2 and p[2] == '&':
	 	p[0] = AND(p[1],p[3])
	elif len(p)>2 and p[2] == '|':
	 	p[0] = NEG(AND(NEG(p[1]),NEG(p[3])))
	 	# p[0] = OR(p[1],p[3])
	elif p[1] == 'G' and len(p) == 6:
		p[0] = GLOBAL(p[5],ub=p[3])
	elif p[1] == 'G' and len(p)==8:
		p[0] = GLOBAL(p[7],lb=p[3],ub=p[5])
	elif p[2] == 'U' and len(p)==7:
		p[0] = UNTIL(p[1],p[6],ub=p[4])
	elif p[2] == 'U' and len(p)==9:
		p[0] = UNTIL(p[1],p[8],lb=p[4],ub=p[6])
	elif p[1] == 'F' and len(p)==6:
		p[0] = UNTIL(BOOL('TRUE'),p[5],ub=p[3])
	elif p[1] == 'F' and len(p)==8:
		p[0] = UNTIL(BOOL('TRUE'),p[7],lb=p[3],ub=p[5])

	else:
		raise Exception('Syntax error in type! Cannot find matching format.')
		sys.exit(0)
	record_operators(p[0])
=======
def p_program(p):
    '''
    program : program statement
            | statement
    '''
    if (len(p)==2 and p[1]):
        # p[0] = PROGRAM()
        prog.add(p[1])
        # prog = p[0]
    elif (len(p)==3):
        prog.add(p[2])

def p_statement(p):
    '''
    statement : expression SEMI
    '''
    print(p[1])
    p[0] = STATEMENT(p[1])

def p_prop_operators(p):
    '''
    expression  : expression AND expression
                | NEG expression
                | expression OR expression
    '''
    if p[1] == '!':
        p[0] = NEG(p[2])
    # elif p[1] == 'X':
    #     p[0] = GLOBAL(p[2],lb=1,ub=1)
    elif len(p)>2 and p[2] == '&':
        p[0] = AND(p[1],p[3])
    elif len(p)>2 and p[2] == '|':
        # p[0] = NEG(AND(NEG(p[1]),NEG(p[3])))
        p[0] = OR(p[1],p[3])
    print(p[0])

def p_ftMLTL_operators(p):
    '''
    expression  : GLOBAL LBRACK NUMBER RBRACK expression
                | GLOBAL LBRACK NUMBER COMMA NUMBER RBRACK expression
                | FUTURE LBRACK NUMBER RBRACK expression
                | FUTURE LBRACK NUMBER COMMA NUMBER RBRACK expression
                | expression UNTIL LBRACK NUMBER RBRACK expression
                | expression UNTIL LBRACK NUMBER COMMA NUMBER RBRACK expression
    '''
    if p[1] == 'G' and len(p) == 6:
        p[0] = GLOBAL(p[5],ub=p[3])
    elif p[1] == 'G' and len(p)==8:
        p[0] = GLOBAL(p[7],lb=p[3],ub=p[5])
    if p[1] == 'F' and len(p) == 6:
        p[0] = FUTURE(p[5],ub=p[3])
    elif p[1] == 'F' and len(p)==8:
        p[0] = FUTURE(p[7],lb=p[3],ub=p[5])
    elif p[2] == 'U' and len(p)==7:
        p[0] = UNTIL(p[1],p[6],ub=p[4])
    elif p[2] == 'U' and len(p)==9:
        p[0] = UNTIL(p[1],p[8],lb=p[4],ub=p[6])
    print(p[0])

def p_ptMLTL_operators(p):
    '''
    expression  : YESTERDAY expression
                | SINCE expression
                | SINCE LBRACK NUMBER COMMA NUMBER RBRACK expression
                | ONCE expression
                | ONCE LBRACK NUMBER RBRACK expression
                | ONCE LBRACK NUMBER COMMA NUMBER RBRACK expression
                | HISTORICALLY expression
                | HISTORICALLY LBRACK NUMBER RBRACK expression
                | HISTORICALLY LBRACK NUMBER COMMA NUMBER RBRACK expression
    '''
    if p[1] == 'Y':
        p[0] = YESTERDAY(p[2])
    elif p[1] == 'S':
        if len(p)==3:
            p[0] = SINCE(p[2])
        elif len(p)==8:
            p[0] = SINCE(p[2],lb=p[3],ub=p[5])
        else:
            raise Exception('Syntax error in type! Cannot find matching format for SINCE')
            status = 'syntax_err'
    elif p[1] == 'O':
        if len(p)==3:
            p[0] = ONCE(p[2])
        elif len(p)==6:
            p[0] = ONCE(p[5],lb=p[3])
        elif len(p)==8:
            p[0] = ONCE(p[7],lb=p[3],ub=p[5])
        else:
            raise Exception('Syntax error in type! Cannot find matching format for ONCE')
            status = 'syntax_err'
    elif p[1] == 'H':
        if len(p)==3:
            p[0] = HISTORICALLY(p[2])
        elif len(p)==6:
            p[0] = HISTORICALLY(p[5],lb=p[3])
        elif len(p)==8:
            p[0] = HISTORICALLY(p[7],lb=p[3],ub=p[5])
        else:
            raise Exception('Syntax error in type! Cannot find matching format for HISTORICALLY')
            status = 'syntax_err'
    print(p[0])
>>>>>>> 9b5fed3a

def p_paren_token(p):
    '''expression : LPAREN expression RPAREN'''
    p[0] = p[2]

def p_atomic_token(p):
    '''expression : ATOMIC'''
    p[0] = ATOM(p[1])
    # record_operators(p[0])

def p_bool_token(p):
    '''
    expression : TRUE
                | FALSE
    '''
    if p[1] == 'TRUE':
        p[0] = BOOL('TRUE')
    elif p[1] == 'FALSE':
        p[0] = BOOL('FALSE')

precedence = (
<<<<<<< HEAD
	('left', 'AND', 'OR'),
	('left', 'GLOBAL', 'UNTIL'),
	('left', 'NEG','NEXT'),
	('left', 'LPAREN', 'RPAREN','ATOMIC','LBRACK','RBRACK'),
=======
    ('left', 'SEMI'),
    ('left', 'COMMA'),
    ('left', 'AND', 'OR'),
    ('left', 'GLOBAL', 'UNTIL'),    
    ('left', 'NEG','YESTERDAY','SINCE'),
    ('left', 'LPAREN', 'RPAREN','ATOMIC','LBRACK','RBRACK'),
>>>>>>> 9b5fed3a
)

# Error rule for syntax errors
def p_error(p):
    global status   
    print("Syntax error in input!")
    print("Illegal character '%s'" % p.value[0])
    status = 'syntax_err'
    # sys.exit()

# Build the parser
parser = yacc.yacc()<|MERGE_RESOLUTION|>--- conflicted
+++ resolved
@@ -16,52 +16,6 @@
 
 prog = PROGRAM()
 
-<<<<<<< HEAD
-def record_operators(ob):
-	global operator_cnt
-	cnt2observer[operator_cnt] = ob
-	operator_cnt += 1
-
-def p_MLTL_operators(p):
-	'''
-	expression 	: expression AND expression
-				| NEG expression
-				| NEXT expression
-				| expression OR expression
-				| FUTURE LBRACK NUMBER RBRACK expression
-				| FUTURE LBRACK NUMBER COMMA NUMBER RBRACK expression
-				| GLOBAL LBRACK NUMBER RBRACK expression
-				| GLOBAL LBRACK NUMBER COMMA NUMBER RBRACK expression
-				| expression UNTIL LBRACK NUMBER RBRACK expression
-				| expression UNTIL LBRACK NUMBER COMMA NUMBER RBRACK expression
-	'''
-	if p[1] == '!':
-		p[0] = NEG(p[2])
-	elif p[1] == 'X':
-		p[0] = GLOBAL(p[2],lb=1,ub=1)
-	elif len(p)>2 and p[2] == '&':
-	 	p[0] = AND(p[1],p[3])
-	elif len(p)>2 and p[2] == '|':
-	 	p[0] = NEG(AND(NEG(p[1]),NEG(p[3])))
-	 	# p[0] = OR(p[1],p[3])
-	elif p[1] == 'G' and len(p) == 6:
-		p[0] = GLOBAL(p[5],ub=p[3])
-	elif p[1] == 'G' and len(p)==8:
-		p[0] = GLOBAL(p[7],lb=p[3],ub=p[5])
-	elif p[2] == 'U' and len(p)==7:
-		p[0] = UNTIL(p[1],p[6],ub=p[4])
-	elif p[2] == 'U' and len(p)==9:
-		p[0] = UNTIL(p[1],p[8],lb=p[4],ub=p[6])
-	elif p[1] == 'F' and len(p)==6:
-		p[0] = UNTIL(BOOL('TRUE'),p[5],ub=p[3])
-	elif p[1] == 'F' and len(p)==8:
-		p[0] = UNTIL(BOOL('TRUE'),p[7],lb=p[3],ub=p[5])
-
-	else:
-		raise Exception('Syntax error in type! Cannot find matching format.')
-		sys.exit(0)
-	record_operators(p[0])
-=======
 def p_program(p):
     '''
     program : program statement
@@ -164,7 +118,6 @@
             raise Exception('Syntax error in type! Cannot find matching format for HISTORICALLY')
             status = 'syntax_err'
     print(p[0])
->>>>>>> 9b5fed3a
 
 def p_paren_token(p):
     '''expression : LPAREN expression RPAREN'''
@@ -186,19 +139,12 @@
         p[0] = BOOL('FALSE')
 
 precedence = (
-<<<<<<< HEAD
-	('left', 'AND', 'OR'),
-	('left', 'GLOBAL', 'UNTIL'),
-	('left', 'NEG','NEXT'),
-	('left', 'LPAREN', 'RPAREN','ATOMIC','LBRACK','RBRACK'),
-=======
     ('left', 'SEMI'),
     ('left', 'COMMA'),
     ('left', 'AND', 'OR'),
     ('left', 'GLOBAL', 'UNTIL'),    
     ('left', 'NEG','YESTERDAY','SINCE'),
     ('left', 'LPAREN', 'RPAREN','ATOMIC','LBRACK','RBRACK'),
->>>>>>> 9b5fed3a
 )
 
 # Error rule for syntax errors

--- conflicted
+++ resolved
@@ -3,20 +3,9 @@
 
 
 def main():
-<<<<<<< HEAD
-	#MLTL = "G[1,3](G[2]a0) & G[2]a0 &(a1 U[2] -a0)"
-	MLTL = sys.argv[1]
-
-	print("Nonoptimized:")
-	Postgraph(MLTL,optimize_cse=False)
-=======
     #MLTL = "G[1,3](G[2]a0) & G[2]a0 &(a1 U[2] !a0)" 
     MLTL = sys.argv[1]
     Postgraph(MLTL=formula,optimize_cse=True)
->>>>>>> 9b5fed3a
-
-	print("\n\nOptimized")
-	Postgraph(MLTL,optimize_cse=True)
 
 
 

from MLTL_Compiler import *
import sys
import os
import subprocess
import shutil

TIMESTAMP_WIDTH = 4
__AbsolutePath__ = os.path.dirname(os.path.abspath(__file__))+'/'
__CompilerDir__  = __AbsolutePath__
__BinGenDir__    = __AbsolutePath__ + '../AssemblyToBinary/'
__BinFileDir__   = __AbsolutePath__ + '../binary_files/'
def main():
    # Remove 'binary_files' directory, if it exists, and start fresh
    if(os.path.isdir(__BinFileDir__)):
        shutil.rmtree(__BinFileDir__)

    #MLTL = "G[1,3](G[2]a0) & G[2]a0 &(a1 U[2] !a0)"
    MLTL = sys.argv[1]
    FT = {}
    PT = {}

    # Split the PT and FT
    for form_num, line in enumerate(MLTL.split(';')):
        # Ignore lines that are blank
        if(line == ""):
            break
        # Iterate through the line and determine if it is FT or PT
        isFT = 0
        isPT = 0
        for p in line:
            # Determine if the line contains a FT oeprator
            if((p == 'G') or (p == 'F') or (p == 'U') or (p == 'R')):
                isFT = isFT + 1
            # Determine if the line contrains a PT operator
            elif((p == 'Y') or (p == 'H') or (p == 'O') or (p == 'S')):
                isPT = isPT + 1

        # If a formula has both PT and FT, throw an error and exit the program
        if((isPT > 0) and (isFT > 0)):
            print('************************************************************')
            print('Formula has both past-time and future-time operators.')
            print('R2U2 does not support mixed-time formulas.')
            print('The following formula is invalid: ' + line)
        # Else, if a formula is just past-time,
        elif((isPT > 0) and (isFT == 0)):
            # Put it in the PT list, for the PT call of postgraph
            PT.update({form_num: line + ';\n'})
        # Else, if the formula is future-time or just propositional logic,
        elif((isPT == 0) and (isFT >= 0)):
            # Put it in the FT list, for the FT call of postgraph
            FT.update({form_num: line + ';\n'})

    # Call Postgraph for both sets of formulas, Past-Time (PT) and Future-Time (FT)
    if(len(FT) != 0):
        print('************************** FT ASM **************************')
        FT_str = ""
        for i in range(max(FT.keys())+1):
            if i in FT:
                FT_str += FT[i]
            else:
                FT_str += "\n"
        subprocess.run(['python3', __AbsolutePath__+'main.py', FT_str, 'ft'])
    if(len(PT) != 0):
        print('************************** PT ASM **************************')
        PT_str = ""
        for i in range(max(PT.keys())+1):
            if i in PT:
                PT_str += PT[i]
            else:
                PT_str += "\n"
        subprocess.run(['python3', __AbsolutePath__+'main.py', PT_str, 'pt'])

    # Check to see if ft.asm exists
    if(not os.path.isfile(__BinFileDir__+'ft.asm')):
        # If it doesn't, make a blank assembly that is just an end sequence
        f = open(__BinFileDir__+'ft.asm','w+')
        f.write('s0: end sequence')
        f.close()
    print('************************************************************')
    subprocess.run(['python3', __BinGenDir__+'ftas.py', __BinFileDir__+'ft.asm', str(TIMESTAMP_WIDTH)])
    # Check to see if pt.asm exists
    if(not os.path.isfile(__BinFileDir__+'pt.asm')):
        # If it doesn't, make a blank assembly that is just an end sequence
        f = open(__BinFileDir__+'pt.asm','w+')
        f.write('s0: end sequence')
        f.close()
    print('************************************************************')
    subprocess.run(['python3', __BinGenDir__+'ptas.py', __BinFileDir__+'pt.asm',str( TIMESTAMP_WIDTH)])

    print('************************************************************')
<<<<<<< HEAD
    print('Binary files are located in the '+__BinFileDir__+' directory')
    print('************************************************************')
    
=======

>>>>>>> 2a1153b4
if __name__ == "__main__":
    main()<|MERGE_RESOLUTION|>--- conflicted
+++ resolved
@@ -88,12 +88,8 @@
     subprocess.run(['python3', __BinGenDir__+'ptas.py', __BinFileDir__+'pt.asm',str( TIMESTAMP_WIDTH)])
 
     print('************************************************************')
-<<<<<<< HEAD
     print('Binary files are located in the '+__BinFileDir__+' directory')
     print('************************************************************')
     
-=======
-
->>>>>>> 2a1153b4
 if __name__ == "__main__":
     main()
# Generated from C2PO.g by ANTLR 4.10.1
from antlr4 import *
if __name__ is not None and "." in __name__:
    from .C2POParser import C2POParser
else:
    from C2POParser import C2POParser

# This class defines a complete generic visitor for a parse tree produced by C2POParser.

class C2POVisitor(ParseTreeVisitor):

    # Visit a parse tree produced by C2POParser#start.
    def visitStart(self, ctx:C2POParser.StartContext):
        return self.visitChildren(ctx)


    # Visit a parse tree produced by C2POParser#var_block.
    def visitVar_block(self, ctx:C2POParser.Var_blockContext):
        return self.visitChildren(ctx)


    # Visit a parse tree produced by C2POParser#var_list.
    def visitVar_list(self, ctx:C2POParser.Var_listContext):
        return self.visitChildren(ctx)


    # Visit a parse tree produced by C2POParser#order_list.
    def visitOrder_list(self, ctx:C2POParser.Order_listContext):
        return self.visitChildren(ctx)


    # Visit a parse tree produced by C2POParser#type.
    def visitType(self, ctx:C2POParser.TypeContext):
        return self.visitChildren(ctx)


    # Visit a parse tree produced by C2POParser#set_param.
    def visitSet_param(self, ctx:C2POParser.Set_paramContext):
        return self.visitChildren(ctx)


    # Visit a parse tree produced by C2POParser#def_block.
    def visitDef_block(self, ctx:C2POParser.Def_blockContext):
        return self.visitChildren(ctx)


    # Visit a parse tree produced by C2POParser#def.
    def visitDef(self, ctx:C2POParser.DefContext):
        return self.visitChildren(ctx)


    # Visit a parse tree produced by C2POParser#spec_block.
    def visitSpec_block(self, ctx:C2POParser.Spec_blockContext):
        return self.visitChildren(ctx)


    # Visit a parse tree produced by C2POParser#spec.
    def visitSpec(self, ctx:C2POParser.SpecContext):
        return self.visitChildren(ctx)


    # Visit a parse tree produced by C2POParser#ArithAddExpr.
    def visitArithAddExpr(self, ctx:C2POParser.ArithAddExprContext):
        return self.visitChildren(ctx)


    # Visit a parse tree produced by C2POParser#TLBinExpr.
    def visitTLBinExpr(self, ctx:C2POParser.TLBinExprContext):
        return self.visitChildren(ctx)


    # Visit a parse tree produced by C2POParser#ArithNegExpr.
    def visitArithNegExpr(self, ctx:C2POParser.ArithNegExprContext):
        return self.visitChildren(ctx)


    # Visit a parse tree produced by C2POParser#SetExpr.
    def visitSetExpr(self, ctx:C2POParser.SetExprContext):
        return self.visitChildren(ctx)


<<<<<<< HEAD
    # Visit a parse tree produced by C2POParser#BWBinExpr.
    def visitBWBinExpr(self, ctx:C2POParser.BWBinExprContext):
        return self.visitChildren(ctx)


    # Visit a parse tree produced by C2POParser#RelExpr.
    def visitRelExpr(self, ctx:C2POParser.RelExprContext):
=======
    # Visit a parse tree produced by C2POParser#ArithMulExpr.
    def visitArithMulExpr(self, ctx:C2POParser.ArithMulExprContext):
>>>>>>> df2b9909
        return self.visitChildren(ctx)


    # Visit a parse tree produced by C2POParser#RelExpr.
    def visitRelExpr(self, ctx:C2POParser.RelExprContext):
        return self.visitChildren(ctx)


    # Visit a parse tree produced by C2POParser#LitExpr.
    def visitLitExpr(self, ctx:C2POParser.LitExprContext):
        return self.visitChildren(ctx)


    # Visit a parse tree produced by C2POParser#BWNegExpr.
    def visitBWNegExpr(self, ctx:C2POParser.BWNegExprContext):
        return self.visitChildren(ctx)


    # Visit a parse tree produced by C2POParser#ParensExpr.
    def visitParensExpr(self, ctx:C2POParser.ParensExprContext):
        return self.visitChildren(ctx)


    # Visit a parse tree produced by C2POParser#TLUnaryExpr.
    def visitTLUnaryExpr(self, ctx:C2POParser.TLUnaryExprContext):
        return self.visitChildren(ctx)


    # Visit a parse tree produced by C2POParser#FunExpr.
    def visitFunExpr(self, ctx:C2POParser.FunExprContext):
        return self.visitChildren(ctx)


    # Visit a parse tree produced by C2POParser#set_expr.
    def visitSet_expr(self, ctx:C2POParser.Set_exprContext):
        return self.visitChildren(ctx)


    # Visit a parse tree produced by C2POParser#interval.
    def visitInterval(self, ctx:C2POParser.IntervalContext):
        return self.visitChildren(ctx)


    # Visit a parse tree produced by C2POParser#tl_unary_op.
    def visitTl_unary_op(self, ctx:C2POParser.Tl_unary_opContext):
        return self.visitChildren(ctx)


    # Visit a parse tree produced by C2POParser#tl_bin_op.
    def visitTl_bin_op(self, ctx:C2POParser.Tl_bin_opContext):
        return self.visitChildren(ctx)


    # Visit a parse tree produced by C2POParser#literal.
    def visitLiteral(self, ctx:C2POParser.LiteralContext):
        return self.visitChildren(ctx)


    # Visit a parse tree produced by C2POParser#rel_eq_op.
    def visitRel_eq_op(self, ctx:C2POParser.Rel_eq_opContext):
        return self.visitChildren(ctx)


    # Visit a parse tree produced by C2POParser#rel_ineq_op.
    def visitRel_ineq_op(self, ctx:C2POParser.Rel_ineq_opContext):
        return self.visitChildren(ctx)


    # Visit a parse tree produced by C2POParser#arith_add_op.
    def visitArith_add_op(self, ctx:C2POParser.Arith_add_opContext):
        return self.visitChildren(ctx)


    # Visit a parse tree produced by C2POParser#arith_mul_op.
    def visitArith_mul_op(self, ctx:C2POParser.Arith_mul_opContext):
        return self.visitChildren(ctx)



del C2POParser<|MERGE_RESOLUTION|>--- conflicted
+++ resolved
@@ -79,7 +79,6 @@
         return self.visitChildren(ctx)
 
 
-<<<<<<< HEAD
     # Visit a parse tree produced by C2POParser#BWBinExpr.
     def visitBWBinExpr(self, ctx:C2POParser.BWBinExprContext):
         return self.visitChildren(ctx)
@@ -87,10 +86,6 @@
 
     # Visit a parse tree produced by C2POParser#RelExpr.
     def visitRelExpr(self, ctx:C2POParser.RelExprContext):
-=======
-    # Visit a parse tree produced by C2POParser#ArithMulExpr.
-    def visitArithMulExpr(self, ctx:C2POParser.ArithMulExprContext):
->>>>>>> df2b9909
         return self.visitChildren(ctx)
 
 

--- conflicted
+++ resolved
@@ -21,12 +21,9 @@
         'L_DOT_BUFFER'   : 64,
         'N_PT_QUEUES'    : 128,
         'TL_INF'         : 32767*32767,
-<<<<<<< HEAD
-        'MAX_LINE'       : 128}
-=======
+        'MAX_LINE'       : 128,
         'L_VARIABLE'     : 8,
         'N_FORMULAS'     : 64}
->>>>>>> 66a718d4
 
 def parse_config(filename):
     try:
@@ -83,15 +80,9 @@
             print('NOTE: R2U2Config.h file has been updated, recompilation is needed')
             return
 
-<<<<<<< HEAD
 def gen_config(filename):
     data['L_ATOMIC_ADDR'] = int.bit_length(int(data['N_ATOMICS'])-1)
     data['L_SIG_ADDR'] = int.bit_length(int(data['N_SIGS'])-1)
-=======
-def gen_config(filename, atomics, signals):
-    data['L_ATOMIC_ADDR'] = int.bit_length(int(data['N_ATOMICS']))
-    data['L_SIG_ADDR'] = int.bit_length(int(data['N_SIGS']))
->>>>>>> 66a718d4
     data['L_INSTRUCTION'] = int(data['L_OPC']) + int(data['L_OP']) + \
                             int(data['L_OP']) + int(data['L_INTVL']) + \
                             int(data['L_SCRATCH'])

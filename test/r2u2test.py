--- conflicted
+++ resolved
@@ -220,17 +220,6 @@
         self.c2po_command_path = self.test_results_dir / self.c2po.with_suffix(".sh").name
         self.r2u2bin_command_path = self.test_results_dir / self.r2u2bin.with_suffix(".sh").name
 
-<<<<<<< HEAD
-        self.c2po_cli_options = collect_c2po_options(self.c2po_options)
-        self.c2po_command =  ([
-            "python3", str(self.c2po)
-        ] + collect_c2po_options(self.c2po_options) + 
-        [
-            "--output", str(self.spec_bin_workdir_path), 
-            "--trace", str(self.trace_path),
-            str(self.mltl_path)
-        ])
-=======
         if self.monitor == "rust" and ".py" not in str(self.c2po):
             self.c2po_command = ([
                 str(self.c2po), 
@@ -250,7 +239,6 @@
                 "--trace", str(self.trace_path),
                 str(self.mltl_path)
             ])
->>>>>>> b7aa1281
 
         if self.monitor == "c":
             self.r2u2_command = [
@@ -258,11 +246,7 @@
             ]
         elif self.monitor == "rust":
             self.r2u2_command = [
-<<<<<<< HEAD
-                "cargo", "run", "--manifest-path", str(self.r2u2bin), "run", str(self.spec_bin_workdir_path), str(self.trace_path)
-=======
                 str(self.r2u2bin), "run", str(self.spec_bin_workdir_path), str(self.trace_path)
->>>>>>> b7aa1281
             ]
 
     def clean(self) -> None:
@@ -337,13 +321,8 @@
                 str(self.test_results_dir / self.trace_path.name)
             ]
         elif self.monitor == "rust":
-<<<<<<< HEAD
-            r2u2_command_new = ["cargo", "run", "--manifest_path",
-                    str(self.r2u2bin), 
-=======
             r2u2_command_new = [
                     str(self.r2u2bin), "run",
->>>>>>> b7aa1281
                     str(self.test_results_dir / self.spec_bin_workdir_path.name), 
                     str(self.test_results_dir / self.trace_path.name)
                 ]
@@ -590,11 +569,7 @@
             r2u2bin = Path(args.r2u2)
     elif args.monitor == "rust":
         if args.r2u2 is None:
-<<<<<<< HEAD
-            r2u2bin = TEST_DIR / "../monitors/rust/r2u2_cli/Cargo.toml"
-=======
             r2u2bin = TEST_DIR / "../monitors/rust/r2u2_cli/target/release/r2u2_cli"
->>>>>>> b7aa1281
         else:
             r2u2bin = Path(args.r2u2)
     else:

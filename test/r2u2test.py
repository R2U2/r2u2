from __future__ import annotations
from copy import copy
from glob import glob
from pathlib import Path
from typing import Any, Optional

import argparse
import re
import shutil
import sys
import os
import subprocess
import logging
import json


TEST_DIR = Path(__file__).parent
SUITES_DIR = TEST_DIR / "suites"
C2PO_INPUT_DIR = TEST_DIR / "c2po"
TRACE_DIR = TEST_DIR / "trace"
ORACLE_DIR = TEST_DIR / "oracle"
WORK_DIR = TEST_DIR / "__workdir"
DEFAULT_RESULTS_DIR = TEST_DIR / "results"
SPLIT_VERDICTS_SCRIPT = TEST_DIR / "split_verdicts.sh"


class Color:
    HEADER = '\033[95m'
    OKBLUE = '\033[94m'
    OKCYAN = '\033[96m'
    PASS = '\033[92m'
    WARNING = '\033[93m'
    FAIL = '\033[91m'
    ENDC = '\033[0m'
    BOLD = '\033[1m'
    UNDERLINE = '\033[4m'

class Formatter(logging.Formatter):
    format_str = '%(levelname)s'

    FORMATS = {
        logging.DEBUG: format_str + ': %(message)s',
        logging.INFO: '%(message)s',
        logging.WARNING: format_str + ': %(message)s',
        logging.ERROR: format_str + ': %(message)s',
        logging.CRITICAL: format_str + ': %(message)s',
    }

    def format(self, record) -> str:
        record.msg = re.sub(r"\033\[\d\d?m", "", record.msg) # removes color from msg
        log_fmt = self.FORMATS.get(record.levelno)
        formatter = logging.Formatter(log_fmt)
        return formatter.format(record)

class ColorFormatter(logging.Formatter):
    format_str = '%(levelname)s'

    FORMATS = {
        logging.DEBUG: Color.OKBLUE + format_str + Color.ENDC + ': %(message)s',
        logging.INFO: '%(message)s',
        logging.WARNING: Color.WARNING + format_str + Color.ENDC + ': %(message)s',
        logging.ERROR: Color.FAIL + format_str + Color.ENDC + ': %(message)s',
        logging.CRITICAL: Color.UNDERLINE + Color.FAIL + format_str + Color.ENDC + ': %(message)s'
    }

    def format(self, record) -> str:
        log_fmt = self.FORMATS.get(record.levelno)
        formatter = logging.Formatter(log_fmt)
        return formatter.format(record)

toplevel_logger = logging.getLogger(__name__)
toplevel_logger.setLevel(logging.DEBUG)

stream_handler = logging.StreamHandler(sys.stdout)
stream_handler.setLevel(logging.DEBUG)
stream_handler.setFormatter(ColorFormatter())
toplevel_logger.addHandler(stream_handler)


def cleandir(dir: Path, quiet: bool) -> None:
    """Remove and create fresh dir, print a warning if quiet is False"""
    if dir.is_file():
        if not quiet:
            toplevel_logger.warning(f"Overwriting '{dir}'")
        os.remove(dir)
    elif dir.is_dir():
        if not quiet:
            toplevel_logger.warning(f"Overwriting '{dir}'")
        shutil.rmtree(dir)

    os.mkdir(dir)


def mkdir(dir: Path, quiet: bool) -> None:
    """Remove dir if it is a file then create dir, print a warning if quiet is False"""
    if dir.is_file():
        if not quiet:
            toplevel_logger.warning(f"Overwriting '{dir}'")
        os.remove(dir)

    if not dir.is_dir():
        os.mkdir(dir)


def collect_c2po_options(options: dict[str,str|bool]) -> list[str]:
    """Filter all c2po options from suite and return options in a cli-suitable list."""
    c2po_options = []

    if "quiet" in options and options["quiet"]:
        c2po_options.append("--quiet")

    if "impl" in options:
        c2po_options.append("--impl")
        c2po_options.append(options["impl"])

    if "int-width" in options:
        c2po_options.append("--int-width")
        c2po_options.append(options["int-width"])

    if "int-signed" in options and options["int-signed"]:
        c2po_options.append("--int-signed")

    if "float-width" in options:
        c2po_options.append("--float-width")
        c2po_options.append(options["float-width"])

    if "booleanizer" in options and options["booleanizer"]:
        c2po_options.append("--booleanizer")

    if "disable-cse" in options and options["disable-cse"]:
        c2po_options.append("--disable-cse")

    if "extops" in options and options["extops"]:
        c2po_options.append("--extops")

    if "disable-rewrite" in options and options["disable-rewrite"]:
        c2po_options.append("--disable-rewrite")

    return c2po_options

def collect_c2po_options_rust(options: dict[str,str|bool]) -> list[str]:
    """Filter all c2po options from suite and return options in a cli-suitable list."""
    c2po_options = []

    if "booleanizer" in options and not options["booleanizer"]:
        c2po_options.append("--disable-booleanizer")

    if "disable-cse" in options and options["disable-cse"]:
        c2po_options.append("--disable-cse")

    if "disable-rewrite" in options and options["disable-rewrite"]:
        c2po_options.append("--disable-rewrite")

    return c2po_options


class TestCase():

    def __init__(
        self, 
        suite_name: str, 
        test_name: Optional[str], 
        mltl_path: Optional[Path], 
        trace_path: Optional[Path], 
        oracle_path: Optional[Path], 
        top_results_dir: Path,
        c2po_options: dict[str,str|bool],
        c2po: Path,
        r2u2bin: Path,
        copyback: bool,
        monitor: str,
    ) -> None:
        self.status = True
        self._copyback = copyback
        self.suite_name: str = suite_name

        if not test_name:
            self.test_fail("No test name given")
            return
        self.test_name: str = test_name

        self.c2po_options: dict[str,str|bool] = c2po_options
        self.top_results_dir: Path = top_results_dir
        self.suite_results_dir: Path = self.top_results_dir / suite_name
        self.test_results_dir: Path = self.suite_results_dir / self.test_name
        self.c2po = c2po
        self.r2u2bin = r2u2bin
        self.monitor = monitor

        self.clean()
        self.configure_logger()

        if not mltl_path:
            self.test_fail("Invalid MLTL file")
        else:
            self.mltl_path = mltl_path

        if not trace_path:
            self.test_fail("Invalid trace file")
        else:
            self.trace_path = trace_path

        if not oracle_path:
            self.test_fail("Invalid oracle file")
        else:
            self.oracle_path = oracle_path

        self.spec_bin_workdir_path = WORK_DIR / "spec.bin"
        self.spec_bin_path = self.test_results_dir / "spec.bin"

        self.r2u2bin_workdir_log_path = WORK_DIR / "r2u2.log"
        self.r2u2bin_log_path = self.test_results_dir / "r2u2.log"

        self.spec_asm = b""
        self.spec_asm_path = self.test_results_dir / "spec.asm"

        self.c2po_stderr_path = self.test_results_dir / self.c2po.with_suffix(".stderr").name
        self.r2u2bin_stderr_path = self.test_results_dir / self.r2u2bin.with_suffix(".stderr").name

        self.c2po_command_path = self.test_results_dir / self.c2po.with_suffix(".sh").name
        self.r2u2bin_command_path = self.test_results_dir / self.r2u2bin.with_suffix(".sh").name

        if self.monitor == "rust" and ".py" not in str(self.c2po):
            self.c2po_command = ([
                str(self.c2po), 
                "compile",
            ] + collect_c2po_options_rust(self.c2po_options) + 
            [
                "--output", str(WORK_DIR),
                str(self.mltl_path),
                str(self.trace_path)
            ])
        else: 
            self.c2po_command =  ([
                "python3", str(self.c2po)
            ] + collect_c2po_options(self.c2po_options) + 
            [
                "--output", str(self.spec_bin_workdir_path), 
                "--trace", str(self.trace_path),
                str(self.mltl_path)
            ])

        if self.monitor == "c":
            self.r2u2_command = [
                str(self.r2u2bin), str(self.spec_bin_workdir_path), str(self.trace_path)
            ]
        elif self.monitor == "rust":
            self.r2u2_command = [
                str(self.r2u2bin), "run", str(self.spec_bin_workdir_path), str(self.trace_path)
            ]

    def clean(self) -> None:
        cleandir(self.test_results_dir, False)

    def configure_logger(self) -> None:
        self.logger = logging.getLogger(f"{__name__}_{self.suite_name}_{self.test_name}")
        self.logger.setLevel(logging.DEBUG)

        # note the order matters here -- if we add file_handler first the color
        # gets disabled...unsure why
        stream_handler = logging.StreamHandler(sys.stdout)
        stream_handler.setLevel(logging.DEBUG)
        stream_handler.setFormatter(ColorFormatter())
        self.logger.addHandler(stream_handler)

        file_handler = logging.FileHandler(f"{self.test_results_dir}/test.log")
        file_handler.setLevel(logging.DEBUG)
        file_handler.setFormatter(Formatter())
        self.logger.addHandler(file_handler)

    def test_fail(self, msg: str) -> None:
        self.logger.info(f"[{Color.FAIL}FAIL{Color.ENDC}] {self.test_name}: {msg}")
        self.status = False
        self.copyback()

    def test_pass(self) -> None:
        self.logger.info(f"[{Color.PASS}PASS{Color.ENDC}] {self.test_name}")
        self.copyback()

    def copyback(self) -> None:
        if not self._copyback:
            return

        shutil.copy(self.mltl_path, self.test_results_dir)
        shutil.copy(self.trace_path, self.test_results_dir)
        shutil.copy(self.oracle_path, self.test_results_dir)

        if self.spec_bin_workdir_path.exists():
            shutil.copy(self.spec_bin_workdir_path, self.test_results_dir)

        with open(self.spec_asm_path, "wb") as f:
            f.write(self.asm)


        if self.monitor == "rust" and ".py" not in str(self.c2po):
            c2po_command_new = ([
                str(self.c2po), 
                "compile",
            ] + collect_c2po_options_rust(self.c2po_options) + 
            [
                "--output", str(self.spec_bin_workdir_path.name),
                str(self.mltl_path),
                str(self.trace_path)
            ])
        else:
            c2po_command_new = [
                "python3", str(self.c2po), "--debug"
            ] + collect_c2po_options(self.c2po_options) + \
            [
                "--output", str(self.test_results_dir / self.spec_bin_workdir_path.name), 
                "--trace", str(self.test_results_dir /self.trace_path.name),
                str(self.test_results_dir /self.mltl_path.name)
            ]
        with open(self.c2po_command_path, "w") as f:
            f.write(' '.join(c2po_command_new))

        r2u2_command_new = []
        if self.monitor == "c":
            r2u2_command_new = [
                str(self.r2u2bin), 
                str(self.test_results_dir / self.spec_bin_workdir_path.name), 
                str(self.test_results_dir / self.trace_path.name)
            ]
        elif self.monitor == "rust":
            r2u2_command_new = [
                    str(self.r2u2bin), "run",
                    str(self.test_results_dir / self.spec_bin_workdir_path.name), 
                    str(self.test_results_dir / self.trace_path.name)
                ]
        else:
            raise ValueError(f"Invalid monitor type {args.monitor}")

        with open(self.r2u2bin_command_path, "w") as f:
            f.write(' '.join(r2u2_command_new))

    def run(self) -> None:
        if not self.status:
            return

        proc = subprocess.run(self.c2po_command, capture_output=True)

        self.asm = proc.stdout

        if proc.stderr != b"":
            with open(self.c2po_stderr_path, "wb") as f:
                f.write(proc.stderr)

        if proc.returncode != 0:
            self.test_fail(f"c2po.py returned with code {proc.returncode}")
            return

        proc = subprocess.run(self.r2u2_command, capture_output=True)

        with open(self.r2u2bin_log_path, "wb") as f:
            f.write(proc.stdout)

        if proc.stderr != b"":
            with open(self.r2u2bin_stderr_path, "wb") as f:
                f.write(proc.stderr)

        if proc.returncode != 0:
            self.test_fail(f"r2u2bin returned with code {proc.returncode}")
            return

        if proc.stdout == b"":
            self.test_fail("No verdicts generated.")
            return

        with open(self.r2u2bin_workdir_log_path, "wb") as f:
            f.write(proc.stdout)

        proc = subprocess.run(["sh", SPLIT_VERDICTS_SCRIPT, self.r2u2bin_workdir_log_path, WORK_DIR])
        proc = subprocess.run(["sh", SPLIT_VERDICTS_SCRIPT, self.oracle_path, WORK_DIR])

        num_formulas = len(glob(f"{self.r2u2bin_workdir_log_path}.*"))
        diffs = []
        for i in range(num_formulas):
            formula_r2u2_log = Path(f"{self.r2u2bin_workdir_log_path}.{i}")
            formula_oracle =  WORK_DIR / f"{self.oracle_path.name}.{i}"

            # if the logs are empty, we treat that the same as it not existing at all
            if not os.path.isfile(formula_r2u2_log):
                formula_r2u2_log.touch()
            if not os.path.isfile(formula_oracle):
                formula_oracle.touch()

            proc = subprocess.run(["diff", formula_r2u2_log, formula_oracle], capture_output=True)

            if proc.returncode != 0:
                diffs.append(i)
                with open(self.test_results_dir / f"{self.test_name}.{i}.diff", "wb") as f:
                    f.write(proc.stdout)

        if len(diffs) > 0:
            self.test_fail(f"Difference with oracle for formulas {diffs}")

        if self.status:
            self.test_pass()

        for f in glob(f"{WORK_DIR}/*"):
            os.remove(f)

        


class TestSuite():

    def __init__(
        self, 
        name: str, 
        top_results_dir: Path,
        c2po: Path,
        r2u2bin: Path,
        copyback: bool,
        monitor: str
    ) -> None:
        """Initialize TestSuite by cleaning directories and loading JSON data."""
        self.status: bool = True
        self._copyback = copyback
        self.suite_name: str = name
        self.tests: list[TestCase] = []
        self.suites: list[TestSuite] = []
        self.top_results_dir: Path = top_results_dir
        self.suite_results_dir: Path = self.top_results_dir / self.suite_name
        self.c2po = c2po
        self.r2u2bin = r2u2bin
        self.monitor = monitor

        self.clean()
        self.configure_logger()

        if not c2po.is_file():
            self.suite_fail_msg(f"'c2po' not a file ({c2po}).")

        if monitor == "c" and not r2u2bin.is_file():
            self.suite_fail_msg(f"'r2u2bin' not a file ({r2u2bin}).")

        self.configure_tests()

    def clean(self) -> None:
        """Clean/create work, results, and suite results directories. 
        Must run this before calling get_suite_logger."""
        cleandir(WORK_DIR, True)
        mkdir(self.top_results_dir, False)
        cleandir(self.suite_results_dir, False)

    def configure_logger(self) -> None:
        self.logger = logging.getLogger(f"{__name__}_{self.suite_name}")
        self.logger.setLevel(logging.DEBUG)

        # note the order matters here -- if we add file_handler first the color
        # gets disabled...unsure why
        stream_handler = logging.StreamHandler(sys.stdout)
        stream_handler.setLevel(logging.DEBUG)
        stream_handler.setFormatter(ColorFormatter())
        self.logger.addHandler(stream_handler)

        file_handler = logging.FileHandler(f"{self.suite_results_dir}/{self.suite_name}.log")
        file_handler.setLevel(logging.DEBUG)
        file_handler.setFormatter(Formatter())
        self.logger.addHandler(file_handler)

    def suite_fail_msg(self, msg: str) -> None:
        self.logger.error(msg)
        self.logger.info(f"Suite '{self.suite_name}' finished with status {Color.BOLD}{Color.FAIL}FAIL{Color.ENDC}")
        self.status = False

    def suite_fail(self) -> None:
        self.logger.info(f"Suite '{self.suite_name}' finished with status {Color.BOLD}{Color.FAIL}FAIL{Color.ENDC}")
        self.status = False

    def suite_pass(self) -> None:
        self.logger.info(f"Suite '{self.suite_name}' finished with status {Color.BOLD}{Color.PASS}PASS{Color.ENDC}")

    def configure_tests(self) -> None:
        """Configure test suite according to JSON file."""
        config_filename = SUITES_DIR / (self.suite_name + ".json")

        if not config_filename.is_file():
            self.suite_fail_msg(f"Suite configuration file '{config_filename}' does not exist")
            return

        with open(config_filename, "rb") as f:
            config: dict[str, Any] = json.load(f)

        if "tests" not in config and "suites" not in config:
            self.suite_fail_msg(f"No tests specified for suite '{self.suite_name}'")
            return

        if "tests" in config:
            # will be handed off to subprocess.run later
            if "options" not in config:
                self.suite_fail_msg(f"No options specified for suite '{self.suite_name}'")
                return

            self.c2po_options: dict[str,str|bool] = config["options"]

            for testcase in config["tests"]:
                name: Optional[str] = testcase["name"] if "name" in testcase else None
                mltl: Optional[Path] = C2PO_INPUT_DIR / testcase["mltl"] if "mltl" in testcase else None
                trace: Optional[Path] = TRACE_DIR / testcase["trace"] if "trace" in testcase else None
                oracle: Optional[Path] = ORACLE_DIR / testcase["oracle"] if "oracle" in testcase else None

                options = copy(self.c2po_options)
                if "options" in testcase:
                    options.update(testcase["options"])

                self.tests.append(TestCase(self.suite_name, name, mltl, trace, oracle, self.top_results_dir, options, self.c2po, self.r2u2bin, self._copyback, self.monitor))

        if "suites" in config:
            for suite in config["suites"]:
                self.suites.append(TestSuite(suite, self.top_results_dir, self.c2po, self.r2u2bin, self._copyback, self.monitor))

    def run(self) -> int:
        if not self.status:
            return 1
        
        for suite in self.suites:
            suite.run()

        for test in [t for t in self.tests if t.status]:
            test.run()
            self.status = test.status and self.status

        if not self.status:
            self.suite_fail()
            return 1
        else:
            self.suite_pass()
            return 0


def main(c2po: Path, 
         r2u2bin: Path, 
         resultsdir: Path, 
         suite_names: list[str],
         copyback: bool,
         monitor: str
) -> int:
    suites: list[TestSuite] = []
    for suite_name in suite_names:
        suites.append(TestSuite(suite_name, resultsdir, c2po, r2u2bin, copyback, monitor))

    status = 0
    for suite in suites:
        status += suite.run()
    return status


if __name__ == "__main__":
    parser = argparse.ArgumentParser()
    parser.add_argument("--c2po", default=TEST_DIR / "../compiler/c2po.py",
                        help="c2po.py file to use for tests")
    parser.add_argument("--monitor", default="c", help="options are 'c' or 'rust'")
    parser.add_argument("--r2u2",
                        help="r2u2 binary to use for tests")
    parser.add_argument("suites", nargs="+",
                        help="names of test suites to run, should be .toml files in suites/")
    parser.add_argument("--resultsdir", default=DEFAULT_RESULTS_DIR,
                        help="directory to output test logs and copyback data")
    parser.add_argument("--copyback", action="store_true",
                        help="copy all source, compiled, and log files from each testcase")
    args = parser.parse_args()

    c2po = Path(args.c2po)
    if args.monitor == "c":
        if args.r2u2 is None:
            r2u2bin = TEST_DIR / "../monitors/c/build/r2u2"
        else:
            r2u2bin = Path(args.r2u2)
    elif args.monitor == "rust":
        if args.r2u2 is None:
<<<<<<< HEAD
            r2u2bin = TEST_DIR / "../monitors/rust/r2u2_cli/Cargo.toml"
=======
            r2u2bin = TEST_DIR / "../monitors/rust/r2u2_cli/target/release/r2u2_cli"
>>>>>>> 915b0c06
        else:
            r2u2bin = Path(args.r2u2)
    else:
        raise ValueError(f"Invalid monitor type '{args.monitor}' (options are 'c' or 'rust')")
    resultsdir = Path(args.resultsdir)

    retcode = main(c2po, r2u2bin, resultsdir, args.suites, args.copyback, args.monitor)
    sys.exit(retcode)<|MERGE_RESOLUTION|>--- conflicted
+++ resolved
@@ -570,11 +570,7 @@
             r2u2bin = Path(args.r2u2)
     elif args.monitor == "rust":
         if args.r2u2 is None:
-<<<<<<< HEAD
-            r2u2bin = TEST_DIR / "../monitors/rust/r2u2_cli/Cargo.toml"
-=======
             r2u2bin = TEST_DIR / "../monitors/rust/r2u2_cli/target/release/r2u2_cli"
->>>>>>> 915b0c06
         else:
             r2u2bin = Path(args.r2u2)
     else:

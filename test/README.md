# Test Suite

The R2U2 test suite is intended to test `c2po.py` and `r2u2`. Each test case in a suite has an MLTL/ptMLTL
specification, a trace, and an oracle. The test script compiles the MLTL/ptMLTL specification using the
given `c2po.py` script, runs the given `r2u2` binary over the compiled specification and trace, and
compares the output to the oracle.

The tests also include a "hyper tester" that tests R2U2 over all possible traces for variations of a
given formula. This test will likely take a long time on a personal machine (>1 hour) to complete.

## Usage

To run the test suite, run the `r2u2test.py` script as follows:
```bash
python3 r2u2test.py --c2po path/to/c2po.py --monitor implementation --r2u2 path/to/r2u2bin SUITE1 SUITE2 ...
```
where `path/to/c2po.py` is the relative or absolute path to the c2po.py script to use for compiling
specifications, `implementation` indicates the `c` or `rust` implementation of R2U2, and `path/to/r2u2bin` is the relative or absolute path to the r2u2 binary or Cargo.toml file to run, and
`SUITE1 SUITE2 ...` is a non-empty list of suite names to run.

An example command to run the regression test suite on the C implementation from the top-level `r2u2/` directory is as
follows:
```bash
python3 test/r2u2test.py --c2po compiler/c2po.py --monitor c --r2u2 monitors/c/build/r2u2 regression
```
assuming that the C version of the `r2u2` binary has been built.

An example command to run the regression test suite on the Rust implementation from the top-level `r2u2/` directory is as
follows:
```bash
<<<<<<< HEAD
python3 test/r2u2test.py --c2po compiler/c2po.py --monitor rust --r2u2 monitors/rust/r2u2_cli/Cargo.toml regression
```
=======
python3 test/r2u2test.py --c2po compiler/c2po.py --monitor rust --r2u2 monitors/rust/r2u2_cli/target/release/r2u2_cli regression
```
assuming that the Rust release version of the `r2u2` binary has been built.

>>>>>>> b7aa1281
The test results can be seen in the `test/results` directory by default.

Use the `--copyback` option to copy all the files used in the test case to the results directory.
This is useful for re-running and debugging specific test cases.

To run the hyper tester, install all the python requirements via `pip install -r requirements.txt`
then run via `python3 hyper_test.py --monitor c` or `python3 hyper_test.py --monitor rust` to test the C version and Rust version of R2U2, respectively.

## Suites

The JSON files in the `test/suites` directory correspond to the available suites. Some available
suites are:
- `ft_subset`
- `pt_subset`
- `regression`
- `cav`
- `all` (runs every suite in `test/suites`)

## Adding New Suites

To add a new suite, it is easiest to build off of an existing JSON configuration file. The structure
of the JSON files is as follows:

```json
{
    "suite": "SUITE_NAME",
    "options": {
        "compiler-option": "COMPILER_OPTION_VALUE"
    },
    "tests": [
        {
            "name": "TEST_NAME",
            "mltl": "MLTL/ptMLTL_FILENAME",
            "trace": "TRACE_FILENAME",
            "oracle": "ORACLE_FILENAME",
            "options": {
                "compiler-option": "COMPILER_OPTION_VALUE"
            }
        }
    ],
    "suites": [ "SUITE_1", "SUITE_2", "..." ]
}
```

where `"SUITE_NAME"` should be the same as the name of the JSON file (minus the .json extension),
`"options"` is an object corresponding to the CLI options given to the compiler (these options can
be overridden for individual tests), `"tests"` is an array of objects that describe test cases. 

The test cases require a `"name"`, an `"mltl"` filename that exists in in `test/mltl`, a `"trace"`
filename that exists in `test/trace`, and an `"oracle"` filename that exists in `test/oracle`.

Each `"SUITE_N"` in the `"suites"` attribute should be the name of a suite in the `suites/`
directory, where each named suite will be run.<|MERGE_RESOLUTION|>--- conflicted
+++ resolved
@@ -28,15 +28,10 @@
 An example command to run the regression test suite on the Rust implementation from the top-level `r2u2/` directory is as
 follows:
 ```bash
-<<<<<<< HEAD
-python3 test/r2u2test.py --c2po compiler/c2po.py --monitor rust --r2u2 monitors/rust/r2u2_cli/Cargo.toml regression
-```
-=======
 python3 test/r2u2test.py --c2po compiler/c2po.py --monitor rust --r2u2 monitors/rust/r2u2_cli/target/release/r2u2_cli regression
 ```
 assuming that the Rust release version of the `r2u2` binary has been built.
 
->>>>>>> b7aa1281
 The test results can be seen in the `test/results` directory by default.
 
 Use the `--copyback` option to copy all the files used in the test case to the results directory.

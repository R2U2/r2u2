# R2U2 Test Suite

The R2U2 test suite is intended to test `c2po.py` and `r2u2`. Each test case in a suite has an MLTL specification, a trace, and an oracle. The test script compiles the MLTL specification using the given `c2po.py` script, runs the given `r2u2` binary over the compiled specification and trace, and compares the output to the oracle.

## Usage

To run the test suite, run the `r2u2test.py` script as follows:
```bash
python r2u2test.py path/to/c2po.py path/to/r2u2bin SUITE1 SUITE2 ...
```
where `path/to/c2po.py` is the relative or absolute path to the c2po.py script to use for compiling specifications, `path/to/r2u2bin` is the relative or absolute path to the r2u2 binary to run, and `SUITE1 SUITE2 ...` is a non-empty list of suite names to run.

An example command to run the regression test suite from the top-level `r2u2/` directory is as follows:
```bash
python test/r2u2test.py compiler/c2po.py monitors/static/build/r2u2 regression
```
assuming that the C version of the `r2u2` binary has been built. The test results can be seen in the `test/results` directory by default.

Use the `--copyback` option to copy all the files used in the test case to the results directory. This is useful for re-running and debugging specific test cases.

## Suites

The JSON files in the `test/suites` directory correspond to the available suites. Some available suites are:
- `ft_subset`
- `pt_subset`
- `regression`
- `cav`
- `all` (runs every suite in `test/suites`)

## Adding New Suites

To add a new suite, it is easiest to build off of an existing JSON configuration file. The structure of the JSON files is as follows:

```json
{
    "suite": "SUITE_NAME",
    "options": {
        "compiler-option": "COMPILER_OPTION_VALUE"
    },
    "tests": [
        {
            "name": "TEST_NAME",
            "mltl": "MLTL_FILENAME",
            "trace": "TRACE_FILENAME",
            "oracle": "ORACLE_FILENAME",
            "options": {
                "compiler-option": "COMPILER_OPTION_VALUE"
            }
        }
    ],
    "suites": [ "SUITE_1", "SUITE_2", ... ]
}
```
where `"SUITE_NAME"` should be the same as the name of the JSON file (minus the .json extension), `"options"` is an object corresponding to the CLI options given to the compiler (these options can be overridden for individual tests), `"tests"` is an array of objects that describe test cases. 

The test cases require a `"name"`, an `"mltl"` filename that exists in in `test/mltl`, a `"trace"` filename that exists in `test/trace`, and an `"oracle"` filename that exists in `test/oracle`.

<<<<<<< HEAD
The test cases require a `name`, an `mltl` filename that exists in in `test/mltl`, a `trace` filename that exists in `test/trace`, and an `oracle` filename that exists in `test/oracle`.
=======
Each `"SUITE_N"` in the `"suites"` attribute should be the name of a suite in the `suites/` directory, where each named suite will be run.
>>>>>>> 440a972c
<|MERGE_RESOLUTION|>--- conflicted
+++ resolved
@@ -55,8 +55,4 @@
 
 The test cases require a `"name"`, an `"mltl"` filename that exists in in `test/mltl`, a `"trace"` filename that exists in `test/trace`, and an `"oracle"` filename that exists in `test/oracle`.
 
-<<<<<<< HEAD
-The test cases require a `name`, an `mltl` filename that exists in in `test/mltl`, a `trace` filename that exists in `test/trace`, and an `oracle` filename that exists in `test/oracle`.
-=======
-Each `"SUITE_N"` in the `"suites"` attribute should be the name of a suite in the `suites/` directory, where each named suite will be run.
->>>>>>> 440a972c
+Each `"SUITE_N"` in the `"suites"` attribute should be the name of a suite in the `suites/` directory, where each named suite will be run.
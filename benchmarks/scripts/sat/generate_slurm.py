import os

template = """#!/bin/bash

#SBATCH --time=120:00:00   # walltime limit (HH:MM:SS)
#SBATCH --nodes=1   # number of nodes
#SBATCH --ntasks-per-node=28   # 28 processor core(s) per node 
#SBATCH --mem=485G   # maximum memory per node
#SBATCH --mail-user=cgjohann@iastate.edu   # email address
#SBATCH --mail-type=END
#SBATCH --job-name="{}"   # Job name to display in squeue
#SBATCH --output="{}"   # Job standard output file
#SBATCH --error="{}"   # Job standard output file
#SBATCH --constraint=epyc-7502

# LOAD MODULES, INSERT CODE, AND RUN YOUR PROGRAMS HERE
module load apptainer
cd /work/kyrozier/cgjohann/mltlsat
apptainer run container.sif random/{} {} {} results/{} --smt-max-time 1200 --smt-max-memory 16384 {} --nprocs 28
"""

benchmarks = [
    "random-10",
    "random-100",
    "random-1000",
    "random-10000",
    # "boeing-wbs-1000",
    # "boeing-wbs-10000",
    # "boeing-wbs-100000",
    # "nasa-atc-1000",
    # "nasa-atc-10000",
    # "nasa-atc-100000",
]

configurations = [
    {
        "solver": "z3",
        "encoding": "uflia",
    },
    {
        "solver": "z3",
        "encoding": "qf_bv",
    },
    {
        "solver": "z3",
        "encoding": "qf_bv_incr",
    },
    {
        "solver": "cvc5",
        "encoding": "uflia",
        "options": ["--fmf-bound", "--finite-model-find"],
    },
    {
        "solver": "cvc5",
        "encoding": "qf_bv",
    },
    {
        "solver": "cvc5",
        "encoding": "qf_bv_incr",
    },
    {
        "solver": "bitwuzla",
        "encoding": "qf_bv",
    },
    {
        "solver": "bitwuzla",
        "encoding": "qf_bv_incr",
    },
    {
        "solver": "yices-smt2",
        "encoding": "qf_bv",
    },
    {
        "solver": "yices-smt2",
        "encoding": "qf_bv_incr",
    },
]

os.makedirs("slurm", exist_ok=True)

for config in configurations:
    for benchmark in benchmarks:
<<<<<<< HEAD
        if (config["encoding"] == "qf_bv_incr" or config["encoding"] == "qf_bv_incr") and (benchmark == "random-10" or benchmark == "random-100"):
            print(benchmark, config["encoding"])
=======
        if config["encoding"] == "qf_bv_incr" or config["encoding"] == "qf_bv_incr" and benchmark in {
            "random-10",
            "random-100",
        }:
>>>>>>> 04563853
            continue

        experiment_name = f"{config['solver']}.{config['encoding']}.{benchmark}"
        with open(f"slurm/{experiment_name}.slurm", "w") as f:
            content = template.format(
                experiment_name,
                f"{experiment_name}.out",
                f"{experiment_name}.err",
                benchmark,
                config["solver"],
                config["encoding"],
                f"{experiment_name}.csv",
                " ".join(
                    [f'--solver-option="{opt}"' for opt in config.get("options", [])]
                ),
            )
            f.write(content)<|MERGE_RESOLUTION|>--- conflicted
+++ resolved
@@ -80,15 +80,10 @@
 
 for config in configurations:
     for benchmark in benchmarks:
-<<<<<<< HEAD
-        if (config["encoding"] == "qf_bv_incr" or config["encoding"] == "qf_bv_incr") and (benchmark == "random-10" or benchmark == "random-100"):
-            print(benchmark, config["encoding"])
-=======
         if config["encoding"] == "qf_bv_incr" or config["encoding"] == "qf_bv_incr" and benchmark in {
             "random-10",
             "random-100",
         }:
->>>>>>> 04563853
             continue
 
         experiment_name = f"{config['solver']}.{config['encoding']}.{benchmark}"

--- conflicted
+++ resolved
@@ -39,15 +39,9 @@
 
 $S = 1; #default value for S (not starting from 0)
 
-<<<<<<< HEAD
-$M = 1024; #default value for M (max interval size)
-
-$T = 1024; #default value for T (mission time)
-=======
 $M = 1000; #default value for M (max interval size)
 
 $T = 1000; #default value for T (mission time)
->>>>>>> 665295ba
 
 # if ($ARGV[0] =~ /-useR/i) {
 #     $useR = 1; 

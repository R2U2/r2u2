#include <stdio.h>

#define MUNIT_ENABLE_ASSERT_ALIASES
#include "munit/munit.h"
#include "../src/AT/at_operations.h"

<<<<<<< HEAD
FILE* r2u2_debug_fptr = NULL;

/* Test Suite Layout
**
** This file creates the `test_at_operations` test executable  which runs tests
** for `at_operations.c` which are contained in `at_operations_suite`
**
** To organize the tests, the `at_operations_suite` contains a list of
** sub-suites, `function_suites`, one per function of `at_operations.c`
**
** New tests should be added to the per-function test-suites such as
** `op_rate_tests` which will propagated automatically.
**
*/
=======
/* op_bool test1 */
static MunitResult op_bool_test1(const MunitParameter params[], void* user_data) {
>>>>>>> 107cd83f

  at_instruction_t inst = [
    .cond = EQ, 
    .filer = OP_BOOL,
    .sig_addr = 0,
    .atom_addr = 1,
    .comp_is_sig = FALSE,
    .comp = 0
  ];

  signals_vector[instr.sig_addr] = "0"

  op_double(&inst)

  assert_int(atomic_vector[instr.atom_addr], ==, 1)

  return MUNIT_OK;
}

/* op_int test */
static MunitResult op_int_test(const MunitParameter params[], void* user_data) {

  at_instruction_t inst = [
    .cond = EQ, 
    .filer = OP_INT,
    .sig_addr = 0,
    .atom_addr = 1,
    .comp_is_sig = FALSE,
    .comp = 2
  ];

  signals_vector[instr.sig_addr] = "2"

  op_double(&inst)

  assert_int(atomic_vector[instr.atom_addr], ==, 1)

  return MUNIT_OK;
}

/* op_double test */
static MunitResult op_double_test(const MunitParameter params[], void* user_data) {

  at_instruction_t inst = [
    .cond = EQ, 
    .filer = OP_DOUBLE,
    .sig_addr = 0,
    .atom_addr = 1,
    .comp_is_sig = FALSE,
    .comp = 7
  ];

  signals_vector[instr.sig_addr] = "1234"

  op_double(&inst)

  assert_int(atomic_vector[instr.atom_addr], ==, 1)

  return MUNIT_OK;
}

/* op_error test */
static MunitResult op_error_test(const MunitParameter params[], void* user_data) {

  at_instruction_t inst = [
    .cond = EQ, 
    .filer = OP_DOUBLE,
    .sig_addr = 0,
    .atom_addr = 1,
    .comp_is_sig = FALSE,
    .comp = 7
  ];

  signals_vector[instr.sig_addr] = "1234"

  op_double(&inst)

  assert_int(atomic_vector[instr.atom_addr], ==, 1)

  return MUNIT_OK;
}

/* decode test */
static MunitResult decode_test(const MunitParameter params[], void* user_data) {

  at_instruction_t inst = [
    .cond = EQ, 
    .filer = OP_DOUBLE,
    .sig_addr = 0,
    .atom_addr = 1,
    .comp_is_sig = FALSE,
    .comp = 7
  ];

  signals_vector[instr.sig_addr] = "1.2"

  op_double(&inst)

  assert_int(atomic_vector[instr.atom_addr], ==, 1)

  return MUNIT_OK;
}

/* Tests for op_bool */

MunitTest op_bool_tests[] = {
  {
    "/op_bool_test1", /* name */
    op_bool_test1, /* test */
    NULL, /* setup */
    NULL, /* tear_down */
    MUNIT_TEST_OPTION_NONE, /* options */
    NULL /* parameters */
  },
  /* Mark the end of the array with an entry where the test
   * function is NULL */
  { NULL, NULL, NULL, NULL, MUNIT_TEST_OPTION_NONE, NULL }
};


/* Tests for op_int */

MunitTest op_int_tests[] = {
  {
    "/op_int_test", /* name */
    op_int_test, /* test */
    NULL, /* setup */
    NULL, /* tear_down */
    MUNIT_TEST_OPTION_NONE, /* options */
    NULL /* parameters */
  },
  /* Mark the end of the array with an entry where the test
   * function is NULL */
  { NULL, NULL, NULL, NULL, MUNIT_TEST_OPTION_NONE, NULL }
};


/* Tests for op_double */

MunitTest op_double_tests[] = {
  {
    "/op_double_test", /* name */
    op_double_test, /* test */
    NULL, /* setup */
    NULL, /* tear_down */
    MUNIT_TEST_OPTION_NONE, /* options */
    NULL /* parameters */
  },
  /* Mark the end of the array with an entry where the test
   * function is NULL */
  { NULL, NULL, NULL, NULL, MUNIT_TEST_OPTION_NONE, NULL }
};


/* Tests for op_error */

MunitTest op_error_tests[] = {
  {
    "/op_error_test", /* name */
    op_error_test, /* test */
    NULL, /* setup */
    NULL, /* tear_down */
    MUNIT_TEST_OPTION_NONE, /* options */
    NULL /* parameters */
  },
  /* Mark the end of the array with an entry where the test
   * function is NULL */
  { NULL, NULL, NULL, NULL, MUNIT_TEST_OPTION_NONE, NULL }
};


/* Tests for decode */

MunitTest decode_tests[] = {
  {
    "/decode_test", /* name */
    decode_test, /* test */
    NULL, /* setup */
    NULL, /* tear_down */
    MUNIT_TEST_OPTION_NONE, /* options */
    NULL /* parameters */
  },
  /* Mark the end of the array with an entry where the test
   * function is NULL */
  { NULL, NULL, NULL, NULL, MUNIT_TEST_OPTION_NONE, NULL }
};


/* Test runner setup */

static const MunitSuite function_suites[] = {
  { "/op_bool", op_bool_tests, NULL, 1, MUNIT_SUITE_OPTION_NONE },
  { "/op_int", op_int_tests, NULL, 1, MUNIT_SUITE_OPTION_NONE },
  { "/op_double", op_double_tests, NULL, 1, MUNIT_SUITE_OPTION_NONE },
  { "/op_error", op_error_tests, NULL, 1, MUNIT_SUITE_OPTION_NONE },
  { "/decode", decode_tests, NULL, 1, MUNIT_SUITE_OPTION_NONE },
  { NULL, NULL, NULL, 0, MUNIT_SUITE_OPTION_NONE }
};

static const MunitSuite at_operations_suite = {
  "at_operations_tests", /* name */
  NULL, /* tests */
  function_suites, /* suites */
  1, /* iterations */
  MUNIT_SUITE_OPTION_NONE /* options */
};

int main (int argc, const char* argv[]) {
  r2u2_debug_fptr = stderr;
  return munit_suite_main(&at_operations_suite, NULL, argc, argv);
}<|MERGE_RESOLUTION|>--- conflicted
+++ resolved
@@ -1,10 +1,13 @@
 #include <stdio.h>
+#include <stdbool.h>
 
 #define MUNIT_ENABLE_ASSERT_ALIASES
 #include "munit/munit.h"
+
 #include "../src/AT/at_operations.h"
-
-<<<<<<< HEAD
+#include "../src/AT/at_globals.h"
+#include "../src/TL/TL_observers.h"
+
 FILE* r2u2_debug_fptr = NULL;
 
 /* Test Suite Layout
@@ -19,25 +22,24 @@
 ** `op_rate_tests` which will propagated automatically.
 **
 */
-=======
+
 /* op_bool test1 */
 static MunitResult op_bool_test1(const MunitParameter params[], void* user_data) {
->>>>>>> 107cd83f
-
-  at_instruction_t inst = [
-    .cond = EQ, 
-    .filer = OP_BOOL,
-    .sig_addr = 0,
-    .atom_addr = 1,
-    .comp_is_sig = FALSE,
+
+  at_instruction_t inst = {
+    .cond = EQ,
+    .filter = OP_BOOL,
+    .sig_addr = 0,
+    .atom_addr = 1,
+    .comp_is_sig = false,
     .comp = 0
-  ];
-
-  signals_vector[instr.sig_addr] = "0"
-
-  op_double(&inst)
-
-  assert_int(atomic_vector[instr.atom_addr], ==, 1)
+  };
+
+  signals_vector[inst.sig_addr] = "0";
+
+  op_double(&inst);
+
+  assert_int(atomics_vector[inst.atom_addr], ==, 1);
 
   return MUNIT_OK;
 }
@@ -45,20 +47,20 @@
 /* op_int test */
 static MunitResult op_int_test(const MunitParameter params[], void* user_data) {
 
-  at_instruction_t inst = [
-    .cond = EQ, 
-    .filer = OP_INT,
-    .sig_addr = 0,
-    .atom_addr = 1,
-    .comp_is_sig = FALSE,
+  at_instruction_t inst = {
+    .cond = EQ,
+    .filter = OP_INT,
+    .sig_addr = 0,
+    .atom_addr = 1,
+    .comp_is_sig = false,
     .comp = 2
-  ];
-
-  signals_vector[instr.sig_addr] = "2"
-
-  op_double(&inst)
-
-  assert_int(atomic_vector[instr.atom_addr], ==, 1)
+  };
+
+  signals_vector[inst.sig_addr] = "2";
+
+  op_double(&inst);
+
+  assert_int(atomics_vector[inst.atom_addr], ==, 1);
 
   return MUNIT_OK;
 }
@@ -66,20 +68,20 @@
 /* op_double test */
 static MunitResult op_double_test(const MunitParameter params[], void* user_data) {
 
-  at_instruction_t inst = [
-    .cond = EQ, 
-    .filer = OP_DOUBLE,
-    .sig_addr = 0,
-    .atom_addr = 1,
-    .comp_is_sig = FALSE,
+  at_instruction_t inst = {
+    .cond = EQ,
+    .filter = OP_DOUBLE,
+    .sig_addr = 0,
+    .atom_addr = 1,
+    .comp_is_sig = false,
     .comp = 7
-  ];
-
-  signals_vector[instr.sig_addr] = "1234"
-
-  op_double(&inst)
-
-  assert_int(atomic_vector[instr.atom_addr], ==, 1)
+  };
+
+  signals_vector[inst.sig_addr] = "1234";
+
+  op_double(&inst);
+
+  assert_int(atomics_vector[inst.atom_addr], ==, 1);
 
   return MUNIT_OK;
 }
@@ -87,20 +89,20 @@
 /* op_error test */
 static MunitResult op_error_test(const MunitParameter params[], void* user_data) {
 
-  at_instruction_t inst = [
-    .cond = EQ, 
-    .filer = OP_DOUBLE,
-    .sig_addr = 0,
-    .atom_addr = 1,
-    .comp_is_sig = FALSE,
+  at_instruction_t inst = {
+    .cond = EQ,
+    .filter = OP_DOUBLE,
+    .sig_addr = 0,
+    .atom_addr = 1,
+    .comp_is_sig = false,
     .comp = 7
-  ];
-
-  signals_vector[instr.sig_addr] = "1234"
-
-  op_double(&inst)
-
-  assert_int(atomic_vector[instr.atom_addr], ==, 1)
+  };
+
+  signals_vector[inst.sig_addr] = "1234";
+
+  op_double(&inst);
+
+  assert_int(atomics_vector[inst.atom_addr], ==, 1);
 
   return MUNIT_OK;
 }
@@ -108,20 +110,20 @@
 /* decode test */
 static MunitResult decode_test(const MunitParameter params[], void* user_data) {
 
-  at_instruction_t inst = [
-    .cond = EQ, 
-    .filer = OP_DOUBLE,
-    .sig_addr = 0,
-    .atom_addr = 1,
-    .comp_is_sig = FALSE,
+  at_instruction_t inst = {
+    .cond = EQ,
+    .filter = OP_DOUBLE,
+    .sig_addr = 0,
+    .atom_addr = 1,
+    .comp_is_sig = false,
     .comp = 7
-  ];
-
-  signals_vector[instr.sig_addr] = "1.2"
-
-  op_double(&inst)
-
-  assert_int(atomic_vector[instr.atom_addr], ==, 1)
+  };
+
+  signals_vector[inst.sig_addr] = "1.2";
+
+  op_double(&inst);
+
+  assert_int(atomics_vector[inst.atom_addr], ==, 1);
 
   return MUNIT_OK;
 }
@@ -214,6 +216,9 @@
 /* Test runner setup */
 
 static const MunitSuite function_suites[] = {
+  // { "/op_abs_diff_angle", op_abs_diff_angle_tests, NULL, 1, MUNIT_SUITE_OPTION_NONE },
+  // { "/op_movavg", op_movavg_tests, NULL, 1, MUNIT_SUITE_OPTION_NONE },
+  // { "/op_rate", op_rate_tests, NULL, 1, MUNIT_SUITE_OPTION_NONE },
   { "/op_bool", op_bool_tests, NULL, 1, MUNIT_SUITE_OPTION_NONE },
   { "/op_int", op_int_tests, NULL, 1, MUNIT_SUITE_OPTION_NONE },
   { "/op_double", op_double_tests, NULL, 1, MUNIT_SUITE_OPTION_NONE },

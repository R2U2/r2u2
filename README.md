# About

The Realizable, Reconfigurable, Unobtrusive Unit (R2U2) is a stream-based runtime verification
framework based on Mission-time Linear Temporal Logic (MLTL) designed to monitor safety- or
mission-critical systems with constrained computational resources.

Given a specification and input stream, R2U2 will output a stream of verdicts computing whether the
specification with respect to the input stream. Specifications can be written and compiled using the
Configuration Compiler for Property Organization (C2PO).

![R2U2 workflow](docs/_static/r2u2-flow.png)

If you would like to cite R2U2, please use our [2023 CAV paper](https://link.springer.com/chapter/10.1007/978-3-031-37709-9_23) ([.bib](CITATION.bib)) and [2025 NFM paper](https://temporallogic.org/research/R2U2Rust/) ([.bib](CITATION2.bib)). 

# Requirements 

The following dependencies are required to run C2PO: 
- Python 3.8 or greater
- (Optional) To enable satisfiability checking, install [Z3](https://github.com/Z3Prover/z3)
- (Optional) To enable equality saturation, first install [Rust](https://www.rust-lang.org/tools/install) then install [egglog](https://github.com/egraphs-good/egglog) via the [`compiler/setup_egglog.sh`](compiler/setup_egglog.sh) script.

The following dependencies are required to run R2U2 C version:
- Make 
- C99 compiler 

The following dependencies are required to run R2U2 Rust version:
- [Rust](https://www.rust-lang.org/tools/install) 1.82.0 or greater 

<<<<<<< HEAD
The following dependencies are required to run C2PO: 
- Python 3.9 or greater
- (Optional) To enable satisfiability checking, install [Z3](https://github.com/Z3Prover/z3)
- (Optional) To enable equality saturation, first install [Rust](https://www.rust-lang.org/tools/install) then install [egglog](https://github.com/egraphs-good/egglog) via the [`compiler/setup_egglog.sh`](compiler/setup_egglog.sh) script.

=======
>>>>>>> ace96de9
# Building

## R2U2 C Version

To build R2U2, run `make` from `monitors/c/`:
```bash
cd monitors/c/
make
```
This only needs to be *once*, regardless of the specifications you wish to monitor.

## R2U2 Rust Version

To build R2U2 from source, run `cargo build --release` from `monitors/r2u2_cli`:
```bash
cd monitors/rust/r2u2_cli/
cargo build --release
```

This only needs to be *once*, regardless of the specifications you wish to monitor.

***There is also a [r2u2_cli](https://crates.io/crates/r2u2_cli) Rust crate available to run C2PO and R2U2.

# Running

Running R2U2 requires a **specification** and an **input stream**. To monitor the specification
defined in [`examples/simple.c2po`](examples/simple.c2po) using
[`examples/simple.csv`](examples/simple.csv) as an input stream:

1. Compile the specification using C2PO
```bash
python3 compiler/c2po.py --output spec.bin --map examples/simple.map examples/simple.c2po 
```

2. Run R2U2 using the compiled specification and the input stream

    a. Run R2U2 C version:
    ```bash
    ./monitors/c/build/r2u2 spec.bin < examples/simple.csv
    ```
    b. Run R2U2 Rust version:
    ```bash
    ./monitors/rust/r2u2_cli/target/release/r2u2_cli run spec.bin examples/simple.csv
    ```

## Output

The output of R2U2 is a *verdict stream* with one verdict per line. A verdict includes a **formula
ID**, **timestamp**, and **truth value**. Formula IDs are determined by the order in which they are
defined in the specification file.  Verdicts are *aggregated* so that if R2U2 can determine a range
of values with the same truth at once, only the last time is output.

The following is a stream where formula 0 is true from 0-7 and false from 8-11 and formula 1 is
false from times 0-4:

```
0:7,T
1:4,F
0:11,F
```

# Examples

Example specifications and traces can be found in the [`examples/`](examples/), [`test/`](test/),
and  [`compiler/test/`](compiler/test/) directories.

The [`benchmarks/`](benchmarks/) directory includes sets of larger specifications taken from various
sources. See each sub-directory's README for its description and source.

# Documentation

The documentation for R2U2 can be found [here](https://r2u2.github.io/r2u2/). The documentation includes user and developer guides for both R2U2 and C2PO.

# Support 

If you believe you have found a case of unsound output from R2U2, please refer to
[CONTRIBUTING.md](CONTRIBUTING.md) and open a bug report issue.

## License

Licensed under either of

* Apache License, Version 2.0, ([LICENSE-APACHE](LICENSE-APACHE) or http://www.apache.org/licenses/LICENSE-2.0)
* MIT license ([LICENSE-MIT](LICENSE-MIT) or http://opensource.org/licenses/MIT)

at your option.

Unless you explicitly state otherwise, any contribution intentionally submitted for inclusion in the
work by you, as defined in the Apache-2.0 license, shall be dual licensed as above, without any
additional terms or conditions.<|MERGE_RESOLUTION|>--- conflicted
+++ resolved
@@ -26,14 +26,6 @@
 The following dependencies are required to run R2U2 Rust version:
 - [Rust](https://www.rust-lang.org/tools/install) 1.82.0 or greater 
 
-<<<<<<< HEAD
-The following dependencies are required to run C2PO: 
-- Python 3.9 or greater
-- (Optional) To enable satisfiability checking, install [Z3](https://github.com/Z3Prover/z3)
-- (Optional) To enable equality saturation, first install [Rust](https://www.rust-lang.org/tools/install) then install [egglog](https://github.com/egraphs-good/egglog) via the [`compiler/setup_egglog.sh`](compiler/setup_egglog.sh) script.
-
-=======
->>>>>>> ace96de9
 # Building
 
 ## R2U2 C Version
